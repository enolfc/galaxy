--- conflicted
+++ resolved
@@ -820,22 +820,11 @@
         tc.fv( "1", "2", description ) # form field 1 is the field named name...
         tc.submit( "create_library_button" )
         self.home()
-<<<<<<< HEAD
-    def rename_library( self, library_id, name='Library One Renamed', description='This is Library One Re-described', root_folder='' ):
-=======
     def rename_library( self, library_id, old_name, name='Library One Renamed', description='This is Library One Re-described', root_folder='' ):
->>>>>>> 733a784f
         """Rename a library"""
         self.home()
         self.visit_url( "%s/admin/library?rename=True&id=%s" % ( self.url, library_id ) )
         self.check_page_for_string( 'Change library name and description' )
-<<<<<<< HEAD
-        tc.fv( "1", "name", name )
-        tc.fv( "1", "description", description )
-        if root_folder:
-            tc.fv( "1", "root_folder", root_folder )
-        tc.submit( "rename_library_button" )
-=======
         # Since twill barfs on the form submisson, we ar forced to simulate it
         url = "%s/admin/library?id=%s&rename=submitted&description=%s&name=%s" % \
         ( self.url, library_id, description.replace( ' ', '+' ), name.replace( ' ', '+' ) )
@@ -845,7 +834,6 @@
         self.visit_url( url )
         check_str = "Library '%s' has been renamed to '%s'" % ( old_name, name )
         self.check_page_for_string( check_str )
->>>>>>> 733a784f
         self.home()
     def add_folder( self, folder_id, name='Folder One', description='NThis is Folder One' ):
         """Create a new folder"""
@@ -856,20 +844,11 @@
         tc.fv( "1", "description", description ) # form field 2 is the field named description...
         tc.submit( "new_folder_button" )
         self.home()
-<<<<<<< HEAD
-    def rename_folder( self, folder_id, name='Folder One Renamed', description='This is Folder One Re-described' ):
-=======
     def rename_folder( self, folder_id, old_name, name='Folder One Renamed', description='This is Folder One Re-described' ):
->>>>>>> 733a784f
         """Rename a Folder"""
         self.home()
         self.visit_url( "%s/admin/folder?rename=True&id=%s" % ( self.url, folder_id ) )
         self.check_page_for_string( 'Edit folder name and description' )
-<<<<<<< HEAD
-        tc.fv( "1", "name", name ) # form field 1 is the field named name...
-        tc.fv( "1", "description", description ) # form field 2 is the field named description...
-        tc.submit( "rename_folder_button" )
-=======
         # Since twill barfs on the form submisson, we ar forced to simulate it
         url = "%s/admin/folder?id=%s&rename=submitted&description=%s&name=%s" % \
         ( self.url, folder_id, description.replace( ' ', '+' ), name.replace( ' ', '+' ) )
@@ -877,7 +856,6 @@
         self.visit_url( url )
         check_str = "Folder '%s' has been renamed to '%s'" % ( old_name, name )
         self.check_page_for_string( check_str )
->>>>>>> 733a784f
         self.home()
     def add_dataset( self, filename, folder_id, extension='auto', dbkey='hg18', roles=[] ):
         """Add a dataset to a folder"""
