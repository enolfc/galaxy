# -*- coding: utf-8 -*-

from galaxy.web import security


test_helper_1 = security.SecurityHelper(id_secret="sec1")
test_helper_2 = security.SecurityHelper(id_secret="sec2")
<<<<<<< HEAD
=======


def test_maximum_length_handling_ascii():
    # Test that id secrets can be up to 56 characters long.
    longest_id_secret = "m" * security.MAXIMUM_ID_SECRET_LENGTH
    helper = security.SecurityHelper(id_secret=longest_id_secret)
    helper.encode_id(1)

    # Test that security helper will catch if the id secret is too long.
    threw_exception = False
    longer_id_secret = "m" * (security.MAXIMUM_ID_SECRET_LENGTH + 1)
    try:
        security.SecurityHelper(id_secret=longer_id_secret)
    except Exception:
        threw_exception = True

    assert threw_exception

    # Test that different kinds produce different keys even when id secret
    # is very long.
    e11 = helper.encode_id(1, kind="moo")
    e12 = helper.encode_id(1, kind="moo2")

    assert e11 != e12

    # Test that long kinds are rejected because it uses up "too much" randomness
    # from id_secret values. This isn't a strict requirement up but lets just enforce
    # the best practice.
    assertion_error_raised = False
    try:
        helper.encode_id(1, kind="this is a really long kind")
    except AssertionError:
        assertion_error_raised = True

    assert assertion_error_raised


def test_maximum_length_handling_nonascii():
    longest_id_secret = "◎◎◎◎◎◎◎◎◎◎◎◎◎◎◎◎◎◎"
    helper = security.SecurityHelper(id_secret=longest_id_secret)
    helper.encode_id(1)

    # Test that security helper will catch if the id secret is too long.
    threw_exception = False
    longer_id_secret = "◎◎◎◎◎◎◎◎◎◎◎◎◎◎◎◎◎◎◎"
    try:
        security.SecurityHelper(id_secret=longer_id_secret)
    except Exception:
        threw_exception = True

    assert threw_exception

    # Test that different kinds produce different keys even when id secret
    # is very long.
    e11 = helper.encode_id(1, kind="moo")
    e12 = helper.encode_id(1, kind="moo2")

    assert e11 != e12
>>>>>>> 2f2acb98


def test_encode_decode():
    # Different ids are encoded differently
    assert test_helper_1.encode_id(1) != test_helper_1.encode_id(2)
    # But decoding and encoded id brings back to original id
    assert 1 == test_helper_1.decode_id(test_helper_1.encode_id(1))


def test_nested_encoding():
    # Does nothing if not a dict
    assert test_helper_1.encode_all_ids(1) == 1

    # Encodes top-level things ending in _id
    assert test_helper_1.encode_all_ids(dict(history_id=1))["history_id"] == test_helper_1.encode_id(1)
    # ..except tool_id
    assert test_helper_1.encode_all_ids(dict(tool_id=1))["tool_id"] == 1

    # Encodes lists at top level is end in _ids
    expected_ids = [test_helper_1.encode_id(1), test_helper_1.encode_id(2)]
    assert test_helper_1.encode_all_ids(dict(history_ids=[1, 2]))["history_ids"] == expected_ids

    # Encodes nested stuff if and only if recursive set to true.
    nested_dict = dict(objects=dict(history_ids=[1, 2]))
    assert test_helper_1.encode_all_ids(nested_dict)["objects"]["history_ids"] == [1, 2]
    assert test_helper_1.encode_all_ids(nested_dict, recursive=False)["objects"]["history_ids"] == [1, 2]
    assert test_helper_1.encode_all_ids(nested_dict, recursive=True)["objects"]["history_ids"] == expected_ids


def test_per_kind_encode_deocde():
    # Different ids are encoded differently
    assert test_helper_1.encode_id(1, kind="k1") != test_helper_1.encode_id(2, kind="k1")
    # But decoding and encoded id brings back to original id
    assert 1 == test_helper_1.decode_id(test_helper_1.encode_id(1, kind="k1"), kind="k1")


def test_different_secrets_encode_differently():
    assert test_helper_1.encode_id(1) != test_helper_2.encode_id(1)


def test_per_kind_encodes_id_differently():
    assert test_helper_1.encode_id(1) != test_helper_2.encode_id(1, kind="new_kind")


def test_encode_dict():
    test_dict = dict(
        id=1,
        other=2,
        history_id=3,
    )
    encoded_dict = test_helper_1.encode_dict_ids(test_dict)
    assert encoded_dict["id"] == test_helper_1.encode_id(1)
    assert encoded_dict["other"] == 2
    assert encoded_dict["history_id"] == test_helper_1.encode_id(3)


def test_guid_generation():
    guids = set()
    for i in range(100):
        guids.add(test_helper_1.get_new_guid())
    assert len(guids) == 100  # Not duplicate guids generated.


def test_encode_decode_guid():
    session_key = test_helper_1.get_new_guid()
    encoded_key = test_helper_1.encode_guid(session_key)
    decoded_key = test_helper_1.decode_guid(encoded_key).encode("utf-8")
    assert session_key == decoded_key, "%s != %s" % (session_key, decoded_key)<|MERGE_RESOLUTION|>--- conflicted
+++ resolved
@@ -5,8 +5,6 @@
 
 test_helper_1 = security.SecurityHelper(id_secret="sec1")
 test_helper_2 = security.SecurityHelper(id_secret="sec2")
-<<<<<<< HEAD
-=======
 
 
 def test_maximum_length_handling_ascii():
@@ -65,7 +63,6 @@
     e12 = helper.encode_id(1, kind="moo2")
 
     assert e11 != e12
->>>>>>> 2f2acb98
 
 
 def test_encode_decode():
