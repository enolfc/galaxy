{
  "name": "galaxy-client",
  "version": "0.1.0",
  "description": "Galaxy client application build system",
  "keywords": [
    "galaxy"
  ],
  "repository": {
    "type": "git",
    "url": "https://github.com/galaxyproject/galaxy.git"
  },
  "license": "AFL-3.0",
  "resolutions": {
    "**/chokidar": "3.5.3"
  },
  "dependencies": {
    "@fortawesome/fontawesome-free": "^5.15.4",
    "@fortawesome/fontawesome-svg-core": "^1.2.36",
    "@fortawesome/free-brands-svg-icons": "^5.15.4",
    "@fortawesome/free-regular-svg-icons": "^5.15.4",
    "@fortawesome/free-solid-svg-icons": "^5.15.4",
    "@fortawesome/vue-fontawesome": "^2.0.6",
    "@galaxyproject/bootstrap-tour": "^0.12.1",
    "@handsontable/vue": "^2.0.0-beta1",
    "@hirez_io/observer-spy": "^2.1.2",
    "@johmun/vue-tags-input": "^2.1.0",
    "@sentry/browser": "^6.17.4",
    "assert": "^2.0.0",
    "axios": "^0.25.0",
    "babel-runtime": "^6.26.0",
    "backbone": "1.4.0",
    "bootstrap": "4.6",
    "bootstrap-vue": "^2.21.2",
    "citation-js": "^0.5.5",
    "core-js": "^3.21.0",
    "d3": "3",
    "date-fns": "^2.28.0",
    "decode-uri-component": "^0.2.0",
    "deep-diff": "^1.0.2",
    "deep-equal": "^2.0.5",
    "dom-to-image": "^2.6.0",
    "elkjs": "^0.7.1",
    "file-saver": "^2.0.5",
    "flush-promises": "^1.0.2",
    "glob": "^7.2.0",
    "handsontable": "^2.0.0",
    "imask": "^6.4.0",
    "in-viewport": "^3.6.0",
    "is-promise": "^4.0.0",
    "isotope-layout": "^3.0.6",
    "iter-tools": "7.2.0",
    "jquery": "2",
    "jquery-migrate": "~1.4",
    "jquery-mousewheel": "^3.1.13",
    "jquery-ui": "^1.13.1",
    "jquery.cookie": "^1.4.1",
<<<<<<< HEAD
    "jspdf": "^2.5.1",
    "linkify-html": "^3.0.5",
    "linkifyjs": "^3.0.5",
=======
    "jspdf": "^2.4.0",
    "linkifyjs": "^2.1.9",
    "localforage": "^1.10.0",
>>>>>>> 2914a716
    "markdown-it": "^12.3.2",
    "markdown-it-regexp": "^0.4.0",
    "moment": "2.29.1",
    "object-hash": "^2.2.0",
    "popper.js": "^1.16.1",
    "pretty-bytes": "^5.6.0",
    "proper-skip-list": "^4.1.0",
    "pyre-to-regexp": "^0.0.5",
    "querystring-es3": "^0.2.1",
    "regenerator-runtime": "^0.13.9",
    "regression": "^2.0.1",
    "requirejs": "2.3.6",
    "rxjs": "^7.5.2",
    "rxjs-spy": "^8.0.2",
    "rxjs-spy-devtools-plugin": "^0.0.4",
    "slugify": "^1.6.5",
    "snake-case": "^3.0.4",
    "splitpanes": "2.3.8",
    "stream-browserify": "^3.0.0",
    "threads": "^1.7.0",
    "timers-browserify": "^2.0.12",
    "toastr": "^2.1.4",
    "tus-js-client": "^2.3.0",
    "underscore": "^1.13.2",
    "underscore.string": "^3.3.6",
    "util": "^0.12.4",
    "vue": "^2.6.14",
    "vue-infinite-scroll": "^2.0.2",
    "vue-multiselect": "^2.1.6",
    "vue-observe-visibility": "^1.0.0",
    "vue-prismjs": "^1.2.0",
    "vue-router": "^3.5.3",
    "vue-rx": "^6.2.0",
    "vue-scrollto": "^2.20.0",
    "vuedraggable": "2.24.3",
    "vueisotope": "^3.1.2",
<<<<<<< HEAD
    "vuex": "^3.6.2",
    "vuex-cache": "^3.4.0",
    "vuex-persist": "^3.1.3",
    "vuex-persistedstate": "^4.1.0",
=======
    "vuex": "^3.4.0",
    "vuex-cache": "^3.2.0",
    "vuex-persist": "2.3",
>>>>>>> 2914a716
    "xml-beautifier": "^0.5.0"
  },
  "scripts": {
    "watch": "gulp && yarn run save-build-hash && yarn run webpack-watch",
    "serve": "NODE_ENV=development gulp && webpack serve",
    "build": "NODE_ENV=development gulp && webpack && yarn run save-build-hash",
    "build-production": "NODE_ENV=production gulp && yarn run webpack-production && yarn run save-build-hash",
    "build-production-maps": "NODE_ENV=production gulp && yarn run webpack-production-maps && yarn run save-build-hash",
    "build-stats": "webpack --profile --json=webpack-stats.json",
    "view-stats": "webpack-bundle-analyzer webpack-stats.json ../static/dist/",
    "webpack-watch": "webpack --watch",
    "webpack-production": "NODE_ENV=production webpack",
    "webpack-production-maps": "GXY_BUILD_SOURCEMAPS=1 NODE_ENV=production webpack",
    "gulp": "gulp",
    "save-build-hash": "(git rev-parse HEAD 2>/dev/null || echo '') >../static/client_build_hash.txt",
    "prettier": "prettier --write 'src/style/scss/**/*.scss' 'src/**/{*.js,*.vue}' '!src/libs/**'",
    "prettier-check": "prettier --check 'src/style/scss/**/*.scss' 'src/**/{*.js,*.vue}' '!src/libs/**'",
    "test": "yarn run qunit && yarn run jest",
    "jest": "jest --config tests/jest/jest.config.js",
    "jest-watch": "jest --config tests/jest/jest.config.js --watch",
    "qunit": "karma start tests/karma/karma.config.qunit.js",
    "eslint": "eslint -c .eslintrc.json src --ext .js,.vue"
  },
  "devDependencies": {
    "@babel/core": "^7.17.0",
    "@babel/eslint-parser": "^7.17.0",
    "@babel/helper-validator-identifier": "^7.16.7",
    "@babel/plugin-syntax-dynamic-import": "^7.8.3",
    "@babel/plugin-transform-runtime": "^7.17.0",
    "@babel/preset-env": "^7.16.11",
    "@cerner/duplicate-package-checker-webpack-plugin": "^2.1.0",
    "@testing-library/jest-dom": "^5.16.2",
    "@vue/test-utils": "^1.3.0",
    "@vue/vue2-jest": "^27.0.0-alpha.4",
    "amdi18n-loader": "^0.9.3",
    "autoprefixer": "^10.4.2",
    "axios-mock-adapter": "^1.20.0",
    "babel-core": "^7.0.0-bridge.0",
    "babel-jest": "^27.4.6",
    "babel-loader": "^8.2.3",
    "babel-plugin-transform-inline-environment-variables": "^0.4.3",
    "babel-plugin-transform-vue-template": "^0.4.2",
    "buffer": "^6.0.3",
    "chai": "^4.3.6",
    "css-loader": "^6.6.0",
    "css-minimizer-webpack-plugin": "^3.4.1",
    "del": "^6.0.0",
    "eslint": "^8.8.0",
    "eslint-plugin-vue": "^8.4.1",
    "expose-loader": "^3.1.0",
    "gulp": "^4.0.2",
    "ignore-loader": "^0.1.2",
    "imports-loader": "^3.1.1",
    "jest": "^27.4.7",
    "jest-raw-loader": "^1.0.1",
    "jest-transform-yaml": "1.0.0",
    "json-loader": "^0.5.7",
    "karma": "^6.3.14",
    "karma-chrome-launcher": "^3.1.0",
    "karma-polyfill": "^1.1.0",
    "karma-qunit": "^4.1.2",
    "karma-webpack": "^5.0.0",
    "mini-css-extract-plugin": "^2.5.3",
    "postcss-loader": "^6.2.1",
    "prettier": "^2.5.1",
    "process": "^0.11.10",
    "qunit": "^2.17.2",
    "raw-loader": "^4.0.2",
    "sass": "^1.49.7",
    "sass-loader": "^12.4.0",
    "sinon": "^13.0.1",
    "store": "^2.0.12",
    "style-loader": "^3.3.1",
    "uuid": "^8.3.2",
    "vue-loader": "^15.9.8",
    "vue-template-compiler": "^2.6.14",
    "webpack": "^5.68.0",
    "webpack-cli": "^4.9.2",
    "webpack-dev-server": "^4.7.4",
    "webpack-merge": "^5.8.0",
    "yaml-loader": "^0.6.0"
  },
  "peerDependencies": {
    "postcss": "^8.4.6"
  }
}<|MERGE_RESOLUTION|>--- conflicted
+++ resolved
@@ -54,15 +54,10 @@
     "jquery-mousewheel": "^3.1.13",
     "jquery-ui": "^1.13.1",
     "jquery.cookie": "^1.4.1",
-<<<<<<< HEAD
     "jspdf": "^2.5.1",
     "linkify-html": "^3.0.5",
     "linkifyjs": "^3.0.5",
-=======
-    "jspdf": "^2.4.0",
-    "linkifyjs": "^2.1.9",
     "localforage": "^1.10.0",
->>>>>>> 2914a716
     "markdown-it": "^12.3.2",
     "markdown-it-regexp": "^0.4.0",
     "moment": "2.29.1",
@@ -99,16 +94,9 @@
     "vue-scrollto": "^2.20.0",
     "vuedraggable": "2.24.3",
     "vueisotope": "^3.1.2",
-<<<<<<< HEAD
     "vuex": "^3.6.2",
     "vuex-cache": "^3.4.0",
-    "vuex-persist": "^3.1.3",
-    "vuex-persistedstate": "^4.1.0",
-=======
-    "vuex": "^3.4.0",
-    "vuex-cache": "^3.2.0",
     "vuex-persist": "2.3",
->>>>>>> 2914a716
     "xml-beautifier": "^0.5.0"
   },
   "scripts": {
