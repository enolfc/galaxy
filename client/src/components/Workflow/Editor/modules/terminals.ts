--- conflicted
+++ resolved
@@ -18,11 +18,8 @@
     TerminalSource,
 } from "@/stores/workflowStepStore";
 import type { DatatypesMapperModel } from "@/components/Datatypes/model";
-<<<<<<< HEAD
+import Vue from "vue";
 import { assertDefined } from "@/utils/assertions";
-=======
-import Vue from "vue";
->>>>>>> ffa2fb3e
 
 export class ConnectionAcceptable {
     reason: string | null;
@@ -336,24 +333,6 @@
     getConnectedTerminals() {
         return this.connections.map((connection) => {
             const outputStep = this.stepStore.getStep(connection.output.stepId);
-<<<<<<< HEAD
-            assertDefined(outputStep, `No such step with id ${connection.output.stepId}`);
-
-            let terminalSource = outputStep.outputs.find((output) => output.name === connection.output.name);
-
-            /*
-             This can't happen, I think, because we'd drop the connection.
-             We (probably) want to eventually display invalid connections,
-             so maybe generate a NullTerminal when there is no terminalSource ?
-            */
-            assertDefined(
-                terminalSource,
-                `Could not find output ${connection.output.name} on step ${connection.output.stepId}`
-            );
-
-            const postJobActionKey = `ChangeDatatypeAction${connection.output.name}`;
-
-=======
             if (!outputStep) {
                 return new InvalidOutputTerminal({
                     stepId: -1,
@@ -379,7 +358,6 @@
             if (outputStep.when) {
                 terminalSource = { ...terminalSource, optional: true };
             }
->>>>>>> ffa2fb3e
             if (
                 "extensions" in terminalSource &&
                 outputStep.post_job_actions &&
@@ -650,15 +628,6 @@
     getConnectedTerminals(): InputTerminalsAndInvalid[] {
         return this.connections.map((connection) => {
             const inputStep = this.stepStore.getStep(connection.input.stepId);
-<<<<<<< HEAD
-            assertDefined(inputStep, `No such step with id ${connection.output.stepId}`);
-            const terminalSource = inputStep.inputs.find((input) => input.name === connection.input.name);
-            assertDefined(
-                terminalSource,
-                `Could not find input ${connection.input.name} on step ${connection.input.stepId}`
-            );
-
-=======
             const extraStepInput = this.stepStore.getStepExtraInputs(inputStep.id);
             const terminalSource = [...extraStepInput, ...inputStep.inputs].find(
                 (input) => input.name === connection.input.name
@@ -677,7 +646,6 @@
                     },
                 });
             }
->>>>>>> ffa2fb3e
             return terminalFactory(inputStep.id, terminalSource, this.datatypesMapper);
         });
     }
