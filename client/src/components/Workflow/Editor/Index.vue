<template>
    <div id="columns" class="workflow-client">
        <StateUpgradeModal :state-messages="stateMessages" />
        <StateUpgradeModal
            :state-messages="insertedStateMessages"
            title="Subworkflow embedded with changes"
            message="Problems were encountered loading this workflow (possibly a result of tool upgrades). Please review the following parameters and then save."
        />
        <RefactorConfirmationModal
            :workflow-id="id"
            :refactor-actions="refactorActions"
            @onWorkflowError="onWorkflowError"
            @onWorkflowMessage="onWorkflowMessage"
            @onRefactor="onRefactor"
            @onShow="hideModal()"
        />
        <MessagesModal :title="messageTitle" :message="messageBody" :error="messageIsError" @onHidden="resetMessage" />
        <MarkdownEditor
            v-if="!isCanvas"
            :markdown-text="markdownText"
            :markdown-config="markdownConfig"
            :title="'Workflow Report: ' + name"
            :nodes="nodes"
            @onUpdate="onReportUpdate"
        >
            <template v-slot:buttons>
                <b-button
                    id="workflow-canvas-button"
                    title="Return to Workflow"
                    variant="link"
                    role="button"
                    v-b-tooltip.hover.bottom
                    @click="onEdit"
                >
                    <span class="fa fa-times" />
                </b-button>
            </template>
        </MarkdownEditor>
        <div v-show="isCanvas">
            <SidePanel id="left" side="left">
                <template v-slot:panel>
                    <ToolBoxWorkflow
                        :toolbox="toolbox"
                        :module-sections="moduleSections"
                        :data-managers="dataManagers"
                        :workflows="workflows"
                        @onInsertTool="onInsertTool"
                        @onInsertModule="onInsertModule"
                        @onInsertWorkflow="onInsertWorkflow"
                        @onInsertWorkflowSteps="onInsertWorkflowSteps"
                    />
                </template>
            </SidePanel>
            <div id="center" class="workflow-center">
                <div class="unified-panel-header" unselectable="on">
                    <div class="unified-panel-header-inner">
                        <span class="sr-only">Workflow Editor</span>
                        {{ name }}
                    </div>
                </div>
                <div id="workflow-canvas" class="unified-panel-body workflow-canvas">
                    <ZoomControl :zoom-level="zoomLevel" @onZoom="onZoom" />
                    <div id="canvas-viewport">
                        <div ref="canvas" id="canvas-container">
                            <WorkflowNode
                                v-for="(step, key) in steps"
                                :id="key"
                                :name="step.name"
                                :type="step.type"
                                :content-id="step.content_id"
                                :step="step"
                                :key="key"
                                :datatypes-mapper="datatypesMapper"
                                :get-manager="getManager"
                                :get-canvas-manager="getCanvasManager"
                                @onAdd="onAdd"
                                @onUpdate="onUpdate"
                                @onClone="onClone"
                                @onCreate="onInsertTool"
                                @onChange="onChange"
                                @onActivate="onActivate"
                                @onRemove="onRemove"
                            />
                        </div>
                    </div>
                    <div class="workflow-overview" aria-hidden="true">
                        <div class="workflow-overview-body">
                            <div id="overview-container">
                                <canvas width="0" height="0" id="overview-canvas" />
                                <div id="overview-viewport" />
                            </div>
                        </div>
                    </div>
                </div>
            </div>
            <SidePanel id="right" side="right">
                <template v-slot:panel>
                    <div class="unified-panel workflow-panel">
                        <div class="unified-panel-header" unselectable="on">
                            <div class="unified-panel-header-inner">
                                <WorkflowOptions
                                    :has-changes="hasChanges"
                                    @onSave="onSave"
                                    @onSaveAs="onSaveAs"
                                    @onRun="onRun"
                                    @onDownload="onDownload"
                                    @onReport="onReport"
                                    @onLayout="onLayout"
                                    @onEdit="onEdit"
                                    @onAttributes="onAttributes"
                                    @onLint="onLint"
                                    @onUpgrade="onUpgrade"
                                />
                            </div>
                        </div>
                        <div class="unified-panel-body workflow-right">
                            <div class="m-1">
                                <WorkflowAttributes
                                    :id="id"
                                    :tags="tags"
                                    :parameters="parameters"
                                    :annotation-current.sync="annotation"
                                    :annotation="annotation"
                                    :name-current.sync="name"
                                    :name="name"
                                    :version="version"
                                    :versions="versions"
                                    :license="license"
                                    :creator="creator"
                                    @onVersion="onVersion"
                                    @onLicense="onLicense"
                                    @onCreator="onCreator"
                                />
                                <WorkflowLint
                                    id="lint-panel"
                                    class="right-content"
                                    ref="lint"
<<<<<<< HEAD
                                    style="display: none"
                                    :legacy-parameters="parameters"
=======
                                    style="display: none;"
                                    :untyped-parameters="parameters"
>>>>>>> 4f1a593e
                                    :annotation="annotation"
                                    :creator="creator"
                                    :license="license"
                                    :nodes="nodes"
                                    @onAttributes="onAttributes"
                                    @onHighlight="onHighlight"
                                    @onUnhighlight="onUnhighlight"
                                    @onRefactor="onAttemptRefactor"
                                    @onScrollTo="onScrollTo"
                                />
                                <div id="right-content" class="right-content" />
                            </div>
                        </div>
                    </div>
                </template>
            </SidePanel>
        </div>
    </div>
</template>

<script>
import { getDatatypesMapper } from "components/Datatypes";
import { fromSimple } from "./modules/model";
import { getModule, getVersions, saveWorkflow, loadWorkflow } from "./modules/services";
import { getUntypedWorkflowParameters } from "./modules/parameters";
import {
    getStateUpgradeMessages,
    copyIntoWorkflow,
    showAttributes,
    showForm,
    showLint,
    saveAs,
} from "./modules/utilities";
import WorkflowCanvas from "./modules/canvas";
import WorkflowOptions from "./Options";
import MarkdownEditor from "components/Markdown/MarkdownEditor";
import ToolBoxWorkflow from "components/Panels/ToolBoxWorkflow";
import SidePanel from "components/Panels/SidePanel";
import { getAppRoot } from "onload/loadConfig";
import reportDefault from "./reportDefault";
import WorkflowLint from "./Lint";
import StateUpgradeModal from "./StateUpgradeModal";
import RefactorConfirmationModal from "./RefactorConfirmationModal";
import MessagesModal from "./MessagesModal";
import { hide_modal } from "layout/modal";
import WorkflowAttributes from "./Attributes";
import ZoomControl from "./ZoomControl";
import WorkflowNode from "./Node";
import Vue from "vue";

export default {
    components: {
        MarkdownEditor,
        SidePanel,
        StateUpgradeModal,
        ToolBoxWorkflow,
        WorkflowOptions,
        WorkflowAttributes,
        ZoomControl,
        WorkflowNode,
        WorkflowLint,
        RefactorConfirmationModal,
        MessagesModal,
    },
    props: {
        id: {
            type: String,
            required: true,
        },
        initialVersion: {
            type: Number,
            required: true,
        },
        tags: {
            type: Array,
            required: true,
        },
        moduleSections: {
            type: Array,
            required: true,
        },
        dataManagers: {
            type: Array,
            required: true,
        },
        workflows: {
            type: Array,
            required: true,
        },
        toolbox: {
            type: Array,
            required: true,
        },
    },
    data() {
        return {
            isCanvas: true,
            markdownConfig: null,
            markdownText: null,
            versions: [],
            parameters: null,
            zoomLevel: 7,
            steps: {},
            hasChanges: false,
            nodeIndex: 0,
            nodes: {},
            datatypesMapper: null,
            datatypes: [],
            report: {},
            activeNode: null,
            labels: {},
            license: null,
            creator: null,
            annotation: null,
            name: null,
            stateMessages: [],
            insertedStateMessages: [],
            refactorActions: [],
            messageTitle: null,
            messageBody: null,
            messageIsError: false,
            version: this.initialVersion,
        };
    },
    created() {
        getDatatypesMapper().then((mapper) => {
            this.datatypesMapper = mapper;
            this.datatypes = mapper.datatypes;

            // canvas overview management
            this.canvasManager = new WorkflowCanvas(this, this.$refs.canvas);
            this._loadCurrent(this.id, this.version);
        });

        // Notify user if workflow has not been saved yet
        window.onbeforeunload = () => {
            if (this.hasChanges) {
                return "There are unsaved changes to your workflow which will be lost.";
            }
        };
        hide_modal();
    },
    watch: {
        annotation: function (newAnnotation, oldAnnotation) {
            if (newAnnotation != oldAnnotation) {
                this.hasChanges = true;
            }
        },
        name: function (newName, oldName) {
            if (newName != oldName) {
                this.hasChanges = true;
            }
        },
    },
    methods: {
        onActivate(node) {
            if (this.activeNode != node) {
                if (this.activeNode) {
                    this.activeNode.makeInactive();
                }
                document.activeElement.blur();
                node.makeActive();
                this.activeNode = node;
            }
            showForm(this, node, this.datatypes);
            this.canvasManager.drawOverview();
        },
        onAttemptRefactor(actions) {
            if (this.hasChanges) {
                const r = window.confirm(
                    "You've made changes to your workflow that need to be saved before attempting the requested action. Save those changes and continue?"
                );
                if (r == false) {
                    return;
                }
                this.onWorkflowMessage("Saving workflow...", "progress");
                return saveWorkflow(this)
                    .then((data) => {
                        this.refactorActions = actions;
                    })
                    .catch((response) => {
                        this.onWorkflowError("Saving workflow failed, cannot apply requested changes...");
                    });
            } else {
                this.refactorActions = actions;
            }
        },
        // synchronize modal handling through this object so we can convert it to be
        // be reactive at some point.
        onWorkflowError(message, response) {
            this.messageTitle = message;
            this.messageBody = response.toString();
            this.messageIsError = true;
        },
        onWorkflowMessage(title, body) {
            this.messageTitle = title;
            this.messageBody = body;
            this.messageIsError = false;
        },
        hideModal() {
            this.messageTitle = null;
            this.messageBody = null;
            this.messageIsError = false;
            hide_modal(); // hide other modals created in utilities also...
        },
        async onRefactor(response) {
            await fromSimple(this, response.workflow);
            this._loadEditorData(response);
        },
        onAdd(node) {
            this.nodes[node.id] = node;
        },
        onUpdate(node) {
            getModule({
                type: node.type,
                content_id: node.contentId,
                _: "true",
            }).then((response) => {
                const newData = Object.assign({}, response, node.step);
                node.setNode(newData);
            });
        },
        onChange() {
            this.hasChanges = true;
        },
        onRemove(node) {
            delete this.nodes[node.id];
            Vue.delete(this.steps, node.id);
            this.canvasManager.drawOverview();
            this.activeNode = null;
            this.hasChanges = true;
            showAttributes();
        },
        onEditSubworkflow(contentId) {
            const editUrl = `${getAppRoot()}workflow/editor?workflow_id=${contentId}`;
            this.onNavigate(editUrl);
        },
        onClone(node) {
            Vue.set(this.steps, this.nodeIndex++, {
                ...node.step,
                uuid: null,
                annotation: node.annotation,
                tool_state: node.tool_state,
                post_job_actions: node.postJobActions,
            });
        },
        onInsertTool(tool_id, tool_name) {
            this._insertStep(tool_id, tool_name, "tool");
        },
        onInsertModule(module_id, module_name) {
            this._insertStep(null, module_name, module_id);
        },
        onInsertWorkflow(workflow_id, workflow_name) {
            this._insertStep(workflow_id, workflow_name, "subworkflow");
        },
        onInsertWorkflowSteps(workflow_id, step_count) {
            if (!this.isCanvas) {
                this.isCanvas = true;
                return;
            }
            copyIntoWorkflow(this, workflow_id, step_count);
        },
        onDownload() {
            window.location = `${getAppRoot()}api/workflows/${this.id}/download?format=json-download`;
        },
        onSaveAs() {
            saveAs(this);
        },
        onLayout() {
            this.canvasManager.drawOverview();
            this.canvasManager.scrollToNodes();
            return import(/* webpackChunkName: "workflowLayout" */ "./modules/layout.js").then((layout) => {
                layout.autoLayout(this);
            });
        },
        onAttributes() {
            showAttributes();
            this._ensureParametersSet();
        },
        onScrollTo(nodeId) {
            const node = this.nodes[nodeId];
            this.canvasManager.scrollToNode(node);
            node.onScrollTo();
        },
        onHighlight(nodeId) {
            const node = this.nodes[nodeId];
            node.onHighlight();
        },
        onUnhighlight(nodeId) {
            const node = this.nodes[nodeId];
            node.onUnhighlight();
        },
        onLint() {
            this._ensureParametersSet();
            // See notes in Lint.vue about why refresh is needed.
            this.$refs.lint.refresh();
            showLint();
        },
        onUpgrade() {
            this.attemptRefactor([{ action_type: "upgrade_all_steps" }]);
        },
        onEdit() {
            this.isCanvas = true;
        },
        onReport() {
            this.isCanvas = false;
        },
        onReportUpdate(markdown) {
            this.hasChanges = true;
            this.report.markdown = markdown;
            this.markdownText = markdown;
        },
        onRun() {
            const runUrl = `${getAppRoot()}workflows/run?id=${this.id}`;
            this.onNavigate(runUrl);
        },
        onNavigate(url, force = false) {
            if (!force && this.hasChanges) {
                this.onSave(true).then(() => {
                    window.location = url;
                });
            } else {
                if (this.hasChanges) {
                    window.onbeforeunload = false;
                    this.hideModal();
                }
                window.location = url;
            }
        },
        onZoom(zoomLevel) {
            this.zoomLevel = this.canvasManager.setZoom(zoomLevel);
        },
        onSave(hideProgress = false) {
            !hideProgress && this.onWorkflowMessage("Saving workflow...", "progress");
            return saveWorkflow(this)
                .then((data) => {
                    getVersions(this.id).then((versions) => {
                        this.versions = versions;
                        this.hideModal();
                    });
                })
                .catch((response) => {
                    this.onWorkflowError("Saving workflow failed...", response, {
                        Ok: () => {
                            this.hideModal();
                        },
                    });
                });
        },
        onVersion(version) {
            if (version != this.version) {
                if (this.hasChanges) {
                    const r = window.confirm(
                        "There are unsaved changes to your workflow which will be lost. Continue ?"
                    );
                    if (r == false) {
                        return;
                    }
                }
                this.version = version;
                this._loadCurrent(this.id, version);
            }
        },
        _ensureParametersSet() {
            this.parameters = getUntypedWorkflowParameters(this.nodes);
        },
        _insertStep(contentId, name, type) {
            if (!this.isCanvas) {
                this.isCanvas = true;
                return;
            }
            Vue.set(this.steps, this.nodeIndex++, {
                name: name,
                content_id: contentId,
                type: type,
            });
        },
        _loadEditorData(data) {
            const report = data.report || {};
            const markdown = report.markdown || reportDefault;
            this.markdownText = markdown;
            this.markdownConfig = report;
            this.hideModal();
            this.stateMessages = getStateUpgradeMessages(data);
            const has_changes = this.stateMessages.length > 0;
            this.license = data.license;
            this.creator = data.creator;
            getVersions(this.id).then((versions) => {
                this.versions = versions;
            });
            Vue.nextTick(() => {
                this.canvasManager.drawOverview();
                this.canvasManager.scrollToNodes();
                this.hasChanges = has_changes;
            });
        },
        _loadCurrent(id, version) {
            this.onWorkflowMessage("Loading workflow...", "progress");
            loadWorkflow(this, id, version)
                .then((data) => {
                    this._loadEditorData(data);
                })
                .catch((response) => {
                    this.onWorkflowError("Loading workflow failed...", response);
                });
        },
        onLicense(license) {
            if (this.license != license) {
                this.hasChanges = true;
                this.license = license;
            }
        },
        onCreator(creator) {
            if (this.creator != creator) {
                this.hasChanges = true;
                this.creator = creator;
            }
        },
        getManager() {
            return this;
        },
        getCanvasManager() {
            return this.canvasManager;
        },
        onInsertedStateMessages(insertedStateMessages) {
            this.insertedStateMessages = insertedStateMessages;
            this.hideModal();
        },
        resetMessage() {
            this.messageTitle = null;
            this.messageBody = null;
            this.messageError = false;
        },
    },
};
</script>
<style scoped>
.workflow-markdown-editor {
    right: 0px !important;
}
</style><|MERGE_RESOLUTION|>--- conflicted
+++ resolved
@@ -135,13 +135,8 @@
                                     id="lint-panel"
                                     class="right-content"
                                     ref="lint"
-<<<<<<< HEAD
-                                    style="display: none"
-                                    :legacy-parameters="parameters"
-=======
                                     style="display: none;"
                                     :untyped-parameters="parameters"
->>>>>>> 4f1a593e
                                     :annotation="annotation"
                                     :creator="creator"
                                     :license="license"
