<template>
    <ExpandedItems
        v-slot="{ expandedCount, isExpanded, setExpanded, collapseAll }"
        :scope-key="historyId"
        :get-item-key="(item) => item.type_id">
        <SelectedItems
            v-slot="{
                selectedItems,
                showSelection,
                isQuerySelection,
                selectionSize,
                setShowSelection,
                selectAllInCurrentQuery,
                isSelected,
                setSelected,
                resetSelection,
            }"
            :scope-key="queryKey"
            :get-item-key="(item) => item.type_id"
            :filter-text="filterText"
            :total-items-in-query="totalItemsInQuery"
            @query-selection-break="querySelectionBreak = true">
            <section
                class="history-layout d-flex flex-column w-100"
                @drop.prevent="onDrop"
                @dragenter.prevent="onDragEnter"
                @dragover.prevent
                @dragleave.prevent="onDragLeave">
                <slot name="navigation" :history="history" />
                <FilterMenu
                    v-if="filterable"
                    class="content-operations-filters mx-3"
                    name="History Items"
                    placeholder="search datasets"
                    :filter-class="filterClass"
                    :filter-text.sync="filterText"
                    :loading="loading"
                    :search-error="searchError"
                    :show-advanced.sync="showAdvanced" />
                <section v-if="!showAdvanced">
                    <HistoryDetails :history="history" :writeable="writable" @update:history="updateHistory($event)" />
                    <HistoryMessages :history="history" />
                    <HistoryCounter
                        :history="history"
                        :is-watching="isWatching"
                        :last-checked="lastChecked"
                        :show-controls="showControls"
                        :filter-text.sync="filterText"
                        @reloadContents="reloadContents" />
                    <HistoryOperations
                        v-if="showControls"
                        :history="history"
                        :show-selection="showSelection"
                        :expanded-count="expandedCount"
                        :has-matches="hasMatches(itemsLoaded)"
                        :operation-running.sync="operationRunning"
                        @update:show-selection="setShowSelection"
                        @collapse-all="collapseAll">
                        <template v-slot:selection-operations>
                            <HistorySelectionOperations
                                :history="history"
                                :filter-text="filterText"
                                :content-selection="selectedItems"
                                :selection-size="selectionSize"
                                :is-query-selection="isQuerySelection"
                                :total-items-in-query="totalItemsInQuery"
                                :operation-running.sync="operationRunning"
                                @update:show-selection="setShowSelection"
                                @operation-error="onOperationError"
                                @hide-selection="onHideSelection"
                                @reset-selection="resetSelection" />
                            <HistorySelectionStatus
                                v-if="showSelection"
                                :selection-size="selectionSize"
                                @select-all="selectAllInCurrentQuery(itemsLoaded)"
                                @reset-selection="resetSelection" />
                        </template>
                    </HistoryOperations>
                    <SelectionChangeWarning :query-selection-break="querySelectionBreak" />
                    <OperationErrorDialog
                        v-if="operationError"
                        :operation-error="operationError"
                        @hide="operationError = null" />
                </section>
                <section v-if="!showAdvanced" class="position-relative flex-grow-1 scroller">
                    <HistoryDropZone v-if="showDropZone" />
                    <div>
                        <div v-if="loading && itemsLoaded && itemsLoaded.length === 0">
                            <b-alert class="m-2" variant="info" show>
                                <LoadingSpan message="Loading History" />
                            </b-alert>
                        </div>
                        <b-alert v-else-if="isProcessing" class="m-2" variant="info" show>
                            <LoadingSpan message="Processing operation" />
                        </b-alert>
                        <div v-else-if="itemsLoaded.length === 0">
                            <HistoryEmpty v-if="queryDefault" :writable="writable" class="m-2" />
                            <b-alert v-else-if="formattedSearchError" class="m-2" variant="danger" show>
                                Error in filter:
                                <a href="javascript:void(0)" @click="showAdvanced = true">
                                    {{ formattedSearchError.filter }}'{{ formattedSearchError.value }}'
                                </a>
                            </b-alert>
                            <b-alert v-else class="m-2" variant="info" show>
                                No data found for selected filter.
                            </b-alert>
                        </div>
                        <ListingLayout
                            v-else
                            :offset="listOffset"
                            :items="itemsLoaded"
                            :query-key="queryKey"
                            @scroll="onScroll">
                            <template v-slot:item="{ item, currentOffset }">
                                <ContentItem
                                    v-if="!invisible[item.hid]"
                                    :id="item.hid"
                                    is-history-item
                                    :item="item"
                                    :name="item.name"
                                    :writable="writable"
                                    :expand-dataset="isExpanded(item)"
                                    :is-dataset="isDataset(item)"
                                    :highlight="getHighlight(item)"
                                    :selected="isSelected(item)"
                                    :selectable="showSelection"
                                    :filterable="filterable"
                                    @tag-click="updateFilterVal('tag', $event)"
                                    @tag-change="onTagChange"
                                    @toggleHighlights="updateFilterVal('related', item.hid)"
                                    @update:expand-dataset="setExpanded(item, $event)"
                                    @update:selected="setSelected(item, $event)"
                                    @view-collection="$emit('view-collection', item, currentOffset)"
                                    @delete="onDelete"
                                    @undelete="onUndelete(item)"
                                    @unhide="onUnhide(item)" />
                            </template>
                        </ListingLayout>
                    </div>
                </section>
            </section>
        </SelectedItems>
    </ExpandedItems>
</template>

<script>
import FilterMenu from "components/Common/FilterMenu";
import { copyDataset } from "components/Dataset/services";
import ContentItem from "components/History/Content/ContentItem";
import ExpandedItems from "components/History/Content/ExpandedItems";
import SelectedItems from "components/History/Content/SelectedItems";
import { HistoryFilters } from "components/History/HistoryFilters";
import ListingLayout from "components/History/Layout/ListingLayout";
import { deleteContent, updateContentFields } from "components/History/model/queries";
import LoadingSpan from "components/LoadingSpan";
import { Toast } from "composables/toast";
import { mapActions, mapState, storeToRefs } from "pinia";
import { rewatchHistory } from "store/historyStore/model/watchHistory";
import { useHistoryItemsStore } from "stores/history/historyItemsStore";
import { useHistoryStore } from "stores/historyStore";
import { getOperatorForAlias } from "utils/filtering";
import Vue from "vue";

import HistoryCounter from "./HistoryCounter";
import HistoryDetails from "./HistoryDetails";
import HistoryDropZone from "./HistoryDropZone";
import HistoryEmpty from "./HistoryEmpty";
import HistoryMessages from "./HistoryMessages";
import HistoryOperations from "./HistoryOperations/HistoryOperations";
import OperationErrorDialog from "./HistoryOperations/OperationErrorDialog";
import SelectionChangeWarning from "./HistoryOperations/SelectionChangeWarning";
import HistorySelectionOperations from "./HistoryOperations/SelectionOperations";
import HistorySelectionStatus from "./HistoryOperations/SelectionStatus";

export default {
    components: {
        ContentItem,
        ExpandedItems,
        FilterMenu,
        HistoryCounter,
        HistoryMessages,
        HistoryDetails,
        HistoryDropZone,
        HistoryEmpty,
        HistoryOperations,
        HistorySelectionOperations,
        HistorySelectionStatus,
        LoadingSpan,
        ListingLayout,
        SelectedItems,
        SelectionChangeWarning,
        OperationErrorDialog,
    },
    props: {
        listOffset: { type: Number, default: 0 },
        history: { type: Object, required: true },
        filter: { type: String, default: "" },
        writable: { type: Boolean, default: true },
        showControls: { type: Boolean, default: true },
        filterable: { type: Boolean, default: false },
    },
    data() {
        return {
            filterText: "",
            filterClass: HistoryFilters,
            invisible: {},
            loading: false,
            offset: 0,
            searchError: null,
            showAdvanced: false,
            showDropZone: false,
            operationRunning: null,
            operationError: null,
            querySelectionBreak: false,
        };
    },
    computed: {
        ...mapState(useHistoryItemsStore, ["getHistoryItems"]),
        /** @returns {String} */
        historyId() {
            return this.history.id;
        },
        /** @returns {Date} */
        historyUpdateTime() {
            return this.history.update_time;
        },
        /** @returns {String} */
        queryKey() {
            return `${this.historyId}-${this.filterText}`;
        },
        /** @returns {Boolean} */
        queryDefault() {
            return !this.filterText;
        },
        /** @returns {Boolean} */
        hasFilters() {
            return !this.queryDefault;
        },
        /** @returns {Boolean} */
        isProcessing() {
            return this.operationRunning >= this.history.update_time;
        },
        /** @returns {Array} */
        itemsLoaded() {
            return this.getHistoryItems(this.historyId, this.filterText);
        },
        /** @returns {Date} */
        lastChecked() {
            const { getLastCheckedTime } = storeToRefs(useHistoryItemsStore());
            return getLastCheckedTime.value;
        },
        /** @returns {Number} */
        totalItemsInQuery() {
            const { getTotalMatchesCount } = storeToRefs(useHistoryItemsStore());
            return getTotalMatchesCount.value;
        },
        /** @returns {Boolean} */
        isWatching() {
            const { getWatchingVisibility } = storeToRefs(useHistoryItemsStore());
            return getWatchingVisibility.value;
        },
        /** @returns {Object} */
        formattedSearchError() {
            if (this.searchError) {
                const { column, col, operation, op, value, val, err_msg, ValueError } = this.searchError;
                const alias = operation || op;
                const operator = alias ? getOperatorForAlias(alias) : ":";
                const formatted = {
                    filter: `${column || col}${operator}`,
                    value: value || val,
                    msg: err_msg,
                    typeError: ValueError,
                };
                return formatted;
            } else {
                return null;
            }
        },
        /** @returns {String} */
        storeFilterText() {
            const { currentFilterText, currentHistoryId } = storeToRefs(useHistoryStore());
            if (this.historyId === currentHistoryId.value) {
                return currentFilterText.value || "";
            } else {
                return "";
            }
        },
    },
    watch: {
        queryKey() {
            this.invisible = {};
            this.offset = 0;
            this.loadHistoryItems();
        },
        historyId(newVal, oldVal) {
            if (newVal !== oldVal) {
                this.operationRunning = null;
            }
        },
        filter(newVal) {
            this.filterText = newVal;
        },
        filterText(newVal) {
            if (this.filterable) {
                this.setFilterText(this.historyId, newVal);
            }
        },
        storeFilterText(newVal) {
            if (this.filterable) {
                this.filterText = newVal;
            }
        },
        offset() {
            this.loadHistoryItems();
        },
        historyUpdateTime() {
            this.loadHistoryItems();
        },
        itemsLoaded(newItems) {
            if (this.invisible) {
                newItems.forEach((item) => {
                    if (this.invisible[item.hid]) {
                        Vue.set(this.invisible, item.hid, false);
                    }
                });
            }
        },
    },
    async mounted() {
        // `filterable` here indicates if this is the current history panel
        if (this.filterable && !this.filter) {
            this.filterText = this.storeFilterText;
        }
        await this.loadHistoryItems();
    },
    methods: {
        ...mapActions(useHistoryStore, ["loadHistoryById", "setFilterText", "updateHistory"]),
        ...mapActions(useHistoryItemsStore, ["fetchHistoryItems"]),
        getHighlight(item) {
<<<<<<< HEAD
            const highlightsKey = this.filterClass.getFilterValue(this.filterText, "related");
            if (highlightsKey == item.hid) {
                return "active";
            } else if (highlightsKey) {
                if (item.hid > highlightsKey) {
                    return "output";
                } else {
                    return "input";
=======
            const highlightsKey = FilterClass.getFilterValue(this.filterText, "related");
            if (!this.loading) {
                if (highlightsKey == item.hid) {
                    return "active";
                } else if (highlightsKey) {
                    if (item.hid > highlightsKey) {
                        return "output";
                    } else {
                        return "input";
                    }
>>>>>>> bdbcd729
                }
            } else {
                return null;
            }
        },
        hasMatches(items) {
            return !!items && items.length > 0;
        },
        isDataset(item) {
            return item.history_content_type == "dataset";
        },
        async loadHistoryItems() {
            this.loading = true;
            try {
                await this.fetchHistoryItems(this.historyId, this.filterText, this.offset);
                this.searchError = null;
            } catch (error) {
                if (error.response && error.response.data && error.response.data.err_msg) {
                    console.debug("HistoryPanel - Load items error:", error.response.data.err_msg);
                    this.searchError = error.response.data;
                } else {
                    console.debug("HistoryPanel - Load items error.", error);
                }
            } finally {
                this.loading = false;
            }
        },
        onDelete(item, recursive = false) {
            this.setInvisible(item);
            deleteContent(item, { recursive: recursive });
        },
        onHideSelection(selectedItems) {
            selectedItems.forEach((item) => {
                this.setInvisible(item);
            });
        },
        onScroll(offset) {
            this.offset = offset;
        },
        onUndelete(item) {
            this.setInvisible(item);
            updateContentFields(item, { deleted: false });
        },
        onUnhide(item) {
            this.setInvisible(item);
            updateContentFields(item, { visible: true });
        },
        reloadContents() {
            rewatchHistory();
        },
        setInvisible(item) {
            Vue.set(this.invisible, item.hid, true);
        },
        onTagChange(item, newTags) {
            item.tags = newTags;
        },
        onOperationError(error) {
            console.debug("HistoryPanel - Operation error.", error);
            this.operationError = error;
        },
        onDragEnter(e) {
            this.dragTarget = e.target;
            this.showDropZone = true;
        },
        onDragLeave(e) {
            if (this.dragTarget == e.target) {
                this.showDropZone = false;
            }
        },
        onDrop(evt) {
            this.showDropZone = false;
            let data;
            try {
                data = JSON.parse(evt.dataTransfer.getData("text"))[0];
            } catch (error) {
                // this was not a valid object for this dropzone, ignore
            }
            if (data) {
                const dataSource = data.history_content_type === "dataset" ? "hda" : "hdca";
                if (data.history_id != this.historyId) {
                    copyDataset(data.id, this.historyId, data.history_content_type, dataSource)
                        .then(() => {
                            if (data.history_content_type === "dataset") {
                                Toast.info("Dataset copied to history");
                            } else {
                                Toast.info("Collection copied to history");
                            }
                            this.loadHistoryById(this.historyId);
                        })
                        .catch((error) => {
                            this.onError(error);
                        });
                }
            }
        },
        onError(error) {
            Toast.error(`${error}`);
        },
        updateFilterVal(newFilter, newVal) {
            this.filterText = this.filterClass.setFilterValue(this.filterText, newFilter, newVal);
        },
    },
};
</script><|MERGE_RESOLUTION|>--- conflicted
+++ resolved
@@ -337,17 +337,7 @@
         ...mapActions(useHistoryStore, ["loadHistoryById", "setFilterText", "updateHistory"]),
         ...mapActions(useHistoryItemsStore, ["fetchHistoryItems"]),
         getHighlight(item) {
-<<<<<<< HEAD
             const highlightsKey = this.filterClass.getFilterValue(this.filterText, "related");
-            if (highlightsKey == item.hid) {
-                return "active";
-            } else if (highlightsKey) {
-                if (item.hid > highlightsKey) {
-                    return "output";
-                } else {
-                    return "input";
-=======
-            const highlightsKey = FilterClass.getFilterValue(this.filterText, "related");
             if (!this.loading) {
                 if (highlightsKey == item.hid) {
                     return "active";
@@ -357,7 +347,6 @@
                     } else {
                         return "input";
                     }
->>>>>>> bdbcd729
                 }
             } else {
                 return null;
