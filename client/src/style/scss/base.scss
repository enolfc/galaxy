--- conflicted
+++ resolved
@@ -366,26 +366,10 @@
         }
     }
     .navbar-brand {
-<<<<<<< HEAD
-        @extend .position-absolute;
-        @extend .font-weight-bold;
-        font-family: Verdana, sans-serif;
-        font-size: 1.25rem;
-        left: 0.8rem;
-        line-height: 0rem;
-        color: var(--masthead-text-color-active);
-        text-decoration: none;
-        .navbar-brand-image {
-            display: inline;
-            margin-right: 0.3rem;
-            border: none;
-            max-height: 2rem;
-        }
-        .navbar-brand-title {
-            color: var(--masthead-text-color);
-=======
         @extend .ml-2;
         @extend .mr-1;
+        color: var(--masthead-text-color-active);
+
         button {
             @extend .p-0;
             img {
@@ -393,7 +377,6 @@
                 border: none;
                 height: 2.22rem;
             }
->>>>>>> 241b245c
         }
     }
     .navbar-brand-title {
@@ -401,6 +384,7 @@
         font-family: Verdana, sans-serif;
         font-size: calc($masthead-height / 3);
         line-height: calc($masthead-height / 3);
+        color: var(--masthead-text-color);
     }
 }
 
