// Bootstrap overwrites .tooltip() method, load it after jquery-ui
// (which is loaded everywhere via libs/jquery.custom.js)
import "bootstrap";
// Galaxy core styles
import "scss/base.scss";
// Set up webpack's public path; nothing to import but the module has side
// effects fixing webpack globals.
import "./publicPath";
// Default Font
import "@fontsource/atkinson-hyperlegible";

<<<<<<< HEAD
=======
import { overrideProductionConsole } from "./console";

// Module exports appear as objects on window.config in the browser
export { standardInit } from "./standardInit";
export { initializations$, addInitialization, prependInitialization, clearInitQueue } from "./initQueue";
export { config$, set as setConfig, get as getConfig, getAppRoot } from "./loadConfig";
export { getRootFromIndexLink } from "./getRootFromIndexLink";

>>>>>>> 5de8eca5
// Client-side configuration variables (based on environment)
import { library } from "@fortawesome/fontawesome-svg-core";
import config from "config";

<<<<<<< HEAD
// Custom Icons
import customIconPack from "@/assets/icons.json";

// Module exports appear as objects on window.config in the browser
export { getRootFromIndexLink } from "./getRootFromIndexLink";
export { addInitialization, clearInitQueue, initializations$, prependInitialization } from "./initQueue";
export { config$, getAppRoot, get as getConfig, set as setConfig } from "./loadConfig";
export { standardInit } from "./standardInit";
=======
overrideProductionConsole();
>>>>>>> 5de8eca5

if (!config.testBuild === true) {
    console.log(`Galaxy Client '${config.name}' build, dated ${config.buildTimestamp}`);
    console.debug("Full configuration:", config);
}

library.add(customIconPack);<|MERGE_RESOLUTION|>--- conflicted
+++ resolved
@@ -9,33 +9,22 @@
 // Default Font
 import "@fontsource/atkinson-hyperlegible";
 
-<<<<<<< HEAD
-=======
-import { overrideProductionConsole } from "./console";
-
-// Module exports appear as objects on window.config in the browser
-export { standardInit } from "./standardInit";
-export { initializations$, addInitialization, prependInitialization, clearInitQueue } from "./initQueue";
-export { config$, set as setConfig, get as getConfig, getAppRoot } from "./loadConfig";
-export { getRootFromIndexLink } from "./getRootFromIndexLink";
-
->>>>>>> 5de8eca5
 // Client-side configuration variables (based on environment)
 import { library } from "@fortawesome/fontawesome-svg-core";
 import config from "config";
 
-<<<<<<< HEAD
 // Custom Icons
 import customIconPack from "@/assets/icons.json";
+
+import { overrideProductionConsole } from "./console";
+
+overrideProductionConsole();
 
 // Module exports appear as objects on window.config in the browser
 export { getRootFromIndexLink } from "./getRootFromIndexLink";
 export { addInitialization, clearInitQueue, initializations$, prependInitialization } from "./initQueue";
 export { config$, getAppRoot, get as getConfig, set as setConfig } from "./loadConfig";
 export { standardInit } from "./standardInit";
-=======
-overrideProductionConsole();
->>>>>>> 5de8eca5
 
 if (!config.testBuild === true) {
     console.log(`Galaxy Client '${config.name}' build, dated ${config.buildTimestamp}`);
