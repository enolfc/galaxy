--- conflicted
+++ resolved
@@ -178,7 +178,6 @@
         }
     },
 
-<<<<<<< HEAD
     // package upload items
     toData: function(items) {
         // create dictionary for data submission
@@ -220,97 +219,7 @@
                     it.set('info', data.error_message);
                     break;
                 }
-=======
-    // set screen
-    _updateScreen: function () {
-        /*
-            update on screen info
-        */
-
-        // check default message
-        if(this.counter.announce == 0){
-            if (this.uploadbox.compatible())
-                message = 'You can Drag & Drop files into this box.';
-            else
-                message = 'Unfortunately, your browser does not support multiple file uploads or drag&drop.<br>Some supported browsers are: Firefox 4+, Chrome 7+, IE 10+, Opera 12+ or Safari 6+.'
-        } else {
-            if (this.counter.running == 0)
-                message = 'You added ' + this.counter.announce + ' file(s) to the queue. Add more files or click \'Start\' to proceed.';
-            else
-                message = 'Please wait...' + this.counter.announce + ' out of ' + this.counter.running + ' remaining.';
-        }
-
-        // set html content
-        $('#upload-info').html(message);
-
-        /*
-            update button status
-        */
-
-        // update reset button
-        if (this.counter.running == 0 && this.counter.announce + this.counter.success + this.counter.error > 0){
-            this.modal.enableButton('Reset');
-        }
-        else{
-            this.modal.disableButton('Reset');
-        }
-
-        // update upload button
-        if (this.counter.running == 0 && this.counter.announce > 0){
-            this.modal.enableButton('Start');
-            $('#button-3').addClass('btn-primary');
-        }
-        else {
-            this.modal.disableButton('Start');
-            $('#button-3').removeClass('btn-primary');
-        }
-
-        // pause upload button
-        if (this.counter.running > 0){
-            this.modal.enableButton('Pause');
-        }
-        else{
-            this.modal.disableButton('Pause');
-        }
-
-        // select upload button
-        if (this.counter.running == 0){
-            this.modal.enableButton('Choose local file');
-            this.modal.enableButton('Choose FTP file');
-            this.modal.enableButton('Paste/Fetch data');
-        } else {
-            this.modal.disableButton('Choose local file');
-            this.modal.disableButton('Choose FTP file');
-            this.modal.disableButton('Paste/Fetch data');
-        }
-
-        // ftp button
-        if (this.current_user && this.options.ftp_upload_dir && this.options.ftp_upload_site) {
-            this.modal.showButton('Choose FTP file');
-        } else {
-            this.modal.hideButton('Choose FTP file');
-        }
-
-        // table visibility
-        if (this.counter.announce + this.counter.success + this.counter.error > 0) {
-            $(this.el).find('#upload-table').show();
-        } else {
-            $(this.el).find('#upload-table').hide();
-        }
-    },
-
-    // calculate percentage of all queued uploads
-    _uploadPercentage: function(percentage, size) {
-        return (this.upload_completed + (percentage * size)) / this.upload_size;
-    },
-
-    // template for extensions description
-    _templateDescription: function(options) {
-        if (options.description) {
-            var tmpl = options.description;
-            if (options.description_url) {
-                tmpl += '&nbsp;(<a href="' + options.description_url + '" target="_blank">read more</a>)';
->>>>>>> 4395c7f8
+
             }
             data.payload.inputs = JSON.stringify(inputs);
         }
