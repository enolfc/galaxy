--- conflicted
+++ resolved
@@ -59,28 +59,6 @@
             if (ftp_files && ftp_files.length > 0) {
                 this.$body.empty();
                 var size = 0;
-<<<<<<< HEAD
-                for (var index in ftp_files ) {
-                    this.rows.push( this._add( ftp_files[ index ] ) );
-                    size += ftp_files[ index ].size;
-                }
-                this.$( '.upload-ftp-number' ).html( ftp_files.length + ' files' );
-                this.$( '.upload-ftp-disk' ).html( Utils.bytesToString ( size, true ) );
-                if ( this.collection ) {
-                    var self = this;
-                    this.$( '._has_collection' ).show();
-                    this.$select_all = this.$( '.upload-selectall' ).addClass( this.options.class_add );
-                    this.$select_all.on( 'click', function() {
-                        var add = self.$select_all.hasClass( self.options.class_add );
-                        for (var index in ftp_files ) {
-                            var ftp_file = ftp_files[ index ];
-                            var model_index = self._find( ftp_file );
-                            if( !model_index && add || model_index && !add ) {
-                                self.rows[ index ].trigger( 'click' );
-                            }
-                        }
-                    });
-=======
                 _.each(ftp_files, function(ftp_file) {
                     self.rows.push(self._renderRow(ftp_file));
                     size += ftp_file.size;
@@ -95,7 +73,6 @@
                         .on("click", function() {
                             self._all();
                         });
->>>>>>> 2f2acb98
                     this._refresh();
                 }
                 this.$content.show();
