--- conflicted
+++ resolved
@@ -58,38 +58,6 @@
                 });
             },
 
-<<<<<<< HEAD
-  initialize: function(options){
-    this.options = _.extend(this.options, options);
-    if (this.options.id){
-      this.fetchFolder();
-    }
-  },
-
-  fetchFolder: function(options){
-    this.options = _.extend(this.options, options);
-    this.model = new mod_library_model.FolderAsModel({id:this.options.id});
-    var that = this;
-    this.model.fetch({
-      success: function() {
-        if (that.options.show_permissions){
-            that.showPermissions();
-        }
-      },
-      error: function(model, response){
-        if (typeof response.responseJSON !== "undefined"){
-          mod_toastr.error(response.responseJSON.err_msg + ' Click this to go back.', '', {onclick: function() {Galaxy.libraries.library_router.back();}});
-        } else {
-          mod_toastr.error('An error ocurred. Click this to go back.', '', {onclick: function() {Galaxy.libraries.library_router.back();}});
-        }
-      }
-    });
-  },
-
-  showPermissions: function(options){
-    this.options = _.extend(this.options, options);
-    $(".tooltip").remove();
-=======
             showPermissions: function(options) {
                 this.options = _.extend(this.options, options);
                 $(".tooltip").remove();
@@ -120,7 +88,6 @@
                             "An error occurred while attempting to fetch folder permissions."
                         );
                     });
->>>>>>> 2f2acb98
 
                 $("#center [data-toggle]").tooltip();
                 //hack to show scrollbars
@@ -235,18 +202,6 @@
                 return select_options;
             },
 
-<<<<<<< HEAD
-  /**
-   * Extract the role ids from Select2 elements's 'data'
-   */
-  _extractIds: function(roles_list){
-    var ids_list = [];
-    for (var i = roles_list.length - 1; i >= 0; i--) {
-      ids_list.push(roles_list[i].id);
-    };
-    return ids_list;
-  },
-=======
             /**
    * Extract the role ids from Select2 elements's 'data'
    */
@@ -257,80 +212,10 @@
                 }
                 return ids_list;
             },
->>>>>>> 2f2acb98
 
             /**
    * Save the permissions for roles entered in the select boxes.
    */
-<<<<<<< HEAD
-  savePermissions: function(event){
-    var self = this;
-    var add_ids = this._extractIds(this.addSelectObject.$el.select2('data'));
-    var manage_ids = this._extractIds(this.manageSelectObject.$el.select2('data'));
-    var modify_ids = this._extractIds(this.modifySelectObject.$el.select2('data'));
-    $.post( Galaxy.root + "api/folders/" + self.id + "/permissions?action=set_permissions", { 'add_ids[]': add_ids, 'manage_ids[]': manage_ids, 'modify_ids[]': modify_ids, } )
-    .done(function(fetched_permissions){
-      self.showPermissions({fetched_permissions:fetched_permissions})
-      mod_toastr.success('Permissions saved.');
-    })
-    .fail(function(){
-      mod_toastr.error('An error occurred while attempting to set folder permissions.');
-    })
-  },
-
-  templateFolderPermissions : function(){
-    return _.template([
-    '<div class="library_style_container">',
-      '<div id="library_toolbar">',
-        '<a href="#/folders/<%= folder.get("parent_id") %>">',
-          '<button data-toggle="tooltip" data-placement="top" title="Go back to the parent folder" class="btn btn-default primary-button" type="button">',
-            '<span class="fa fa-caret-left fa-lg"/>',
-            '&nbsp;Parent folder',
-          '</button>',
-        '</a>',
-      '</div>',
-      '<h1>',
-        'Folder: <%= _.escape(folder.get("name")) %>',
-      '</h1>',
-      '<div class="alert alert-warning">',
-        '<% if (is_admin) { %>',
-          'You are logged in as an <strong>administrator</strong> therefore you can manage any folder on this Galaxy instance. Please make sure you understand the consequences.',
-        '<% } else { %>',
-          'You can assign any number of roles to any of the following permission types. However please read carefully the implications of such actions.',
-        '<% }%>',
-      '</div>',
-      '<div class="dataset_table">',
-        '<h2>Folder permissions</h2>',
-        '<h4>',
-          'Roles that can manage permissions on this folder',
-        '</h4>',
-        '<div id="manage_perm" class="manage_perm roles-selection"/>',
-        '<div class="alert alert-info roles-selection">',
-          'User with <strong>any</strong> of these roles can manage permissions on this folder.',
-        '</div>',
-        '<h4>',
-          'Roles that can add items to this folder',
-        '</h4>',
-        '<div id="add_perm" class="add_perm roles-selection"/>',
-        '<div class="alert alert-info roles-selection">',
-          'User with <strong>any</strong> of these roles can add items to this folder (folders and datasets).',
-        '</div>',
-        '<h4>',
-          'Roles that can modify this folder',
-        '</h4>',
-        '<div id="modify_perm" class="modify_perm roles-selection"/>',
-        '<div class="alert alert-info roles-selection">',
-          'User with <strong>any</strong> of these roles can modify this folder (name, etc.).',
-        '</div>',
-        '<button data-toggle="tooltip" data-placement="top" title="Save modifications" class="btn btn-default toolbtn_save_permissions primary-button" type="button">',
-          '<span class="fa fa-floppy-o"/>',
-          '&nbsp;Save',
-        '</button>',
-      '</div>',
-    '</div>'
-    ].join(''));
-  }
-=======
             savePermissions: function(event) {
                 var self = this;
                 var add_ids = this._extractIds(
@@ -421,7 +306,6 @@
                 );
             }
         });
->>>>>>> 2f2acb98
 
         return {
             FolderView: FolderView
