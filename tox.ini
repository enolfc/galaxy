[tox]
# envlist is the list of environments that are tested when `tox` is run without any option
# hyphens in an environment name are used to delimit factors
envlist = py37-first_startup, py37-lint, py37-lint_docstring_include_list, py37-mypy, py37-reports_startup, py37-unit, test_galaxy_packages, validate_test_tools
skipsdist = True

[testenv]
commands =
    first_startup: bash .ci/first_startup.sh
    lint: bash .ci/flake8_wrapper.sh
    lint_docstring: bash .ci/flake8_wrapper_docstrings.sh --exclude
    lint_docstring_include_list: bash .ci/flake8_wrapper_docstrings.sh --include
    reports_startup: bash .ci/first_startup.sh reports
    mulled,unit: bash run_tests.sh -u
    # start with test here but obviously someday all of it...
    mypy: mypy test lib
    test_galaxy_packages: make generate-cwl-conformance-tests
    test_galaxy_packages: bash packages/test.sh
<<<<<<< HEAD
whitelist_externals =
    bash
    make
=======
allowlist_externals = bash
>>>>>>> b5e623fb
passenv = 
    CI CONDA_EXE
    GALAXY_CONFIG_OVERRIDE_DATABASE_CONNECTION
    APP_WEBSERVER
    TERM
setenv =
    coverage: GALAXY_TEST_COVERAGE=1
    first_startup: GALAXY_PYTHON=python
    first_startup: GALAXY_CONFIG_DATABASE_AUTO_MIGRATE=true
    py{36,37,38}-first_startup: GALAXY_VIRTUAL_ENV=.venv3
    mulled: marker=external_dependency_management
    mulled,unit: GALAXY_VIRTUAL_ENV={envdir}
    unit: GALAXY_ENABLE_BETA_COMPRESSED_GENBANK_SNIFFING=1
    unit: marker=not external_dependency_management
    check_indexes: GALAXY_SKIP_CLIENT_BUILD=1
deps =
    coverage: coverage
    lint,lint_docstring,lint_docstring_include_list: -rlib/galaxy/dependencies/pinned-lint-requirements.txt
    mypy: -rlib/galaxy/dependencies/pinned-typecheck-requirements.txt
    mypy: -rlib/galaxy/dependencies/pinned-requirements.txt
    test_galaxy_packages: pyyaml
    unit: mock-ssh-server

[testenv:mako_count]
commands = bash .ci/check_mako.sh

[testenv:test_galaxy_release]
commands = bash test/release.sh

[testenv:validate_test_tools]
commands = bash .ci/validate_test_tools.sh

[testenv:web_controller_line_count]
commands = bash .ci/check_controller.sh

[testenv:check_indexes]
commands = 
    bash scripts/common_startup.sh
    bash manage_db.sh init
    bash check_model.sh<|MERGE_RESOLUTION|>--- conflicted
+++ resolved
@@ -16,13 +16,9 @@
     mypy: mypy test lib
     test_galaxy_packages: make generate-cwl-conformance-tests
     test_galaxy_packages: bash packages/test.sh
-<<<<<<< HEAD
-whitelist_externals =
+allowlist_externals =
     bash
     make
-=======
-allowlist_externals = bash
->>>>>>> b5e623fb
 passenv = 
     CI CONDA_EXE
     GALAXY_CONFIG_OVERRIDE_DATABASE_CONNECTION
