#!/usr/bin/env python
"""
Remove appropriate entries from the Tool Shed's repository registry for a specified repository.

Here is a working example of how to use this script.
python ./remove_repository_registry_entry.py -a <api key> -u <tool shed url> -n <repository name> -o <repository owner>
"""
from __future__ import print_function

import argparse

from common import submit


def main(options):
    api_key = options.api_key
    if api_key:
        if options.tool_shed_url and options.name and options.owner:
            base_tool_shed_url = options.tool_shed_url.rstrip('/')
            data = {}
            data['tool_shed_url'] = base_tool_shed_url
            data['name'] = options.name
            data['owner'] = options.owner
            url = '%s%s' % (base_tool_shed_url, '/api/repositories/remove_repository_registry_entry')
            response_dict = submit(url, data, api_key=api_key, return_formatted=False)
<<<<<<< HEAD
            print response_dict
=======
            print(response_dict)
>>>>>>> 2f2acb98
        else:
            print("Invalid tool_shed: ", base_tool_shed_url, " name: ", options.name, " or owner: ", options.owner, ".")
    else:
        print("An API key for an admin user in the Tool Shed is required to remove entries from the Tool Shed's repository registry.")


if __name__ == '__main__':
    parser = argparse.ArgumentParser(description='Remove entries from the Tool Shed repository registry for a specified repository.')
    parser.add_argument("-a", "--api_key", dest="api_key", required=True, help="API Key for user removing entries from the Tool Shed's repository registry.")
    parser.add_argument("-u", "--url", dest="tool_shed_url", required=True, help="Tool Shed URL")
    parser.add_argument("-n", "--name", dest='name', required=True, help="Repository name.")
    parser.add_argument("-o", "--owner", dest='owner', required=True, help="Repository owner.")
    options = parser.parse_args()
    main(options)<|MERGE_RESOLUTION|>--- conflicted
+++ resolved
@@ -23,11 +23,7 @@
             data['owner'] = options.owner
             url = '%s%s' % (base_tool_shed_url, '/api/repositories/remove_repository_registry_entry')
             response_dict = submit(url, data, api_key=api_key, return_formatted=False)
-<<<<<<< HEAD
-            print response_dict
-=======
             print(response_dict)
->>>>>>> 2f2acb98
         else:
             print("Invalid tool_shed: ", base_tool_shed_url, " name: ", options.name, " or owner: ", options.owner, ".")
     else:
