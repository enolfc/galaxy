import json
import os
import shutil
import time
from json import dumps
from tempfile import mkdtemp
from typing import (
    Any,
    cast,
    Dict,
    Optional,
    Tuple,
    Union,
)
from uuid import uuid4

import pytest
from requests import (
    delete,
    get,
    put,
)

from galaxy.exceptions import error_codes
from galaxy_test.base import rules_test_data
from galaxy_test.base.populators import (
    DatasetCollectionPopulator,
    DatasetPopulator,
    RunJobsSummary,
    skip_without_tool,
    wait_on,
    WorkflowPopulator,
)
from galaxy_test.base.workflow_fixtures import (
    WORKFLOW_NESTED_REPLACEMENT_PARAMETER,
    WORKFLOW_NESTED_RUNTIME_PARAMETER,
    WORKFLOW_NESTED_SIMPLE,
    WORKFLOW_ONE_STEP_DEFAULT,
    WORKFLOW_OPTIONAL_FALSE_INPUT_COLLECTION,
    WORKFLOW_OPTIONAL_FALSE_INPUT_DATA,
    WORKFLOW_OPTIONAL_TRUE_INPUT_COLLECTION,
    WORKFLOW_OPTIONAL_TRUE_INPUT_DATA,
    WORKFLOW_PARAMETER_INPUT_INTEGER_DEFAULT,
    WORKFLOW_PARAMETER_INPUT_INTEGER_OPTIONAL,
    WORKFLOW_PARAMETER_INPUT_INTEGER_REQUIRED,
    WORKFLOW_RENAME_ON_INPUT,
    WORKFLOW_RUNTIME_PARAMETER_AFTER_PAUSE,
    WORKFLOW_WITH_CUSTOM_REPORT_1,
    WORKFLOW_WITH_CUSTOM_REPORT_1_TEST_DATA,
    WORKFLOW_WITH_DYNAMIC_OUTPUT_COLLECTION,
    WORKFLOW_WITH_OUTPUT_COLLECTION,
    WORKFLOW_WITH_OUTPUT_COLLECTION_MAPPING,
    WORKFLOW_WITH_RULES_1,
)
from ._framework import ApiTestCase

WORKFLOW_SIMPLE = """
class: GalaxyWorkflow
name: Simple Workflow
inputs:
  input1: data
outputs:
  wf_output_1:
    outputSource: first_cat/out_file1
steps:
  first_cat:
    tool_id: cat1
    in:
      input1: input1
"""

NESTED_WORKFLOW_AUTO_LABELS_MODERN_SYNTAX = """
class: GalaxyWorkflow
inputs:
  outer_input: data
outputs:
  outer_output:
    outputSource: second_cat/out_file1
steps:
  first_cat:
    tool_id: cat1
    in:
      input1: outer_input
  nested_workflow:
    run:
      class: GalaxyWorkflow
      inputs:
        - id: inner_input
      outputs:
        - outputSource: 1/out_file1
      steps:
        random:
          tool_id: random_lines1
          state:
            num_lines: 1
            input:
              $link: inner_input
            seed_source:
              seed_source_selector: set_seed
              seed: asdf
    in:
      inner_input: first_cat/out_file1
  second_cat:
    tool_id: cat1
    in:
      input1: nested_workflow/1:out_file1
      queries_0|input2: nested_workflow/1:out_file1
"""


class BaseWorkflowsApiTestCase(ApiTestCase):
    # TODO: Find a new file for this class.

    def setUp(self):
        super().setUp()
        self.workflow_populator = WorkflowPopulator(self.galaxy_interactor)
        self.dataset_populator = DatasetPopulator(self.galaxy_interactor)
        self.dataset_collection_populator = DatasetCollectionPopulator(self.galaxy_interactor)

    def _assert_user_has_workflow_with_name(self, name):
        names = self._workflow_names()
        assert name in names, f"No workflows with name {name} in users workflows <{names}>"

    def _workflow_names(self):
        index_response = self._get("workflows")
        self._assert_status_code_is(index_response, 200)
        names = [w["name"] for w in index_response.json()]
        return names

    def import_workflow(self, workflow, **kwds):
        upload_response = self.workflow_populator.import_workflow(workflow, **kwds)
        return upload_response

    def _upload_yaml_workflow(self, has_yaml, **kwds) -> str:
        return self.workflow_populator.upload_yaml_workflow(has_yaml, **kwds)

    def _setup_workflow_run(
        self,
        workflow: Optional[Dict[str, Any]] = None,
        inputs_by: str = "step_id",
        history_id: Optional[str] = None,
        workflow_id: Optional[str] = None,
    ) -> Tuple[Dict[str, Any], str, str]:
        return self.workflow_populator.setup_workflow_run(workflow, inputs_by, history_id, workflow_id)

    def _ds_entry(self, history_content):
        return self.dataset_populator.ds_entry(history_content)

    def _invocation_details(self, workflow_id, invocation_id, **kwds):
        invocation_details_response = self._get(f"workflows/{workflow_id}/usage/{invocation_id}", data=kwds)
        self._assert_status_code_is(invocation_details_response, 200)
        invocation_details = invocation_details_response.json()
        return invocation_details

    def _run_jobs(self, has_workflow, history_id=None, **kwds) -> Union[Dict[str, Any], RunJobsSummary]:
        if history_id is None:
            history_id = self.history_id

        return self.workflow_populator.run_workflow(has_workflow, history_id=history_id, **kwds)

    def _run_workflow(self, has_workflow, history_id=None, **kwds) -> RunJobsSummary:
        if history_id is None:
            history_id = self.history_id
        assert "expected_response" not in kwds
        run_summary = self.workflow_populator.run_workflow(has_workflow, history_id=history_id, **kwds)
        return cast(RunJobsSummary, run_summary)

    def _history_jobs(self, history_id):
        return self._get("jobs", {"history_id": history_id, "order_by": "create_time"}).json()

    def _assert_history_job_count(self, history_id, n):
        jobs = self._history_jobs(history_id)
        self.assertEqual(len(jobs), n)

    def _download_workflow(self, workflow_id, style=None, history_id=None):
        return self.workflow_populator.download_workflow(workflow_id, style=style, history_id=history_id)

    def _assert_is_runtime_input(self, tool_state_value):
        if not isinstance(tool_state_value, dict):
            tool_state_value = json.loads(tool_state_value)

        assert isinstance(tool_state_value, dict)
        assert "__class__" in tool_state_value
        assert tool_state_value["__class__"] == "RuntimeValue"


class ChangeDatatypeTestCase:
    dataset_populator: DatasetPopulator
    workflow_populator: WorkflowPopulator

    def test_assign_column_pja(self):
        with self.dataset_populator.test_history() as history_id:
            self.workflow_populator.run_workflow(
                """
class: GalaxyWorkflow
inputs:
  input1: data
steps:
  first_cat:
    tool_id: cat
    in:
      input1: input1
    outputs:
      out_file1:
        change_datatype: bed
        set_columns:
          chromCol: 1
          endCol: 2
          startCol: 3
""",
                test_data="""
input1:
  value: 1.bed
  type: File
""",
                history_id=history_id,
            )
            details_dataset_new_col = self.dataset_populator.get_history_dataset_details(
                history_id, hid=2, wait=True, assert_ok=True
            )
            assert details_dataset_new_col["history_content_type"] == "dataset", details_dataset_new_col
            assert details_dataset_new_col["metadata_endCol"] == 2
            assert details_dataset_new_col["metadata_startCol"] == 3


# Workflow API TODO:
# - Allow history_id as param to workflow run action. (hist_id)
# - Allow post to workflows/<workflow_id>/run in addition to posting to
#    /workflows with id in payload.
# - Much more testing obviously, always more testing.
class WorkflowsApiTestCase(BaseWorkflowsApiTestCase, ChangeDatatypeTestCase):
    def test_show_valid(self):
        workflow_id = self.workflow_populator.simple_workflow("dummy")
        workflow_id = self.workflow_populator.simple_workflow("test_regular")
        show_response = self._get(f"workflows/{workflow_id}", {"style": "instance"})
        workflow = show_response.json()
        self._assert_looks_like_instance_workflow_representation(workflow)
        assert len(workflow["steps"]) == 3
        self.assertEqual(sorted(step["id"] for step in workflow["steps"].values()), [0, 1, 2])

        show_response = self._get(f"workflows/{workflow_id}", {"legacy": True})
        workflow = show_response.json()
        self._assert_looks_like_instance_workflow_representation(workflow)
        assert len(workflow["steps"]) == 3
        # Can't reay say what the legacy IDs are but must be greater than 3 because dummy
        # workflow was created first in this instance.
        self.assertNotEqual(sorted(step["id"] for step in workflow["steps"].values()), [0, 1, 2])

    def test_show_invalid_key_is_400(self):
        show_response = self._get(f"workflows/{self._random_key()}")
        self._assert_status_code_is(show_response, 400)

    def test_cannot_show_private_workflow(self):
        workflow_id = self.workflow_populator.simple_workflow("test_not_importable")
        with self._different_user():
            show_response = self._get(f"workflows/{workflow_id}")
            self._assert_status_code_is(show_response, 403)

            # Try as anonymous user
            workflows_url = self._api_url(f"workflows/{workflow_id}")
            assert get(workflows_url).status_code == 403

    def test_cannot_download_private_workflow(self):
        workflow_id = self.workflow_populator.simple_workflow("test_not_downloadable")
        with self._different_user():
            with pytest.raises(AssertionError) as excinfo:
                self._download_workflow(workflow_id)
            assert "403" in str(excinfo.value)
        workflows_url = self._api_url(f"workflows/{workflow_id}/download")
        assert get(workflows_url).status_code == 403

    def test_anon_can_download_public_workflow(self):
        workflow_id = self.workflow_populator.simple_workflow("test_downloadable", publish=True)
        workflows_url = self._api_url(f"workflows/{workflow_id}/download")
        response = get(workflows_url)
        response.raise_for_status()
        assert response.json()["a_galaxy_workflow"] == "true"

    def test_delete(self):
        workflow_id = self.workflow_populator.simple_workflow("test_delete")
        workflow_name = "test_delete"
        self._assert_user_has_workflow_with_name(workflow_name)
        workflow_url = self._api_url(f"workflows/{workflow_id}", use_key=True)
        delete_response = delete(workflow_url)
        self._assert_status_code_is(delete_response, 200)
        # Make sure workflow is no longer in index by default.
        assert workflow_name not in self._workflow_names()

    def test_other_cannot_delete(self):
        workflow_id = self.workflow_populator.simple_workflow("test_other_delete")
        with self._different_user():
            workflow_url = self._api_url(f"workflows/{workflow_id}", use_key=True)
            delete_response = delete(workflow_url)
            self._assert_status_code_is(delete_response, 403)

    def test_index(self):
        index_response = self._get("workflows")
        self._assert_status_code_is(index_response, 200)
        assert isinstance(index_response.json(), list)

    def test_index_deleted(self):
        workflow_id = self.workflow_populator.simple_workflow("test_delete")
        workflow_index = self._get("workflows").json()
        assert [w for w in workflow_index if w["id"] == workflow_id]
        workflow_url = self._api_url(f"workflows/{workflow_id}", use_key=True)
        delete_response = delete(workflow_url)
        self._assert_status_code_is(delete_response, 200)
        workflow_index = self._get("workflows").json()
        assert not [w for w in workflow_index if w["id"] == workflow_id]
        workflow_index = self._get("workflows?show_deleted=true").json()
        assert [w for w in workflow_index if w["id"] == workflow_id]

    def test_index_hidden(self):
        workflow_id = self.workflow_populator.simple_workflow("test_delete")
        workflow_index = self._get("workflows").json()
        workflow = [w for w in workflow_index if w["id"] == workflow_id][0]
        workflow["hidden"] = True
        update_response = self.workflow_populator.update_workflow(workflow_id, workflow)
        self._assert_status_code_is(update_response, 200)
        assert update_response.json()["hidden"]
        workflow_index = self._get("workflows").json()
        assert not [w for w in workflow_index if w["id"] == workflow_id]
        workflow_index = self._get("workflows?show_hidden=true").json()
        assert [w for w in workflow_index if w["id"] == workflow_id]

    def test_upload(self):
        self.__test_upload(use_deprecated_route=False)

    def test_upload_deprecated(self):
        self.__test_upload(use_deprecated_route=True)

    def test_import_tools_requires_admin(self):
        response = self.__test_upload(import_tools=True, assert_ok=False)
        assert response.status_code == 403

    def __test_upload(
        self, use_deprecated_route=False, name="test_import", workflow=None, assert_ok=True, import_tools=False
    ):
        if workflow is None:
            workflow = self.workflow_populator.load_workflow(name=name)
        data = dict(
            workflow=dumps(workflow),
        )
        if import_tools:
            data["import_tools"] = import_tools
        if use_deprecated_route:
            route = "workflows/upload"
        else:
            route = "workflows"
        upload_response = self._post(route, data=data)
        if assert_ok:
            self._assert_status_code_is(upload_response, 200)
            self._assert_user_has_workflow_with_name(name)
        return upload_response

    def test_get_tool_predictions(self):
        request = {
            "tool_sequence": "Cut1",
            "remote_model_url": "https://github.com/galaxyproject/galaxy-test-data/raw/master/tool_recommendation_model.hdf5",
        }
        actual_recommendations = ["Filter1", "cat1", "addValue", "comp1", "Grep1"]
        route = "workflows/get_tool_predictions"
        response = self._post(route, data=request)
        recommendation_response = response.json()
        is_empty = bool(recommendation_response["current_tool"])
        if is_empty is False:
            self._assert_status_code_is(response, 400)
        else:
            # check Ok response from the API
            self._assert_status_code_is(response, 200)
            recommendation_response = response.json()
            # check the input tool sequence
            assert recommendation_response["current_tool"] == request["tool_sequence"]
            # check non-empty predictions list
            predicted_tools = recommendation_response["predicted_data"]["children"]
            assert len(predicted_tools) > 0
            # check for the correct predictions
            for tool in predicted_tools:
                assert tool["tool_id"] in actual_recommendations
                break

    def test_update(self):
        original_workflow = self.workflow_populator.load_workflow(name="test_import")
        uuids = {}
        labels = {}

        for order_index, step_dict in original_workflow["steps"].items():
            uuid = str(uuid4())
            step_dict["uuid"] = uuid
            uuids[order_index] = uuid
            label = f"label_{order_index}"
            step_dict["label"] = label
            labels[order_index] = label

        def check_label_and_uuid(order_index, step_dict):
            assert order_index in uuids
            assert order_index in labels

            self.assertEqual(uuids[order_index], step_dict["uuid"])
            self.assertEqual(labels[order_index], step_dict["label"])

        upload_response = self.__test_upload(workflow=original_workflow)
        workflow_id = upload_response.json()["id"]

        def update(workflow_object):
            put_response = self._update_workflow(workflow_id, workflow_object)
            self._assert_status_code_is(put_response, 200)
            return put_response

        workflow_content = self._download_workflow(workflow_id)
        steps = workflow_content["steps"]

        def tweak_step(step):
            order_index, step_dict = step
            check_label_and_uuid(order_index, step_dict)
            assert step_dict["position"]["top"] != 1
            assert step_dict["position"]["left"] != 1
            step_dict["position"] = {"top": 1, "left": 1}

        map(tweak_step, steps.items())

        update(workflow_content)

        def check_step(step):
            order_index, step_dict = step
            check_label_and_uuid(order_index, step_dict)
            assert step_dict["position"]["top"] == 1
            assert step_dict["position"]["left"] == 1

        updated_workflow_content = self._download_workflow(workflow_id)
        map(check_step, updated_workflow_content["steps"].items())

        # Re-update against original workflow...
        update(original_workflow)

        updated_workflow_content = self._download_workflow(workflow_id)

        # Make sure the positions have been updated.
        map(tweak_step, updated_workflow_content["steps"].items())

    def test_update_tags(self):
        workflow_object = self.workflow_populator.load_workflow(name="test_import")
        upload_response = self.__test_upload(workflow=workflow_object)
        workflow = upload_response.json()
        workflow["tags"] = ["a_tag", "b_tag"]
        update_response = self._update_workflow(workflow["id"], workflow).json()
        assert update_response["tags"] == ["a_tag", "b_tag"]
        del workflow["tags"]
        update_response = self._update_workflow(workflow["id"], workflow).json()
        assert update_response["tags"] == ["a_tag", "b_tag"]
        workflow["tags"] = []
        update_response = self._update_workflow(workflow["id"], workflow).json()
        assert update_response["tags"] == []

    def test_update_name(self):
        original_name = "test update name"
        workflow_object = self.workflow_populator.load_workflow(name=original_name)
        workflow_object["license"] = "AAL"
        upload_response = self.__test_upload(workflow=workflow_object, name=original_name)
        workflow = upload_response.json()
        workflow_id = workflow["id"]
        assert workflow["name"] == original_name
        workflow_dict = self.workflow_populator.download_workflow(workflow_id)
        assert workflow_dict["license"] == "AAL"

        data = {"name": "my cool new name"}
        update_response = self._update_workflow(workflow["id"], data).json()
        assert update_response["name"] == "my cool new name"
        workflow_dict = self.workflow_populator.download_workflow(workflow_id)
        assert workflow_dict["license"] == "AAL"

    def test_refactor(self):
        workflow_id = self.workflow_populator.upload_yaml_workflow(
            """
class: GalaxyWorkflow
inputs:
  test_input: data
steps:
  first_cat:
    tool_id: cat
    in:
      input1: test_input
"""
        )
        actions = [
            {"action_type": "update_step_label", "step": {"order_index": 0}, "label": "new_label"},
        ]
        # perform refactoring as dry run
        refactor_response = self.workflow_populator.refactor_workflow(workflow_id, actions, dry_run=True)
        refactor_response.raise_for_status()
        assert refactor_response.json()["workflow"]["steps"]["0"]["label"] == "new_label"

        # perform refactoring as dry run but specify editor style response
        refactor_response = self.workflow_populator.refactor_workflow(
            workflow_id, actions, dry_run=True, style="editor"
        )
        refactor_response.raise_for_status()
        assert refactor_response.json()["workflow"]["steps"]["0"]["label"] == "new_label"

        # download the original workflow and make sure the dry run didn't modify that label
        workflow_dict = self.workflow_populator.download_workflow(workflow_id)
        assert workflow_dict["steps"]["0"]["label"] == "test_input"

        refactor_response = self.workflow_populator.refactor_workflow(workflow_id, actions)
        refactor_response.raise_for_status()
        assert refactor_response.json()["workflow"]["steps"]["0"]["label"] == "new_label"

        # this time dry_run was default of False, so the label is indeed changed
        workflow_dict = self.workflow_populator.download_workflow(workflow_id)
        assert workflow_dict["steps"]["0"]["label"] == "new_label"

    def test_update_no_tool_id(self):
        workflow_object = self.workflow_populator.load_workflow(name="test_import")
        upload_response = self.__test_upload(workflow=workflow_object)
        workflow_id = upload_response.json()["id"]
        del workflow_object["steps"]["2"]["tool_id"]
        put_response = self._update_workflow(workflow_id, workflow_object)
        self._assert_status_code_is(put_response, 400)

    def test_update_missing_tool(self):
        # Create allows missing tools, update doesn't currently...
        workflow_object = self.workflow_populator.load_workflow(name="test_import")
        upload_response = self.__test_upload(workflow=workflow_object)
        workflow_id = upload_response.json()["id"]
        workflow_object["steps"]["2"]["tool_id"] = "cat-not-found"
        put_response = self._update_workflow(workflow_id, workflow_object)
        self._assert_status_code_is(put_response, 400)

    def test_require_unique_step_uuids(self):
        workflow_dup_uuids = self.workflow_populator.load_workflow(name="test_import")
        uuid0 = str(uuid4())
        for step_dict in workflow_dup_uuids["steps"].values():
            step_dict["uuid"] = uuid0
        response = self.workflow_populator.create_workflow_response(workflow_dup_uuids)
        self._assert_status_code_is(response, 400)

    def test_require_unique_step_labels(self):
        workflow_dup_label = self.workflow_populator.load_workflow(name="test_import")
        for step_dict in workflow_dup_label["steps"].values():
            step_dict["label"] = "my duplicated label"
        response = self.workflow_populator.create_workflow_response(workflow_dup_label)
        self._assert_status_code_is(response, 400)

    def test_import_deprecated(self):
        workflow_id = self.workflow_populator.simple_workflow("test_import_published_deprecated", publish=True)
        with self._different_user():
            other_import_response = self.__import_workflow(workflow_id)
            self._assert_status_code_is(other_import_response, 200)
            self._assert_user_has_workflow_with_name("imported: test_import_published_deprecated")

    def test_import_export_dynamic(self):
        workflow_id = self._upload_yaml_workflow(
            """
class: GalaxyWorkflow
steps:
  - type: input
    label: input1
  - tool_id: cat1
    label: first_cat
    state:
      input1:
        $link: 0
  - label: embed1
    run:
      class: GalaxyTool
      command: echo 'hello world 2' > $output1
      outputs:
        output1:
          format: txt
  - tool_id: cat1
    state:
      input1:
        $link: first_cat/out_file1
      queries:
        input2:
          $link: embed1/output1
test_data:
  input1: "hello world"
"""
        )
        downloaded_workflow = self._download_workflow(workflow_id)
        # The _upload_yaml_workflow entry point uses an admin key, but if we try to
        # do the raw re-import as a regular user we expect a 403 error.
        response = self.workflow_populator.create_workflow_response(downloaded_workflow)
        self._assert_status_code_is(response, 403)

    def test_import_annotations(self):
        workflow_id = self.workflow_populator.simple_workflow("test_import_annotations", publish=True)
        with self._different_user():
            other_import_response = self.__import_workflow(workflow_id)
            self._assert_status_code_is(other_import_response, 200)

            # Test annotations preserved during upload and copied over during
            # import.
            other_id = other_import_response.json()["id"]
            imported_workflow = self._show_workflow(other_id)
            assert imported_workflow["annotation"] == "simple workflow"
            step_annotations = {step["annotation"] for step in imported_workflow["steps"].values()}
            assert "input1 description" in step_annotations

    def test_import_subworkflows(self):
        def get_subworkflow_content_id(workflow_id):
            workflow_contents = self._download_workflow(workflow_id, style="editor")
            steps = workflow_contents["steps"]
            subworkflow_step = next(s for s in steps.values() if s["type"] == "subworkflow")
            return subworkflow_step["content_id"]

        workflow_id = self._upload_yaml_workflow(WORKFLOW_NESTED_SIMPLE, publish=True)
        subworkflow_content_id = get_subworkflow_content_id(workflow_id)
        instance_response = self._get(f"workflows/{subworkflow_content_id}?instance=true")
        self._assert_status_code_is(instance_response, 200)
        subworkflow = instance_response.json()
        assert subworkflow["inputs"]["0"]["label"] == "inner_input"
        assert subworkflow["name"] == "Workflow"
        assert subworkflow["hidden"]
        with self._different_user():
            other_import_response = self.__import_workflow(workflow_id)
            self._assert_status_code_is(other_import_response, 200)
            imported_workflow_id = other_import_response.json()["id"]
            imported_subworkflow_content_id = get_subworkflow_content_id(imported_workflow_id)
            assert subworkflow_content_id != imported_subworkflow_content_id

    def test_subworkflow_inputs_optional_editor(self):
        workflow_id = self._upload_yaml_workflow(
            """
class: GalaxyWorkflow
steps:
  nested_workflow:
    run:
      class: GalaxyWorkflow
      inputs:
        - id: inner_input
          optional: true
      outputs:
        - outputSource: inner_input/output
      steps: []
"""
        )
        workflow_contents = self._download_workflow(workflow_id, style="editor")
        assert workflow_contents["steps"]["0"]["inputs"][0]["optional"]

    def test_not_importable_prevents_import(self):
        workflow_id = self.workflow_populator.simple_workflow("test_not_importportable")
        with self._different_user():
            other_import_response = self.__import_workflow(workflow_id)
            self._assert_status_code_is(other_import_response, 403)

    def test_anonymous_published(self):
        def anonymous_published_workflows():
            workflows_url = self._api_url("workflows?show_published=True")
            return get(workflows_url).json()

        names = [w["name"] for w in anonymous_published_workflows()]
        assert "test published example" not in names
        workflow_id = self.workflow_populator.simple_workflow("test published example", publish=True)

        names = [w["name"] for w in anonymous_published_workflows()]
        assert "test published example" in names
        ids = [w["id"] for w in anonymous_published_workflows()]
        assert workflow_id in ids

    def test_import_published(self):
        workflow_id = self.workflow_populator.simple_workflow("test_import_published", publish=True)
        with self._different_user():
            other_import_response = self.__import_workflow(workflow_id, deprecated_route=True)
            self._assert_status_code_is(other_import_response, 200)
            self._assert_user_has_workflow_with_name("imported: test_import_published")

    def test_export(self):
        uploaded_workflow_id = self.workflow_populator.simple_workflow("test_for_export")
        downloaded_workflow = self._download_workflow(uploaded_workflow_id)
        assert downloaded_workflow["name"] == "test_for_export"
        steps = downloaded_workflow["steps"]
        assert len(steps) == 3
        assert "0" in steps
        first_step = steps["0"]
        self._assert_has_keys(first_step, "inputs", "outputs")
        inputs = first_step["inputs"]
        assert len(inputs) > 0, first_step
        first_input = inputs[0]
        assert first_input["name"] == "WorkflowInput1"
        assert first_input["description"] == "input1 description"
        self._assert_has_keys(downloaded_workflow, "a_galaxy_workflow", "format-version", "annotation", "uuid", "steps")
        for step in downloaded_workflow["steps"].values():
            self._assert_has_keys(
                step,
                "id",
                "type",
                "tool_id",
                "tool_version",
                "name",
                "tool_state",
                "annotation",
                "inputs",
                "workflow_outputs",
                "outputs",
            )
            if step["type"] == "tool":
                self._assert_has_keys(step, "post_job_actions")

    def test_export_format2(self):
        uploaded_workflow_id = self.workflow_populator.simple_workflow("test_for_export_format2")
        downloaded_workflow = self._download_workflow(uploaded_workflow_id, style="format2")
        assert downloaded_workflow["class"] == "GalaxyWorkflow"

    def test_export_editor(self):
        uploaded_workflow_id = self.workflow_populator.simple_workflow("test_for_export")
        downloaded_workflow = self._download_workflow(uploaded_workflow_id, style="editor")
        self._assert_has_keys(downloaded_workflow, "name", "steps", "upgrade_messages")
        for step in downloaded_workflow["steps"].values():
            self._assert_has_keys(
                step,
                "id",
                "type",
                "content_id",
                "name",
                "tool_state",
                "tooltip",
                "inputs",
                "outputs",
                "config_form",
                "annotation",
                "post_job_actions",
                "workflow_outputs",
                "uuid",
                "label",
            )

    @skip_without_tool("output_filter_with_input")
    def test_export_editor_filtered_outputs(self):
        template = """
class: GalaxyWorkflow
steps:
  - tool_id: output_filter_with_input
    state:
      produce_out_1: {produce_out_1}
      filter_text_1: {filter_text_1}
      produce_collection: false
      produce_paired_collection: false
"""
        workflow_id = self._upload_yaml_workflow(template.format(produce_out_1="false", filter_text_1="false"))
        downloaded_workflow = self._download_workflow(workflow_id, style="editor")
        outputs = downloaded_workflow["steps"]["0"]["outputs"]
        assert len(outputs) == 1
        assert outputs[0]["name"] == "out_3"
        workflow_id = self._upload_yaml_workflow(template.format(produce_out_1="true", filter_text_1="false"))
        downloaded_workflow = self._download_workflow(workflow_id, style="editor")
        outputs = downloaded_workflow["steps"]["0"]["outputs"]
        assert len(outputs) == 2
        assert outputs[0]["name"] == "out_1"
        assert outputs[1]["name"] == "out_3"
        workflow_id = self._upload_yaml_workflow(template.format(produce_out_1="true", filter_text_1="foo"))
        downloaded_workflow = self._download_workflow(workflow_id, style="editor")
        outputs = downloaded_workflow["steps"]["0"]["outputs"]
        assert len(outputs) == 3
        assert outputs[0]["name"] == "out_1"
        assert outputs[1]["name"] == "out_2"
        assert outputs[2]["name"] == "out_3"

    @skip_without_tool("output_filter_exception_1")
    def test_export_editor_filtered_outputs_exception_handling(self):
        workflow_id = self._upload_yaml_workflow(
            """
class: GalaxyWorkflow
steps:
  - tool_id: output_filter_exception_1
"""
        )
        downloaded_workflow = self._download_workflow(workflow_id, style="editor")
        outputs = downloaded_workflow["steps"]["0"]["outputs"]
        assert len(outputs) == 2
        assert outputs[0]["name"] == "out_1"
        assert outputs[1]["name"] == "out_2"

    @skip_without_tool("collection_type_source")
    def test_export_editor_collection_type_source(self):
        workflow_id = self._upload_yaml_workflow(
            """
class: GalaxyWorkflow
inputs:
  - id: text_input1
    type: collection
    collection_type: "list:paired"
steps:
  - tool_id: collection_type_source
    in:
      input_collect: text_input1
"""
        )
        downloaded_workflow = self._download_workflow(workflow_id, style="editor")
        steps = downloaded_workflow["steps"]
        assert len(steps) == 2
        # Non-subworkflow collection_type_source tools will be handled by the client,
        # so collection_type should be None here.
        assert steps["1"]["outputs"][0]["collection_type"] is None

    @skip_without_tool("collection_type_source")
    def test_export_editor_subworkflow_collection_type_source(self):
        workflow_id = self._upload_yaml_workflow(
            """
class: GalaxyWorkflow
inputs:
  outer_input: data
steps:
  inner_workflow:
    run:
      class: GalaxyWorkflow
      inputs:
        inner_input:
          type: collection
          collection_type: "list:paired"
      outputs:
        workflow_output:
          outputSource: collection_type_source/list_output
      steps:
        collection_type_source:
          tool_id: collection_type_source
          in:
            input_collect: inner_input
    in:
      inner_input: outer_input
"""
        )
        downloaded_workflow = self._download_workflow(workflow_id, style="editor")
        steps = downloaded_workflow["steps"]
        assert len(steps) == 2
        assert steps["1"]["type"] == "subworkflow"
        assert steps["1"]["outputs"][0]["collection_type"] == "list:paired"

    def test_import_missing_tool(self):
        workflow = self.workflow_populator.load_workflow_from_resource(name="test_workflow_missing_tool")
        workflow_id = self.workflow_populator.create_workflow(workflow)
        workflow_description = self._show_workflow(workflow_id)
        steps = workflow_description["steps"]
        missing_tool_steps = [v for v in steps.values() if v["tool_id"] == "cat_missing_tool"]
        assert len(missing_tool_steps) == 1

    def test_import_no_tool_id(self):
        # Import works with missing tools, but not with absent content/tool id.
        workflow = self.workflow_populator.load_workflow_from_resource(name="test_workflow_missing_tool")
        del workflow["steps"]["2"]["tool_id"]
        create_response = self.__test_upload(workflow=workflow, assert_ok=False)
        self._assert_status_code_is(create_response, 400)

    def test_import_export_with_runtime_inputs(self):
        workflow = self.workflow_populator.load_workflow_from_resource(name="test_workflow_with_runtime_input")
        workflow_id = self.workflow_populator.create_workflow(workflow)
        downloaded_workflow = self._download_workflow(workflow_id)
        assert len(downloaded_workflow["steps"]) == 2
        runtime_step = downloaded_workflow["steps"]["1"]
        for runtime_input in runtime_step["inputs"]:
            if runtime_input["name"] == "num_lines":
                break

        assert runtime_input["description"].startswith("runtime parameter for tool")

        tool_state = json.loads(runtime_step["tool_state"])
        assert "num_lines" in tool_state
        self._assert_is_runtime_input(tool_state["num_lines"])

    @skip_without_tool("cat1")
    def test_run_workflow_by_index(self):
        self.__run_cat_workflow(inputs_by="step_index")

    @skip_without_tool("cat1")
    def test_run_workflow_by_uuid(self):
        self.__run_cat_workflow(inputs_by="step_uuid")

    @skip_without_tool("cat1")
    def test_run_workflow_by_uuid_implicitly(self):
        self.__run_cat_workflow(inputs_by="uuid_implicitly")

    @skip_without_tool("cat1")
    def test_run_workflow_by_name(self):
        self.__run_cat_workflow(inputs_by="name")

    @skip_without_tool("cat1")
    def test_run_workflow(self):
        self.__run_cat_workflow(inputs_by="step_id")

    @skip_without_tool("multiple_versions")
    def test_run_versioned_tools(self):
        with self.dataset_populator.test_history() as history_01_id:
            workflow_version_01 = self._upload_yaml_workflow(
                """
class: GalaxyWorkflow
steps:
  multiple:
    tool_id: multiple_versions
    tool_version: "0.1"
    state:
      inttest: 0
"""
            )
            self.workflow_populator.invoke_workflow_and_wait(workflow_version_01, history_id=history_01_id)

        with self.dataset_populator.test_history() as history_02_id:
            workflow_version_02 = self._upload_yaml_workflow(
                """
class: GalaxyWorkflow
steps:
  multiple:
    tool_id: multiple_versions
    tool_version: "0.2"
    state:
      inttest: 1
"""
            )
            self.workflow_populator.invoke_workflow_and_wait(workflow_version_02, history_id=history_02_id)

    def __run_cat_workflow(self, inputs_by):
        workflow = self.workflow_populator.load_workflow(name="test_for_run")
        workflow["steps"]["0"]["uuid"] = str(uuid4())
        workflow["steps"]["1"]["uuid"] = str(uuid4())
        workflow_request, _, workflow_id = self._setup_workflow_run(workflow, inputs_by=inputs_by)
        invocation_id = self.workflow_populator.invoke_workflow_and_wait(
            workflow_id, request=workflow_request, assert_ok=True
        )
        invocation = self._invocation_details(workflow_id, invocation_id)
        assert invocation["state"] == "scheduled", invocation

<<<<<<< HEAD
=======
    def test_run_workflow_with_missing_tool(self):
        with self.dataset_populator.test_history() as history_id:
            workflow_id = self._upload_yaml_workflow(
                """
class: GalaxyWorkflow
steps:
  step1:
    tool_id: nonexistent_tool
    tool_version: "0.1"
"""
            )
            invocation_response = self.__invoke_workflow(workflow_id, history_id=history_id, assert_ok=False)
            self._assert_status_code_is(invocation_response, 400)
            self.assertEqual(
                invocation_response.json().get("err_msg"),
                "Workflow was not invoked; the following required tools are not installed: nonexistent_tool",
            )

>>>>>>> eb420329
    @skip_without_tool("collection_creates_pair")
    def test_workflow_run_output_collections(self) -> None:
        with self.dataset_populator.test_history() as history_id:
            self._run_workflow(WORKFLOW_WITH_OUTPUT_COLLECTION, history_id=history_id)
            self.assertEqual("a\nc\nb\nd\n", self.dataset_populator.get_history_dataset_content(history_id, hid=0))

    @skip_without_tool("job_properties")
    @skip_without_tool("identifier_multiple_in_conditional")
    def test_workflow_resume_from_failed_step(self):
        workflow_id = self._upload_yaml_workflow(
            """
class: GalaxyWorkflow
steps:
  job_props:
    tool_id: job_properties
    state:
      thebool: true
      failbool: true
  identifier:
    tool_id: identifier_multiple_in_conditional
    state:
      outer_cond:
        cond_param_outer: true
        inner_cond:
          cond_param_inner: true
          input1:
            $link: 0/out_file1
    thedata: null
  cat:
    tool_id: cat1
    in:
      input1: identifier/output1
      queries_0|input2: identifier/output1
"""
        )
        with self.dataset_populator.test_history() as history_id:
            self.workflow_populator.invoke_workflow_and_wait(workflow_id, history_id=history_id, assert_ok=False)
            failed_dataset_one = self.dataset_populator.get_history_dataset_details(
                history_id, hid=1, wait=True, assert_ok=False
            )
            assert failed_dataset_one["state"] == "error", failed_dataset_one
            paused_dataset = self.dataset_populator.get_history_dataset_details(
                history_id, hid=5, wait=True, assert_ok=False
            )
            assert paused_dataset["state"] == "paused", paused_dataset
            inputs = {"thebool": "false", "failbool": "false", "rerun_remap_job_id": failed_dataset_one["creating_job"]}
            self.dataset_populator.run_tool(
                tool_id="job_properties",
                inputs=inputs,
                history_id=history_id,
            )
            unpaused_dataset_1 = self.dataset_populator.get_history_dataset_details(
                history_id, hid=5, wait=True, assert_ok=False
            )
            assert unpaused_dataset_1["state"] == "ok"
            self.dataset_populator.wait_for_history(history_id, assert_ok=False)
            unpaused_dataset_2 = self.dataset_populator.get_history_dataset_details(
                history_id, hid=6, wait=True, assert_ok=False
            )
            assert unpaused_dataset_2["state"] == "ok"

    @skip_without_tool("job_properties")
    @skip_without_tool("collection_creates_list")
    def test_workflow_resume_from_failed_step_with_hdca_input(self):
        workflow_id = self._upload_yaml_workflow(
            """
class: GalaxyWorkflow
steps:
  job_props:
    tool_id: job_properties
    state:
      thebool: true
      failbool: true
  list_in_list_out:
    tool_id: collection_creates_list
    in:
      input1: job_props/list_output
  identifier:
    tool_id: identifier_collection
    in:
      input1: list_in_list_out/list_output
"""
        )
        with self.dataset_populator.test_history() as history_id:
            invocation_id = self.__invoke_workflow(workflow_id, history_id=history_id)
            self.workflow_populator.wait_for_invocation_and_jobs(
                history_id, workflow_id, invocation_id, assert_ok=False
            )
            failed_dataset_one = self.dataset_populator.get_history_dataset_details(
                history_id, hid=1, wait=True, assert_ok=False
            )
            assert failed_dataset_one["state"] == "error", failed_dataset_one
            paused_colletion = self.dataset_populator.get_history_collection_details(
                history_id, hid=7, wait=True, assert_ok=False
            )
            first_paused_element = paused_colletion["elements"][0]["object"]
            assert first_paused_element["state"] == "paused", first_paused_element
            dependent_dataset = self.dataset_populator.get_history_dataset_details(
                history_id, hid=8, wait=True, assert_ok=False
            )
            assert dependent_dataset["state"] == "paused"
            inputs = {"thebool": "false", "failbool": "false", "rerun_remap_job_id": failed_dataset_one["creating_job"]}
            self.dataset_populator.run_tool(
                tool_id="job_properties",
                inputs=inputs,
                history_id=history_id,
            )
            paused_colletion = self.dataset_populator.get_history_collection_details(
                history_id, hid=7, wait=True, assert_ok=False
            )
            first_paused_element = paused_colletion["elements"][0]["object"]
            assert first_paused_element["state"] == "ok"
            self.dataset_populator.wait_for_history(history_id, assert_ok=False)
            dependent_dataset = self.dataset_populator.get_history_dataset_details(
                history_id, hid=8, wait=True, assert_ok=False
            )
            assert dependent_dataset["name"].startswith("identifier_collection")
            assert dependent_dataset["state"] == "ok"

    @skip_without_tool("fail_identifier")
    @skip_without_tool("identifier_collection")
    def test_workflow_resume_with_mapped_over_input(self):
        with self.dataset_populator.test_history() as history_id:
            self._run_workflow(
                """
class: GalaxyWorkflow
inputs:
  input_datasets: collection
steps:
  fail_identifier_1:
    tool_id: fail_identifier
    state:
      failbool: true
    in:
      input1: input_datasets
  identifier:
    tool_id: identifier_collection
    in:
      input1: fail_identifier_1/out_file1
test_data:
  input_datasets:
    collection_type: list
    elements:
      - identifier: fail
        value: 1.fastq
        type: File
      - identifier: success
        value: 1.fastq
        type: File
""",
                history_id=history_id,
                assert_ok=False,
                wait=True,
            )
            history_contents = self.dataset_populator._get_contents_request(history_id=history_id).json()
            first_input = history_contents[1]
            assert first_input["history_content_type"] == "dataset"
            paused_dataset = history_contents[-1]
            failed_dataset = self.dataset_populator.get_history_dataset_details(history_id, hid=5, assert_ok=False)
            assert paused_dataset["state"] == "paused", paused_dataset
            assert failed_dataset["state"] == "error", failed_dataset
            inputs = {
                "input1": {"values": [{"src": "hda", "id": first_input["id"]}]},
                "failbool": "false",
                "rerun_remap_job_id": failed_dataset["creating_job"],
            }
            run_dict = self.dataset_populator.run_tool(
                tool_id="fail_identifier",
                inputs=inputs,
                history_id=history_id,
            )
            unpaused_dataset = self.dataset_populator.get_history_dataset_details(
                history_id, wait=True, assert_ok=False
            )
            assert unpaused_dataset["state"] == "ok"
            contents = self.dataset_populator.get_history_dataset_content(history_id, hid=7, assert_ok=False)
            assert contents == "fail\nsuccess\n", contents
            replaced_hda_id = run_dict["outputs"][0]["id"]
            replaced_hda = self.dataset_populator.get_history_dataset_details(
                history_id, dataset_id=replaced_hda_id, wait=True, assert_ok=False
            )
            assert not replaced_hda["visible"], replaced_hda

    def test_workflow_resume_with_mapped_over_collection_input(self):
        # Test that replacement and resume also works if the failed job re-run works on a input DCE
        with self.dataset_populator.test_history() as history_id:
            job_summary = self._run_workflow(
                """
class: GalaxyWorkflow
inputs:
  input_collection: collection
steps:
- tool_id: collection_creates_list_of_pairs
  state:
    failbool: true
  in:
    input1:
      source: input_collection
- tool_id: collection_creates_list_of_pairs
  state:
    failbool: false
  in:
    input1:
      source: 1/list_output
test_data:
  input_collection:
    collection_type: "list:list:paired"
""",
                history_id=history_id,
                assert_ok=False,
                wait=True,
            )
            invocation = self.workflow_populator.get_invocation(job_summary.invocation_id, step_details=True)
            # TODO: return steps sorted by order_index ? Why don't we do that ??
            invocation["steps"].sort(key=lambda step: step["order_index"])
            failed_step = invocation["steps"][1]
            assert failed_step["jobs"][0]["state"] == "error"
            failed_hdca_id = failed_step["output_collections"]["list_output"]["id"]
            failed_hdca = self.dataset_populator.get_history_collection_details(
                history_id=history_id, content_id=failed_hdca_id, assert_ok=False
            )
            assert (
                failed_hdca["elements"][0]["object"]["elements"][0]["object"]["elements"][0]["object"]["state"]
                == "error"
            )
            paused_step = invocation["steps"][2]
            # job not created, input in error state
            assert paused_step["jobs"][0]["state"] == "paused"
            input_hdca = self.dataset_populator.get_history_collection_details(
                history_id=history_id, content_id=job_summary.inputs["input_collection"]["id"], assert_ok=False
            )
            # now re-run errored job
            inputs = {
                "input1": {"values": [{"src": "dce", "id": input_hdca["elements"][0]["id"]}]},
                "failbool": "false",
                "rerun_remap_job_id": failed_step["jobs"][0]["id"],
            }
            run_response = self.dataset_populator.run_tool(
                tool_id="collection_creates_list_of_pairs",
                inputs=inputs,
                history_id=history_id,
            )
            assert not run_response["output_collections"][0]["visible"]
            self.dataset_populator.wait_for_job(paused_step["jobs"][0]["id"])
            invocation = self.workflow_populator.get_invocation(job_summary.invocation_id, step_details=True)
            rerun_step = invocation["steps"][1]
            assert rerun_step["jobs"][0]["state"] == "ok"
            replaced_hdca = self.dataset_populator.get_history_collection_details(
                history_id=history_id, content_id=failed_hdca_id, assert_ok=False
            )
            assert (
                replaced_hdca["elements"][0]["object"]["elements"][0]["object"]["elements"][0]["object"]["state"]
                == "ok"
            )

    @skip_without_tool("multi_data_optional")
    def test_workflow_list_list_multi_data_map_over(self):
        # Test that a list:list is reduced to list with a multiple="true" data input
        with self.dataset_populator.test_history() as history_id:
            workflow_id = self._upload_yaml_workflow(
                """
class: GalaxyWorkflow
inputs:
  input_datasets: collection
steps:
  multi_data_optional:
    tool_id: multi_data_optional
    in:
      input1: input_datasets
"""
            )
            with self.dataset_populator.test_history() as history_id:
                hdca_id = self.dataset_collection_populator.create_list_of_list_in_history(history_id).json()
                self.dataset_populator.wait_for_history(history_id, assert_ok=True)
                inputs = {
                    "0": self._ds_entry(hdca_id),
                }
                invocation_id = self.__invoke_workflow(workflow_id, inputs=inputs, history_id=history_id)
                self.workflow_populator.wait_for_invocation_and_jobs(history_id, workflow_id, invocation_id)
                output_collection = self.dataset_populator.get_history_collection_details(history_id, hid=6)
                assert output_collection["collection_type"] == "list"
                assert output_collection["job_source_type"] == "ImplicitCollectionJobs"

    @skip_without_tool("cat_list")
    @skip_without_tool("collection_creates_pair")
    def test_workflow_run_output_collection_mapping(self):
        workflow_id = self._upload_yaml_workflow(WORKFLOW_WITH_OUTPUT_COLLECTION_MAPPING)
        with self.dataset_populator.test_history() as history_id:
            hdca1 = self.dataset_collection_populator.create_list_in_history(
                history_id, contents=["a\nb\nc\nd\n", "e\nf\ng\nh\n"]
            ).json()
            self.dataset_populator.wait_for_history(history_id, assert_ok=True)
            inputs = {
                "0": self._ds_entry(hdca1),
            }
            invocation_id = self.__invoke_workflow(workflow_id, inputs=inputs, history_id=history_id)
            self.workflow_populator.wait_for_invocation_and_jobs(history_id, workflow_id, invocation_id)
            self.assertEqual(
                "a\nc\nb\nd\ne\ng\nf\nh\n", self.dataset_populator.get_history_dataset_content(history_id, hid=0)
            )

    @skip_without_tool("cat_list")
    @skip_without_tool("collection_split_on_column")
    def test_workflow_run_dynamic_output_collections(self):
        with self.dataset_populator.test_history() as history_id:
            self._run_jobs(WORKFLOW_WITH_DYNAMIC_OUTPUT_COLLECTION, history_id=history_id, assert_ok=True, wait=True)
            details = self.dataset_populator.get_history_dataset_details(history_id, hid=0)
            last_item_hid = details["hid"]
            assert last_item_hid == 7, f"Expected 7 history items, got {last_item_hid}"
            content = self.dataset_populator.get_history_dataset_content(history_id, hid=0)
            self.assertEqual("10.0\n30.0\n20.0\n40.0\n", content)

    @skip_without_tool("collection_split_on_column")
    @skip_without_tool("min_repeat")
    def test_workflow_run_dynamic_output_collections_2(self):
        # A more advanced output collection workflow, testing regression of
        # https://github.com/galaxyproject/galaxy/issues/776
        with self.dataset_populator.test_history() as history_id:
            workflow_id = self._upload_yaml_workflow(
                """
class: GalaxyWorkflow
inputs:
  test_input_1: data
  test_input_2: data
  test_input_3: data
steps:
  split_up:
    tool_id: collection_split_on_column
    in:
      input1: test_input_2
  min_repeat:
    tool_id: min_repeat
    in:
      queries_0|input: test_input_1
      queries2_0|input2: split_up/split_output
"""
            )
            hda1 = self.dataset_populator.new_dataset(history_id, content="samp1\t10.0\nsamp2\t20.0\n")
            hda2 = self.dataset_populator.new_dataset(history_id, content="samp1\t20.0\nsamp2\t40.0\n")
            hda3 = self.dataset_populator.new_dataset(history_id, content="samp1\t30.0\nsamp2\t60.0\n")
            self.dataset_populator.wait_for_history(history_id, assert_ok=True)
            inputs = {
                "0": self._ds_entry(hda1),
                "1": self._ds_entry(hda2),
                "2": self._ds_entry(hda3),
            }
            invocation_id = self.__invoke_workflow(workflow_id, inputs=inputs, history_id=history_id)
            self.workflow_populator.wait_for_invocation_and_jobs(history_id, workflow_id, invocation_id)
            collection_details = self.dataset_populator.get_history_collection_details(history_id, hid=7)
            assert collection_details["populated_state"] == "ok"
            content = self.dataset_populator.get_history_dataset_content(history_id, hid=11)
            self.assertEqual(content.strip(), "samp1\t10.0\nsamp2\t20.0")

    @skip_without_tool("cat")
    @skip_without_tool("collection_split_on_column")
    def test_workflow_run_dynamic_output_collections_3(self):
        # Test a workflow that create a list:list:list followed by a mapping step.
        with self.dataset_populator.test_history() as history_id:
            workflow_id = self._upload_yaml_workflow(
                """
class: GalaxyWorkflow
inputs:
  text_input1: data
  text_input2: data
steps:
  cat_inputs:
    tool_id: cat1
    in:
      input1: text_input1
      queries_0|input2: text_input2
  split_up_1:
    tool_id: collection_split_on_column
    in:
      input1: cat_inputs/out_file1
  split_up_2:
    tool_id: collection_split_on_column
    in:
      input1: split_up_1/split_output
  cat_output:
    tool_id: cat
    in:
      input1: split_up_2/split_output
"""
            )
            hda1 = self.dataset_populator.new_dataset(history_id, content="samp1\t10.0\nsamp2\t20.0\n")
            hda2 = self.dataset_populator.new_dataset(history_id, content="samp1\t30.0\nsamp2\t40.0\n")
            self.dataset_populator.wait_for_history(history_id, assert_ok=True)
            inputs = {
                "0": self._ds_entry(hda1),
                "1": self._ds_entry(hda2),
            }
            invocation_id = self.__invoke_workflow(workflow_id, inputs=inputs, history_id=history_id)
            self.workflow_populator.wait_for_invocation_and_jobs(history_id, workflow_id, invocation_id)

    @skip_without_tool("cat1")
    @skip_without_tool("__FLATTEN__")
    def test_workflow_input_tags(self):
        workflow = self.workflow_populator.load_workflow_from_resource(name="test_workflow_with_input_tags")
        workflow_id = self.workflow_populator.create_workflow(workflow)
        downloaded_workflow = self._download_workflow(workflow_id)
        count = 0
        tag_test = ["tag1", "tag2"]
        for step in downloaded_workflow["steps"]:
            current = json.loads(downloaded_workflow["steps"][step]["tool_state"])
            assert current["tag"] == tag_test[count]
            count += 1

    @skip_without_tool("column_param")
    def test_empty_file_data_column_specified(self):
        # Regression test for https://github.com/galaxyproject/galaxy/pull/10981
        with self.dataset_populator.test_history() as history_id:
            self._run_jobs(
                """class: GalaxyWorkflow
steps:
  empty_output:
    tool_id: empty_output
    outputs:
      out_file1:
        change_datatype: tabular
  column_param:
    tool_id: column_param
    in:
      input1: empty_output/out_file1
    state:
      col: 2
      col_names: 'B'
""",
                history_id=history_id,
            )

    @skip_without_tool("column_param_list")
    def test_comma_separated_columns(self):
        # Regression test for https://github.com/galaxyproject/galaxy/pull/10981
        with self.dataset_populator.test_history() as history_id:
            self._run_jobs(
                """class: GalaxyWorkflow
steps:
  empty_output:
    tool_id: empty_output
    outputs:
      out_file1:
        change_datatype: tabular
  column_param_list:
    tool_id: column_param_list
    in:
      input1: empty_output/out_file1
    state:
      col: '2,3'
      col_names: 'B'
""",
                history_id=history_id,
            )

    @skip_without_tool("column_param")
    def test_runtime_data_column_parameter(self):
        with self.dataset_populator.test_history() as history_id:
            self._run_jobs(
                """class: GalaxyWorkflow
inputs:
    bed_input: data
steps:
  cat1:
    tool_id: cat1
    in:
      input1: bed_input
  column_param_list:
    tool_id: column_param
    in:
      input1: cat1/out_file1
    state:
      col: 9
      col_names: notacolumn
test_data:
  step_parameters:
    '2':
      'col': 1
      'col_names': 'c1: chr1'
  bed_input:
    value: 1.bed
    file_type: bed
    type: File
""",
                history_id=history_id,
            )

    @skip_without_tool("mapper")
    @skip_without_tool("pileup")
    def test_workflow_metadata_validation_0(self):
        # Testing regression of
        # https://github.com/galaxyproject/galaxy/issues/1514
        with self.dataset_populator.test_history() as history_id:
            self._run_jobs(
                """
class: GalaxyWorkflow
inputs:
  input_fastqs: collection
  reference: data
steps:
  map_over_mapper:
    tool_id: mapper
    in:
      input1: input_fastqs
      reference: reference
  pileup:
    tool_id: pileup
    in:
      input1: map_over_mapper/out_file1
      reference: reference
test_data:
  input_fastqs:
    collection_type: list
    elements:
      - identifier: samp1
        value: 1.fastq
        type: File
      - identifier: samp2
        value: 1.fastq
        type: File
  reference:
    value: 1.fasta
    type: File
""",
                history_id=history_id,
            )

    def test_run_subworkflow_simple(self) -> None:
        with self.dataset_populator.test_history() as history_id:
            summary = self._run_workflow(
                WORKFLOW_NESTED_SIMPLE,
                test_data="""
outer_input:
  value: 1.bed
  type: File
""",
                history_id=history_id,
            )
            invocation_id = summary.invocation_id

            content = self.dataset_populator.get_history_dataset_content(history_id)
            self.assertEqual(
                "chrX\t152691446\t152691471\tCCDS14735.1_cds_0_0_chrX_152691447_f\t0\t+\nchrX\t152691446\t152691471\tCCDS14735.1_cds_0_0_chrX_152691447_f\t0\t+\n",
                content,
            )
            steps = self.workflow_populator.get_invocation(invocation_id)["steps"]
            assert sum(1 for step in steps if step["subworkflow_invocation_id"] is None) == 3
            subworkflow_invocation_id = [
                step["subworkflow_invocation_id"] for step in steps if step["subworkflow_invocation_id"]
            ][0]
            subworkflow_invocation = self.workflow_populator.get_invocation(subworkflow_invocation_id)
            assert [step for step in subworkflow_invocation["steps"] if step["order_index"] == 0][0][
                "workflow_step_label"
            ] == "inner_input"
            assert [step for step in subworkflow_invocation["steps"] if step["order_index"] == 1][0][
                "workflow_step_label"
            ] == "random_lines"

            bco = self.workflow_populator.get_biocompute_object(invocation_id)
            self.workflow_populator.validate_biocompute_object(bco)

    @skip_without_tool("random_lines1")
    def test_run_subworkflow_runtime_parameters(self):
        with self.dataset_populator.test_history() as history_id:
            self._run_jobs(
                WORKFLOW_NESTED_RUNTIME_PARAMETER,
                test_data="""
step_parameters:
  '1':
    '1|num_lines': 2
outer_input:
  value: 1.bed
  type: File
""",
                history_id=history_id,
            )

            content = self.dataset_populator.get_history_dataset_content(history_id)
            assert len([x for x in content.split("\n") if x]) == 2

    @skip_without_tool("cat")
    def test_run_subworkflow_replacement_parameters(self):
        with self.dataset_populator.test_history() as history_id:
            test_data = """
replacement_parameters:
  replaceme: moocow
outer_input:
  value: 1.bed
  type: File
"""
            self._run_jobs(WORKFLOW_NESTED_REPLACEMENT_PARAMETER, test_data=test_data, history_id=history_id)
            details = self.dataset_populator.get_history_dataset_details(history_id)
            assert details["name"] == "moocow suffix"

    @skip_without_tool("create_2")
    def test_placements_from_text_inputs(self):
        with self.dataset_populator.test_history() as history_id:
            run_def = """
class: GalaxyWorkflow
inputs: []
steps:
  create_2:
    tool_id: create_2
    state:
      sleep_time: 0
    outputs:
      out_file1:
        rename: "${replaceme} name"
      out_file2:
        rename: "${replaceme} name 2"
test_data:
  replacement_parameters:
    replaceme: moocow
"""

            self._run_jobs(run_def, history_id=history_id)
            details = self.dataset_populator.get_history_dataset_details(history_id)
            assert details["name"] == "moocow name 2"

            run_def = """
class: GalaxyWorkflow
inputs:
  replaceme: text
steps:
  create_2:
    tool_id: create_2
    state:
      sleep_time: 0
    outputs:
      out_file1:
        rename: "${replaceme} name"
      out_file2:
        rename: "${replaceme} name 2"
test_data:
  replaceme:
    value: moocow
    type: raw
"""
            self._run_jobs(run_def, history_id=history_id)
            details = self.dataset_populator.get_history_dataset_details(history_id)
            assert details["name"] == "moocow name 2", details["name"]

    @skip_without_tool("random_lines1")
    def test_run_runtime_parameters_after_pause(self):
        with self.dataset_populator.test_history() as history_id:
            workflow_run_description = f"""{WORKFLOW_RUNTIME_PARAMETER_AFTER_PAUSE}

test_data:
  step_parameters:
    '2':
      'num_lines': 2
  input1:
    value: 1.bed
    type: File
"""
            job_summary = self._run_workflow(workflow_run_description, history_id=history_id, wait=False)
            uploaded_workflow_id, invocation_id = job_summary.workflow_id, job_summary.invocation_id

            # Wait for at least one scheduling step.
            self._wait_for_invocation_non_new(uploaded_workflow_id, invocation_id)

            # Make sure the history didn't enter a failed state in there.
            self.dataset_populator.wait_for_history(history_id, assert_ok=True)

            # Assert the workflow hasn't finished scheduling, we can be pretty sure we
            # are at the pause step in this case then.
            self._assert_invocation_non_terminal(uploaded_workflow_id, invocation_id)

            # Review the paused steps to allow the workflow to continue.
            self.__review_paused_steps(uploaded_workflow_id, invocation_id, order_index=1, action=True)

            # Wait for the workflow to finish scheduling and ensure both the invocation
            # and the history are in valid states.
            invocation_scheduled = self._wait_for_invocation_state(uploaded_workflow_id, invocation_id, "scheduled")
            assert invocation_scheduled, "Workflow state is not scheduled..."
            self.dataset_populator.wait_for_history(history_id, assert_ok=True)

            content = self.dataset_populator.get_history_dataset_content(history_id)
            assert len([x for x in content.split("\n") if x]) == 2

    def test_run_subworkflow_auto_labels(self):
        def run_test(workflow_text):
            with self.dataset_populator.test_history() as history_id:
                test_data = """
        outer_input:
          value: 1.bed
          type: File
        """
                summary = self._run_workflow(workflow_text, test_data=test_data, history_id=history_id)
                jobs = summary.jobs
                assert len(jobs) == 4, "4 jobs expected, got %d jobs" % len(jobs)

                content = self.dataset_populator.get_history_dataset_content(history_id)
                self.assertEqual(
                    "chrX\t152691446\t152691471\tCCDS14735.1_cds_0_0_chrX_152691447_f\t0\t+\nchrX\t152691446\t152691471\tCCDS14735.1_cds_0_0_chrX_152691447_f\t0\t+\n",
                    content,
                )

        run_test(NESTED_WORKFLOW_AUTO_LABELS_MODERN_SYNTAX)

    @skip_without_tool("cat1")
    @skip_without_tool("collection_paired_test")
    def test_workflow_run_zip_collections(self):
        with self.dataset_populator.test_history() as history_id:
            workflow_id = self._upload_yaml_workflow(
                """
class: GalaxyWorkflow
inputs:
  test_input_1: data
  test_input_2: data
steps:
  first_cat:
    tool_id: cat1
    in:
      input1: test_input_1
  zip_it:
    tool_id: "__ZIP_COLLECTION__"
    in:
      input_forward: first_cat/out_file1
      input_reverse: test_input_2
  concat_pair:
    tool_id: collection_paired_test
    in:
      f1: zip_it/output
"""
            )
            hda1 = self.dataset_populator.new_dataset(history_id, content="samp1\t10.0\nsamp2\t20.0\n")
            hda2 = self.dataset_populator.new_dataset(history_id, content="samp1\t20.0\nsamp2\t40.0\n")
            self.dataset_populator.wait_for_history(history_id, assert_ok=True)
            inputs = {
                "0": self._ds_entry(hda1),
                "1": self._ds_entry(hda2),
            }
            invocation_id = self.__invoke_workflow(workflow_id, inputs=inputs, history_id=history_id)
            self.workflow_populator.wait_for_invocation_and_jobs(history_id, workflow_id, invocation_id)
            content = self.dataset_populator.get_history_dataset_content(history_id)
            self.assertEqual(content.strip(), "samp1\t10.0\nsamp2\t20.0\nsamp1\t20.0\nsamp2\t40.0")

    @skip_without_tool("collection_paired_test")
    def test_workflow_flatten(self):
        with self.dataset_populator.test_history() as history_id:
            self._run_jobs(
                """
class: GalaxyWorkflow
steps:
  nested:
    tool_id: collection_creates_dynamic_nested
    state:
      sleep_time: 0
      foo: 'dummy'
  flatten:
    tool_id: '__FLATTEN__'
    state:
      input:
        $link: nested/list_output
      join_identifier: '-'
""",
                test_data={},
                history_id=history_id,
            )
            details = self.dataset_populator.get_history_collection_details(history_id, hid=14)
            assert details["collection_type"] == "list"
            elements = details["elements"]
            identifiers = [e["element_identifier"] for e in elements]
            assert len(identifiers) == 6
            assert "oe1-ie1" in identifiers

    @skip_without_tool("collection_paired_test")
    def test_workflow_flatten_with_mapped_over_execution(self):
        with self.dataset_populator.test_history() as history_id:
            self._run_jobs(
                r"""
class: GalaxyWorkflow
inputs:
  input_fastqs: collection
steps:
  split_up:
    tool_id: collection_split_on_column
    in:
      input1: input_fastqs
  flatten:
    tool_id: '__FLATTEN__'
    in:
      input: split_up/split_output
    join_identifier: '-'
test_data:
  input_fastqs:
    collection_type: list
    elements:
      - identifier: samp1
        content: "0\n1"
""",
                history_id=history_id,
            )
            history = self._get(f"histories/{history_id}/contents").json()
            flattened_collection = history[-1]
            assert flattened_collection["history_content_type"] == "dataset_collection"
            assert flattened_collection["collection_type"] == "list"
            assert flattened_collection["element_count"] == 2
            nested_collection = self.dataset_populator.get_history_collection_details(history_id, hid=3)
            assert nested_collection["collection_type"] == "list:list"
            assert nested_collection["element_count"] == 1
            assert nested_collection["elements"][0]["object"]["populated"]
            assert nested_collection["elements"][0]["object"]["element_count"] == 2

    @skip_without_tool("cat")
    def test_workflow_invocation_report_1(self):
        test_data = """
input_1:
  value: 1.bed
  type: File
"""
        with self.dataset_populator.test_history() as history_id:
            summary = self._run_workflow(
                """
class: GalaxyWorkflow
inputs:
  input_1: data
outputs:
  output_1:
    outputSource: first_cat/out_file1
steps:
  first_cat:
    tool_id: cat
    in:
      input1: input_1
""",
                test_data=test_data,
                history_id=history_id,
            )
            workflow_id = summary.workflow_id
            invocation_id = summary.invocation_id
            report_json = self.workflow_populator.workflow_report_json(workflow_id, invocation_id)
            assert "markdown" in report_json
            self._assert_has_keys(report_json, "markdown", "render_format")
            assert report_json["render_format"] == "markdown"
            markdown_content = report_json["markdown"]
            assert "## Workflow Outputs" in markdown_content
            assert "## Workflow Inputs" in markdown_content
            assert "## About This Report" not in markdown_content

    @skip_without_tool("cat")
    def test_workflow_invocation_report_custom(self):
        with self.dataset_populator.test_history() as history_id:
            summary = self._run_workflow(
                WORKFLOW_WITH_CUSTOM_REPORT_1, test_data=WORKFLOW_WITH_CUSTOM_REPORT_1_TEST_DATA, history_id=history_id
            )
            workflow_id = summary.workflow_id
            invocation_id = summary.invocation_id
            downloaded_workflow = self._download_workflow(workflow_id)
            assert "report" in downloaded_workflow
            report_config = downloaded_workflow["report"]
            assert "markdown" in report_config
            report_json = self.workflow_populator.workflow_report_json(workflow_id, invocation_id)
            assert "markdown" in report_json, f"markdown not in report json {report_json}"
            self._assert_has_keys(report_json, "markdown", "render_format")
            assert report_json["render_format"] == "markdown"
            markdown_content = report_json["markdown"]
            assert "## Workflow Outputs" in markdown_content
            assert "\n```galaxy\nhistory_dataset_display(history_dataset_id=" in markdown_content
            assert "## Workflow Inputs" in markdown_content
            assert "## About This Report" in markdown_content

    @skip_without_tool("cat1")
    def test_export_invocation_bco(self):
        with self.dataset_populator.test_history() as history_id:
            summary = self._run_workflow(WORKFLOW_SIMPLE, test_data={"input1": "hello world"}, history_id=history_id)
            invocation_id = summary.invocation_id
            bco = self.workflow_populator.get_biocompute_object(invocation_id)
            self.workflow_populator.validate_biocompute_object(bco)
            self.assertEqual(bco["provenance_domain"]["name"], "Simple Workflow")

    @skip_without_tool("__APPLY_RULES__")
    def test_workflow_run_apply_rules(self):
        with self.dataset_populator.test_history() as history_id:
            self._run_workflow(
                WORKFLOW_WITH_RULES_1,
                history_id=history_id,
                wait=True,
                assert_ok=True,
                round_trip_format_conversion=True,
            )
            output_content = self.dataset_populator.get_history_collection_details(history_id, hid=6)
            rules_test_data.check_example_2(output_content, self.dataset_populator)

    def test_filter_failed_mapping(self):
        with self.dataset_populator.test_history() as history_id:
            summary = self._run_workflow(
                """
class: GalaxyWorkflow
inputs:
  input_c: collection

steps:
  mixed_collection:
    tool_id: exit_code_from_file
    state:
       input:
         $link: input_c

  filtered_collection:
    tool_id: "__FILTER_FAILED_DATASETS__"
    state:
      input:
        $link: mixed_collection/out_file1

  cat:
    tool_id: cat1
    state:
      input1:
        $link: filtered_collection
""",
                test_data="""
input_c:
  collection_type: list
  elements:
    - identifier: i1
      content: "0"
    - identifier: i2
      content: "1"
""",
                history_id=history_id,
                wait=True,
                assert_ok=False,
            )
            jobs = summary.jobs

            def filter_jobs_by_tool(tool_id):
                return [j for j in summary.jobs if j["tool_id"] == tool_id]

            assert len(filter_jobs_by_tool("__DATA_FETCH__")) == 1, jobs
            assert len(filter_jobs_by_tool("exit_code_from_file")) == 2, jobs
            assert len(filter_jobs_by_tool("__FILTER_FAILED_DATASETS__")) == 1, jobs
            # Follow proves one job was filtered out of the result of cat1
            assert len(filter_jobs_by_tool("cat1")) == 1, jobs

    def test_workflow_request(self):
        workflow = self.workflow_populator.load_workflow(name="test_for_queue")
        workflow_request, history_id, workflow_id = self._setup_workflow_run(workflow)
        run_workflow_response = self.workflow_populator.invoke_workflow_raw(
            workflow_id, workflow_request, assert_ok=True
        )
        invocation_id = run_workflow_response.json()["id"]
        self.workflow_populator.wait_for_invocation_and_jobs(history_id, workflow_id, invocation_id)

    def test_workflow_new_autocreated_history(self):
        workflow = self.workflow_populator.load_workflow(name="test_for_new_autocreated_history")
        workflow_request, history_id, workflow_id = self._setup_workflow_run(workflow)
        del workflow_request[
            "history"
        ]  # Not passing a history param means asking for a new history to be automatically created
        run_workflow_dict = self.workflow_populator.invoke_workflow_raw(
            workflow_id, workflow_request, assert_ok=True
        ).json()
        new_history_id = run_workflow_dict["history_id"]
        assert history_id != new_history_id
        invocation_id = run_workflow_dict["id"]
        self.workflow_populator.wait_for_invocation_and_jobs(new_history_id, workflow_id, invocation_id)

    def test_workflow_output_dataset(self):
        with self.dataset_populator.test_history() as history_id:
            summary = self._run_workflow(WORKFLOW_SIMPLE, test_data={"input1": "hello world"}, history_id=history_id)
            workflow_id = summary.workflow_id
            invocation_id = summary.invocation_id
            invocation_response = self._get(f"workflows/{workflow_id}/invocations/{invocation_id}")
            self._assert_status_code_is(invocation_response, 200)
            invocation = invocation_response.json()
            self._assert_has_keys(invocation, "id", "outputs", "output_collections")
            assert len(invocation["output_collections"]) == 0
            assert len(invocation["outputs"]) == 1
            output_content = self.dataset_populator.get_history_dataset_content(
                history_id, dataset_id=invocation["outputs"]["wf_output_1"]["id"]
            )
            assert "hello world" == output_content.strip()

    @skip_without_tool("cat")
    def test_workflow_output_dataset_collection(self):
        with self.dataset_populator.test_history() as history_id:
            summary = self._run_workflow_with_output_collections(history_id)
            workflow_id = summary.workflow_id
            invocation_id = summary.invocation_id
            invocation_response = self._get(f"workflows/{workflow_id}/invocations/{invocation_id}")
            self._assert_status_code_is(invocation_response, 200)
            invocation = invocation_response.json()
            self._assert_has_keys(invocation, "id", "outputs", "output_collections")
            assert len(invocation["output_collections"]) == 1
            assert len(invocation["outputs"]) == 0
            output_content = self.dataset_populator.get_history_collection_details(
                history_id, content_id=invocation["output_collections"]["wf_output_1"]["id"]
            )
            self._assert_has_keys(output_content, "id", "elements")
            assert output_content["collection_type"] == "list"
            elements = output_content["elements"]
            assert len(elements) == 1
            elements0 = elements[0]
            assert elements0["element_identifier"] == "el1"

    def _run_workflow_with_output_collections(self, history_id) -> RunJobsSummary:
        summary = self._run_workflow(
            """
class: GalaxyWorkflow
inputs:
  input1:
    type: data_collection_input
    collection_type: list
outputs:
  wf_output_1:
    outputSource: first_cat/out_file1
steps:
  first_cat:
    tool_id: cat
    in:
      input1: input1
""",
            test_data="""
input1:
  collection_type: list
  name: the_dataset_list
  elements:
    - identifier: el1
      value: 1.fastq
      type: File
""",
            history_id=history_id,
            round_trip_format_conversion=True,
        )
        return summary

    def _run_workflow_with_inputs_as_outputs(self, history_id) -> RunJobsSummary:
        summary = self._run_workflow(
            """
class: GalaxyWorkflow
inputs:
  input1: data
  text_input: text
outputs:
  wf_output_1:
    outputSource: input1
  wf_output_param:
    outputSource: text_input
steps: []
""",
            test_data={"input1": "hello world", "text_input": {"value": "A text variable", "type": "raw"}},
            history_id=history_id,
        )
        return summary

    def test_workflow_input_as_output(self):
        with self.dataset_populator.test_history() as history_id:
            summary = self._run_workflow_with_inputs_as_outputs(history_id)
            workflow_id = summary.workflow_id
            invocation_id = summary.invocation_id
            invocation_response = self._get(f"workflows/{workflow_id}/invocations/{invocation_id}")
            self._assert_status_code_is(invocation_response, 200)
            invocation = invocation_response.json()
            self._assert_has_keys(invocation, "id", "outputs", "output_collections")
            assert len(invocation["output_collections"]) == 0
            assert len(invocation["outputs"]) == 1
            assert len(invocation["output_values"]) == 1
            assert "wf_output_param" in invocation["output_values"]
            assert invocation["output_values"]["wf_output_param"] == "A text variable", invocation["output_values"]
            output_content = self.dataset_populator.get_history_dataset_content(
                history_id, content_id=invocation["outputs"]["wf_output_1"]["id"]
            )
            assert output_content == "hello world\n"

    def test_subworkflow_output_as_output(self):
        with self.dataset_populator.test_history() as history_id:
            summary = self._run_workflow(
                """
class: GalaxyWorkflow
inputs:
  input1: data
outputs:
  wf_output_1:
    outputSource: nested_workflow/inner_output
steps:
  nested_workflow:
    run:
      class: GalaxyWorkflow
      inputs:
        inner_input: data
      outputs:
        inner_output:
          outputSource: inner_input
      steps: []
    in:
      inner_input: input1
""",
                test_data={"input1": "hello world"},
                history_id=history_id,
            )
            workflow_id = summary.workflow_id
            invocation_id = summary.invocation_id
            invocation_response = self._get(f"workflows/{workflow_id}/invocations/{invocation_id}")
            self._assert_status_code_is(invocation_response, 200)
            invocation = invocation_response.json()
            self._assert_has_keys(invocation, "id", "outputs", "output_collections")
            assert len(invocation["output_collections"]) == 0
            assert len(invocation["outputs"]) == 1
            output_content = self.dataset_populator.get_history_dataset_content(
                history_id, content_id=invocation["outputs"]["wf_output_1"]["id"]
            )
            assert output_content == "hello world\n"

    @skip_without_tool("cat")
    def test_workflow_input_mapping(self):
        with self.dataset_populator.test_history() as history_id:
            summary = self._run_workflow(
                """
class: GalaxyWorkflow
inputs:
  input1: data
outputs:
  wf_output_1:
    outputSource: first_cat/out_file1
steps:
  first_cat:
    tool_id: cat
    in:
      input1: input1
""",
                test_data="""
input1:
  collection_type: list
  name: the_dataset_list
  elements:
    - identifier: el1
      value: 1.fastq
      type: File
    - identifier: el2
      value: 1.fastq
      type: File
""",
                history_id=history_id,
            )
            workflow_id = summary.workflow_id
            invocation_id = summary.invocation_id
            invocation_response = self._get(f"workflows/{workflow_id}/invocations/{invocation_id}")
            self._assert_status_code_is(invocation_response, 200)
            invocation = invocation_response.json()
            self._assert_has_keys(invocation, "id", "outputs", "output_collections")
            assert len(invocation["output_collections"]) == 1
            assert len(invocation["outputs"]) == 0
            output_content = self.dataset_populator.get_history_collection_details(
                history_id, content_id=invocation["output_collections"]["wf_output_1"]["id"]
            )
            self._assert_has_keys(output_content, "id", "elements")
            elements = output_content["elements"]
            assert len(elements) == 2
            elements0 = elements[0]
            assert elements0["element_identifier"] == "el1"

    @skip_without_tool("collection_creates_pair")
    def test_workflow_run_input_mapping_with_output_collections(self):
        with self.dataset_populator.test_history() as history_id:
            summary = self._run_workflow(
                """
class: GalaxyWorkflow
inputs:
  text_input: data
outputs:
  wf_output_1:
    outputSource: split_up/paired_output
steps:
  split_up:
    tool_id: collection_creates_pair
    in:
      input1: text_input
""",
                test_data="""
text_input:
  collection_type: list
  name: the_dataset_list
  elements:
    - identifier: el1
      value: 1.fastq
      type: File
    - identifier: el2
      value: 1.fastq
      type: File
""",
                history_id=history_id,
            )
            workflow_id = summary.workflow_id
            invocation_id = summary.invocation_id
            invocation_response = self._get(f"workflows/{workflow_id}/invocations/{invocation_id}")
            self._assert_status_code_is(invocation_response, 200)
            invocation = invocation_response.json()
            self._assert_has_keys(invocation, "id", "outputs", "output_collections")
            assert len(invocation["output_collections"]) == 1
            assert len(invocation["outputs"]) == 0
            output_content = self.dataset_populator.get_history_collection_details(
                history_id, content_id=invocation["output_collections"]["wf_output_1"]["id"]
            )
            self._assert_has_keys(output_content, "id", "elements")
            assert output_content["collection_type"] == "list:paired", output_content
            elements = output_content["elements"]
            assert len(elements) == 2
            elements0 = elements[0]
            assert elements0["element_identifier"] == "el1"

            self.workflow_populator.wait_for_invocation_and_jobs(history_id, workflow_id, invocation_id)

            jobs_summary_response = self._get(f"workflows/{workflow_id}/invocations/{invocation_id}/jobs_summary")
            self._assert_status_code_is(jobs_summary_response, 200)
            jobs_summary = jobs_summary_response.json()
            assert "states" in jobs_summary

            invocation_states = jobs_summary["states"]
            assert invocation_states and "ok" in invocation_states, jobs_summary
            assert invocation_states["ok"] == 2, jobs_summary
            assert jobs_summary["model"] == "WorkflowInvocation", jobs_summary

            jobs_summary_response = self._get(f"workflows/{workflow_id}/invocations/{invocation_id}/step_jobs_summary")
            self._assert_status_code_is(jobs_summary_response, 200)
            jobs_summary = jobs_summary_response.json()
            assert len(jobs_summary) == 1
            collection_summary = jobs_summary[0]
            assert "states" in collection_summary

            collection_states = collection_summary["states"]
            assert collection_states and "ok" in collection_states, collection_states
            assert collection_states["ok"] == 2, collection_summary
            assert collection_summary["model"] == "ImplicitCollectionJobs", collection_summary

    def test_workflow_run_input_mapping_with_subworkflows(self):
        with self.dataset_populator.test_history() as history_id:
            test_data = """
outer_input:
  collection_type: list
  name: the_dataset_list
  elements:
    - identifier: el1
      value: 1.fastq
      type: File
    - identifier: el2
      value: 1.fastq
      type: File
"""
            summary = self._run_workflow(WORKFLOW_NESTED_SIMPLE, test_data=test_data, history_id=history_id)
            workflow_id = summary.workflow_id
            invocation_id = summary.invocation_id
            invocation_response = self._get(f"workflows/{workflow_id}/invocations/{invocation_id}")
            self._assert_status_code_is(invocation_response, 200)
            invocation_response = self._get(f"workflows/{workflow_id}/invocations/{invocation_id}")
            self._assert_status_code_is(invocation_response, 200)
            invocation = invocation_response.json()
            self._assert_has_keys(invocation, "id", "outputs", "output_collections")
            assert len(invocation["output_collections"]) == 1, invocation
            assert len(invocation["outputs"]) == 0
            output_content = self.dataset_populator.get_history_collection_details(
                history_id, content_id=invocation["output_collections"]["outer_output"]["id"]
            )
            self._assert_has_keys(output_content, "id", "elements")
            assert output_content["collection_type"] == "list", output_content
            elements = output_content["elements"]
            assert len(elements) == 2
            elements0 = elements[0]
            assert elements0["element_identifier"] == "el1"

    @skip_without_tool("cat_list")
    @skip_without_tool("random_lines1")
    @skip_without_tool("split")
    def test_subworkflow_recover_mapping_1(self):
        # This test case tests an outer workflow continues to scheduling and handle
        # collection mapping properly after the last step of a subworkflow requires delayed
        # evaluation. Testing rescheduling and propagating connections within a subworkflow
        # is handled by the next test case.
        with self.dataset_populator.test_history() as history_id:
            self._run_workflow(
                """
class: GalaxyWorkflow
inputs:
  outer_input: data
outputs:
  outer_output:
    outputSource: second_cat/out_file1
steps:
  first_cat:
    tool_id: cat1
    in:
      input1: outer_input
  nested_workflow:
    run:
      class: GalaxyWorkflow
      inputs:
        inner_input: data
      outputs:
        workflow_output:
          outputSource: random_lines/out_file1
      steps:
        random_lines:
          tool_id: random_lines1
          state:
            num_lines: 2
            input:
              $link: inner_input
            seed_source:
              seed_source_selector: set_seed
              seed: asdf
    in:
      inner_input: first_cat/out_file1
  split:
    tool_id: split
    in:
      input1: nested_workflow/workflow_output
  second_cat:
    tool_id: cat_list
    in:
      input1: split/output

test_data:
  outer_input:
    value: 1.bed
    type: File
""",
                history_id=history_id,
                wait=True,
                round_trip_format_conversion=True,
            )
            self.assertEqual(
                "chr6\t108722976\t108723115\tCCDS5067.1_cds_0_0_chr6_108722977_f\t0\t+\nchrX\t152691446\t152691471\tCCDS14735.1_cds_0_0_chrX_152691447_f\t0\t+\n",
                self.dataset_populator.get_history_dataset_content(history_id),
            )
            # self.assertEqual("chr16\t142908\t143003\tCCDS10397.1_cds_0_0_chr16_142909_f\t0\t+\nchrX\t152691446\t152691471\tCCDS14735.1_cds_0_0_chrX_152691447_f\t0\t+\n", self.dataset_populator.get_history_dataset_content(history_id))

    @skip_without_tool("cat_list")
    @skip_without_tool("random_lines1")
    @skip_without_tool("split")
    def test_subworkflow_recover_mapping_2(self):
        # Like the above test case, this test case tests an outer workflow continues to
        # schedule and handle collection mapping properly after a subworkflow needs to be
        # delayed, but this also tests recovering and handling scheduling within the subworkflow
        # since the delayed step (split) isn't the last step of the subworkflow.
        with self.dataset_populator.test_history() as history_id:
            self._run_jobs(
                """
class: GalaxyWorkflow
inputs:
  outer_input: data
outputs:
  outer_output:
    outputSource: second_cat/out_file1
steps:
  first_cat:
    tool_id: cat1
    in:
      input1: outer_input
  nested_workflow:
    run:
      class: GalaxyWorkflow
      inputs:
        inner_input: data
      outputs:
        workflow_output:
          outputSource: inner_cat/out_file1
      steps:
        random_lines:
          tool_id: random_lines1
          in:
            input: inner_input
            num_lines:
              default: 2
            seed_source|seed_source_selector:
              default: set_seed
            seed_source|seed:
              default: asdf
        split:
          tool_id: split
          in:
            input1: random_lines/out_file1
        inner_cat:
          tool_id: cat1
          in:
            input1: split/output
    in:
      inner_input: first_cat/out_file1
  second_cat:
    tool_id: cat_list
    in:
      input1: nested_workflow/workflow_output
""",
                test_data="""
outer_input:
  value: 1.bed
  type: File
""",
                history_id=history_id,
                wait=True,
                round_trip_format_conversion=True,
            )
            self.assertEqual(
                "chr6\t108722976\t108723115\tCCDS5067.1_cds_0_0_chr6_108722977_f\t0\t+\nchrX\t152691446\t152691471\tCCDS14735.1_cds_0_0_chrX_152691447_f\t0\t+\n",
                self.dataset_populator.get_history_dataset_content(history_id),
            )

    @skip_without_tool("cat_list")
    @skip_without_tool("random_lines1")
    @skip_without_tool("split")
    def test_recover_mapping_in_subworkflow(self):
        with self.dataset_populator.test_history() as history_id:
            self._run_jobs(
                """
class: GalaxyWorkflow
inputs:
  outer_input: data
outputs:
  outer_output:
    outputSource: second_cat/out_file1
steps:
  first_cat:
    tool_id: cat1
    in:
      input1: outer_input
  nested_workflow:
    run:
      class: GalaxyWorkflow
      inputs:
        inner_input: data
      outputs:
        workflow_output:
          outputSource: split/output
      steps:
        random_lines:
          tool_id: random_lines1
          state:
            num_lines: 2
            input:
              $link: inner_input
            seed_source:
              seed_source_selector: set_seed
              seed: asdf
        split:
          tool_id: split
          in:
            input1: random_lines/out_file1
    in:
      inner_input: first_cat/out_file1
  second_cat:
    tool_id: cat_list
    in:
      input1: nested_workflow/workflow_output
""",
                test_data="""
outer_input:
  value: 1.bed
  type: File
""",
                history_id=history_id,
                wait=True,
                round_trip_format_conversion=True,
            )
            self.assertEqual(
                "chr6\t108722976\t108723115\tCCDS5067.1_cds_0_0_chr6_108722977_f\t0\t+\nchrX\t152691446\t152691471\tCCDS14735.1_cds_0_0_chrX_152691447_f\t0\t+\n",
                self.dataset_populator.get_history_dataset_content(history_id),
            )

    @skip_without_tool("empty_list")
    @skip_without_tool("count_list")
    @skip_without_tool("random_lines1")
    def test_empty_list_mapping(self):
        with self.dataset_populator.test_history() as history_id:
            self._run_jobs(
                """
class: GalaxyWorkflow
inputs:
  input1: data
outputs:
  count_list:
    outputSource: count_list/out_file1
steps:
  empty_list:
    tool_id: empty_list
    in:
      input1: input1
  random_lines:
    tool_id: random_lines1
    state:
      num_lines: 2
      input:
        $link: empty_list/output
      seed_source:
        seed_source_selector: set_seed
        seed: asdf
  count_list:
    tool_id: count_list
    in:
      input1: random_lines/out_file1
""",
                test_data="""
input1:
  value: 1.bed
  type: File
""",
                history_id=history_id,
                wait=True,
            )
            self.assertEqual("0\n", self.dataset_populator.get_history_dataset_content(history_id))

    @skip_without_tool("random_lines1")
    def test_change_datatype_collection_map_over(self):
        with self.dataset_populator.test_history() as history_id:
            jobs_summary = self._run_workflow(
                """
class: GalaxyWorkflow
inputs:
  text_input1: collection
steps:
  map_over:
    tool_id: random_lines1
    in:
      input: text_input1
    outputs:
        out_file1:
          change_datatype: csv
""",
                test_data="""
text_input1:
  collection_type: "list:paired"
""",
                history_id=history_id,
            )
            hdca = self.dataset_populator.get_history_collection_details(history_id=jobs_summary.history_id, hid=4)
            assert hdca["collection_type"] == "list:paired"
            assert len(hdca["elements"][0]["object"]["elements"]) == 2
            forward, reverse = hdca["elements"][0]["object"]["elements"]
            assert forward["object"]["file_ext"] == "csv"
            assert reverse["object"]["file_ext"] == "csv"

    @skip_without_tool("collection_type_source_map_over")
    def test_mapping_and_subcollection_mapping(self):
        with self.dataset_populator.test_history() as history_id:
            jobs_summary = self._run_workflow(
                """
class: GalaxyWorkflow
inputs:
  text_input1: collection
steps:
  map_over:
    tool_id: collection_type_source_map_over
    in:
      input_collect: text_input1
""",
                test_data="""
text_input1:
  collection_type: "list:paired"
""",
                history_id=history_id,
            )
            hdca = self.dataset_populator.get_history_collection_details(history_id=jobs_summary.history_id, hid=1)
            assert hdca["collection_type"] == "list:paired"
            assert len(hdca["elements"][0]["object"]["elements"]) == 2

    @skip_without_tool("empty_list")
    @skip_without_tool("count_multi_file")
    @skip_without_tool("random_lines1")
    def test_empty_list_reduction(self):
        with self.dataset_populator.test_history() as history_id:
            self._run_workflow(
                """
class: GalaxyWorkflow
inputs:
  input1: data
outputs:
  count_multi_file:
    outputSource: count_multi_file/out_file1
steps:
  empty_list:
    tool_id: empty_list
    in:
      input1: input1
  random_lines:
    tool_id: random_lines1
    state:
      num_lines: 2
      input:
        $link: empty_list/output
      seed_source:
        seed_source_selector: set_seed
        seed: asdf
  count_multi_file:
    tool_id: count_multi_file
    in:
      input1: random_lines/out_file1
""",
                test_data="""
input1:
  value: 1.bed
  type: File
""",
                history_id=history_id,
                wait=True,
                round_trip_format_conversion=True,
            )
            self.assertEqual("0\n", self.dataset_populator.get_history_dataset_content(history_id))

    @skip_without_tool("cat")
    def test_cancel_new_workflow_when_history_deleted(self):
        with self.dataset_populator.test_history() as history_id:
            # Invoke a workflow with a pause step.
            uploaded_workflow_id, invocation_id = self._invoke_paused_workflow(history_id)

            # There is no pause of anything in here, so likely the invocation is
            # is still in a new state. If it isn't that is fine, continue with the
            # test it will just happen to test the same thing as below.

            # Wait for all the datasets to complete, make sure the workflow invocation
            # is not complete.
            self._assert_invocation_non_terminal(uploaded_workflow_id, invocation_id)

            self._delete(f"histories/{history_id}")

            invocation_cancelled = self._wait_for_invocation_state(uploaded_workflow_id, invocation_id, "cancelled")
            assert invocation_cancelled, "Workflow state is not cancelled..."

    @skip_without_tool("cat")
    def test_cancel_ready_workflow_when_history_deleted(self):
        # Same as previous test but make sure invocation isn't a new state before
        # cancelling.
        with self.dataset_populator.test_history() as history_id:
            # Invoke a workflow with a pause step.
            uploaded_workflow_id, invocation_id = self._invoke_paused_workflow(history_id)

            # Wait for at least one scheduling step.
            self._wait_for_invocation_non_new(uploaded_workflow_id, invocation_id)

            # Wait for all the datasets to complete, make sure the workflow invocation
            # is not complete.
            self._assert_invocation_non_terminal(uploaded_workflow_id, invocation_id)

            self._delete(f"histories/{history_id}")

            invocation_cancelled = self._wait_for_invocation_state(uploaded_workflow_id, invocation_id, "cancelled")
            assert invocation_cancelled, "Workflow state is not cancelled..."

    @skip_without_tool("cat")
    def test_workflow_pause(self):
        with self.dataset_populator.test_history() as history_id:
            # Invoke a workflow with a pause step.
            uploaded_workflow_id, invocation_id = self._invoke_paused_workflow(history_id)

            # Wait for at least one scheduling step.
            self._wait_for_invocation_non_new(uploaded_workflow_id, invocation_id)

            # Make sure the history didn't enter a failed state in there.
            self.dataset_populator.wait_for_history(history_id, assert_ok=True)

            # Assert the workflow hasn't finished scheduling, we can be pretty sure we
            # are at the pause step in this case then.
            self._assert_invocation_non_terminal(uploaded_workflow_id, invocation_id)

            # Review the paused steps to allow the workflow to continue.
            self.__review_paused_steps(uploaded_workflow_id, invocation_id, order_index=2, action=True)

            # Wait for the workflow to finish scheduling and ensure both the invocation
            # and the history are in valid states.
            invocation_scheduled = self._wait_for_invocation_state(uploaded_workflow_id, invocation_id, "scheduled")
            assert invocation_scheduled, "Workflow state is not scheduled..."
            self.dataset_populator.wait_for_history(history_id, assert_ok=True)

    @skip_without_tool("cat")
    def test_workflow_pause_cancel(self):
        with self.dataset_populator.test_history() as history_id:
            # Invoke a workflow with a pause step.
            uploaded_workflow_id, invocation_id = self._invoke_paused_workflow(history_id)

            # Wait for at least one scheduling step.
            self._wait_for_invocation_non_new(uploaded_workflow_id, invocation_id)

            # Make sure the history didn't enter a failed state in there.
            self.dataset_populator.wait_for_history(history_id, assert_ok=True)

            # Assert the workflow hasn't finished scheduling, we can be pretty sure we
            # are at the pause step in this case then.
            self._assert_invocation_non_terminal(uploaded_workflow_id, invocation_id)

            # Review the paused workflow and cancel it at the paused step.
            self.__review_paused_steps(uploaded_workflow_id, invocation_id, order_index=2, action=False)

            # Ensure the workflow eventually becomes cancelled.
            invocation_cancelled = self._wait_for_invocation_state(uploaded_workflow_id, invocation_id, "cancelled")
            assert invocation_cancelled, "Workflow state is not cancelled..."

    @skip_without_tool("head")
    def test_workflow_map_reduce_pause(self):
        with self.dataset_populator.test_history() as history_id:
            workflow = self.workflow_populator.load_workflow_from_resource("test_workflow_map_reduce_pause")
            uploaded_workflow_id = self.workflow_populator.create_workflow(workflow)
            hda1 = self.dataset_populator.new_dataset(history_id, content="reviewed\nunreviewed")
            hdca1 = self.dataset_collection_populator.create_list_in_history(
                history_id, contents=["1\n2\n3", "4\n5\n6"]
            ).json()
            index_map = {
                "0": self._ds_entry(hda1),
                "1": self._ds_entry(hdca1),
            }
            invocation_id = self.__invoke_workflow(uploaded_workflow_id, inputs=index_map, history_id=history_id)

            # Wait for at least one scheduling step.
            self._wait_for_invocation_non_new(uploaded_workflow_id, invocation_id)

            # Make sure the history didn't enter a failed state in there.
            self.dataset_populator.wait_for_history(history_id, assert_ok=True)

            # Assert the workflow hasn't finished scheduling, we can be pretty sure we
            # are at the pause step in this case then.
            self._assert_invocation_non_terminal(uploaded_workflow_id, invocation_id)

            self.__review_paused_steps(uploaded_workflow_id, invocation_id, order_index=4, action=True)
            self.workflow_populator.wait_for_invocation_and_jobs(history_id, uploaded_workflow_id, invocation_id)
            invocation = self._invocation_details(uploaded_workflow_id, invocation_id)
            assert invocation["state"] == "scheduled"
            self.assertEqual(
                "reviewed\n1\nreviewed\n4\n", self.dataset_populator.get_history_dataset_content(history_id)
            )

    @skip_without_tool("cat")
    def test_cancel_workflow_invocation(self):
        with self.dataset_populator.test_history() as history_id:
            # Invoke a workflow with a pause step.
            uploaded_workflow_id, invocation_id = self._invoke_paused_workflow(history_id)

            # Wait for at least one scheduling step.
            self._wait_for_invocation_non_new(uploaded_workflow_id, invocation_id)

            # Make sure the history didn't enter a failed state in there.
            self.dataset_populator.wait_for_history(history_id, assert_ok=True)

            # Assert the workflow hasn't finished scheduling, we can be pretty sure we
            # are at the pause step in this case then.
            self._assert_invocation_non_terminal(uploaded_workflow_id, invocation_id)

            invocation_url = self._api_url(f"workflows/{uploaded_workflow_id}/usage/{invocation_id}", use_key=True)
            delete_response = delete(invocation_url)
            self._assert_status_code_is(delete_response, 200)

            invocation = self._invocation_details(uploaded_workflow_id, invocation_id)
            assert invocation["state"] == "cancelled"

    @skip_without_tool("cat")
    def test_pause_outputs_with_deleted_inputs(self):
        self._deleted_inputs_workflow(purge=False)

    @skip_without_tool("cat")
    def test_error_outputs_with_purged_inputs(self):
        self._deleted_inputs_workflow(purge=True)

    def _deleted_inputs_workflow(self, purge):
        # We run a workflow on a collection with a deleted element.
        with self.dataset_populator.test_history() as history_id:
            workflow_id = self._upload_yaml_workflow(
                """
class: GalaxyWorkflow
inputs:
  input1:
    type: collection
    collection_type: list
steps:
  first_cat:
    tool_id: cat
    in:
      input1: input1
  second_cat:
    tool_id: cat
    in:
      input1: first_cat/out_file1
"""
            )
            DELETED = 0
            PAUSED_1 = 3
            PAUSED_2 = 5
            hdca1 = self.dataset_collection_populator.create_list_in_history(
                history_id, contents=[("sample1-1", "1 2 3")]
            ).json()
            self.dataset_populator.wait_for_history(history_id, assert_ok=True)
            deleted_id = hdca1["elements"][DELETED]["object"]["id"]
            r = self._delete(f"histories/{history_id}/contents/{deleted_id}?purge={purge}")
            label_map = {"input1": self._ds_entry(hdca1)}
            workflow_request = dict(
                history=f"hist_id={history_id}",
                ds_map=self.workflow_populator.build_ds_map(workflow_id, label_map),
            )
            r = self.workflow_populator.invoke_workflow_raw(workflow_id, workflow_request)
            self._assert_status_code_is(r, 200)
            invocation_id = r.json()["id"]
            # If this starts failing we may have prevented running workflows on collections with deleted members,
            # in which case we can disable this test.
            self.workflow_populator.wait_for_invocation_and_jobs(
                workflow_id, history_id, invocation_id, assert_ok=False
            )
            # Why is this sleep needed? -John
            if not purge:
                time.sleep(5)
            contents = self.__history_contents(history_id)
            assert contents[DELETED]["deleted"]
            state = "error" if purge else "paused"
            assert contents[PAUSED_1]["state"] == state
            assert contents[PAUSED_2]["state"] == "paused"

    def test_run_with_implicit_connection(self):
        with self.dataset_populator.test_history() as history_id:
            run_summary = self._run_workflow(
                """
class: GalaxyWorkflow
inputs:
  test_input: data
steps:
  first_cat:
    tool_id: cat1
    in:
      input1: test_input
  the_pause:
    type: pause
    in:
      input: first_cat/out_file1
  second_cat:
    tool_id: cat1
    in:
      input1: the_pause
  third_cat:
    tool_id: random_lines1
    in:
      $step: second_cat
    state:
      num_lines: 1
      input:
        $link: test_input
      seed_source:
        seed_source_selector: set_seed
        seed: asdf
""",
                test_data={"test_input": "hello world"},
                history_id=history_id,
                wait=False,
                round_trip_format_conversion=True,
            )
            history_id = run_summary.history_id
            workflow_id = run_summary.workflow_id
            invocation_id = run_summary.invocation_id
            # Wait for first two jobs to be scheduled - upload and first cat.
            wait_on(lambda: len(self._history_jobs(history_id)) >= 2 or None, "history jobs")
            self.dataset_populator.wait_for_history(history_id, assert_ok=True)
            invocation = self._invocation_details(workflow_id, invocation_id)
            assert invocation["state"] != "scheduled", invocation
            # Expect two jobs - the upload and first cat. randomlines shouldn't run
            # it is implicitly dependent on second cat.
            self._assert_history_job_count(history_id, 2)

            self.__review_paused_steps(workflow_id, invocation_id, order_index=2, action=True)
            self.workflow_populator.wait_for_invocation_and_jobs(history_id, workflow_id, invocation_id)
            self._assert_history_job_count(history_id, 4)

    def test_run_with_optional_data_specified_to_multi_data(self):
        with self.dataset_populator.test_history() as history_id:
            self._run_workflow(
                WORKFLOW_OPTIONAL_TRUE_INPUT_DATA,
                test_data="""
input1:
  value: 1.bed
  type: File
""",
                history_id=history_id,
                wait=True,
                assert_ok=True,
            )
            content = self.dataset_populator.get_history_dataset_content(history_id)
            assert "CCDS989.1_cds_0_0_chr1_147962193_r" in content

    def test_run_with_optional_data_unspecified_to_multi_data(self):
        with self.dataset_populator.test_history() as history_id:
            self._run_jobs(
                WORKFLOW_OPTIONAL_TRUE_INPUT_DATA, test_data={}, history_id=history_id, wait=True, assert_ok=True
            )
            content = self.dataset_populator.get_history_dataset_content(history_id)
            assert "No input selected" in content

    def test_run_with_non_optional_data_unspecified_fails_invocation(self):
        with self.dataset_populator.test_history() as history_id:
            error = self._run_jobs(
                WORKFLOW_OPTIONAL_FALSE_INPUT_DATA,
                test_data={},
                history_id=history_id,
                wait=False,
                assert_ok=False,
                expected_response=400,
            )
            self._assert_failed_on_non_optional_input(error, "input1")

    def test_run_with_optional_collection_specified(self):
        with self.dataset_populator.test_history() as history_id:
            self._run_jobs(
                WORKFLOW_OPTIONAL_TRUE_INPUT_COLLECTION,
                test_data="""
input1:
  collection_type: paired
  name: the_dataset_pair
  elements:
    - identifier: forward
      value: 1.fastq
      type: File
    - identifier: reverse
      value: 1.fastq
      type: File
""",
                history_id=history_id,
                wait=True,
                assert_ok=True,
            )
            content = self.dataset_populator.get_history_dataset_content(history_id)
            assert "GAATTGATCAGGACATAGGACAACTGTAGGCACCAT" in content

    def test_run_with_optional_collection_unspecified(self):
        with self.dataset_populator.test_history() as history_id:
            self._run_jobs(
                WORKFLOW_OPTIONAL_TRUE_INPUT_COLLECTION, test_data={}, history_id=history_id, wait=True, assert_ok=True
            )
            content = self.dataset_populator.get_history_dataset_content(history_id)
            assert "No input specified." in content

    def test_run_with_non_optional_collection_unspecified_fails_invocation(self):
        with self.dataset_populator.test_history() as history_id:
            error = self._run_jobs(
                WORKFLOW_OPTIONAL_FALSE_INPUT_COLLECTION,
                test_data={},
                history_id=history_id,
                wait=False,
                assert_ok=False,
                expected_response=400,
            )
            self._assert_failed_on_non_optional_input(error, "input1")

    def _assert_failed_on_non_optional_input(self, error, input_name):
        assert "err_msg" in error
        err_msg = error["err_msg"]
        assert input_name in err_msg
        assert "is not optional and no input" in err_msg

    def test_run_with_validated_parameter_connection_optional(self):
        with self.dataset_populator.test_history() as history_id:
            self._run_workflow(
                """
class: GalaxyWorkflow
inputs:
  text_input: text
steps:
  validation:
    tool_id: validation_repeat
    state:
      r2:
      - text:
          $link: text_input
""",
                test_data="""
text_input:
  value: "abd"
  type: raw
""",
                history_id=history_id,
                wait=True,
                round_trip_format_conversion=True,
            )
            jobs = self._history_jobs(history_id)
            assert len(jobs) == 1

    def test_run_with_required_text_parameter_not_provided_fails(self):
        with self.dataset_populator.test_history() as history_id:
            try:
                self._run_workflow(
                    """
class: GalaxyWorkflow
inputs:
  text_input: text
steps: []
""",
                    assert_ok=True,
                    history_id=history_id,
                )
            except AssertionError as e:
                assert "(text_input) is not optional" in str(e)

    def test_run_with_required_text_parameter_null_fails(self):
        with self.dataset_populator.test_history() as history_id:
            try:
                self._run_workflow(
                    """
class: GalaxyWorkflow
inputs:
  text_input: text
steps: []
""",
                    test_data="""
text_input:
  value: null
  type: raw
""",
                    assert_ok=True,
                    history_id=history_id,
                )
            except AssertionError as e:
                assert "(text_input) is not optional" in str(e)

    def test_run_with_int_parameter(self):
        with self.dataset_populator.test_history() as history_id:
            failed = False
            try:
                self._run_jobs(
                    WORKFLOW_PARAMETER_INPUT_INTEGER_REQUIRED,
                    test_data="""
data_input:
  value: 1.bed
  type: File
""",
                    history_id=history_id,
                    wait=True,
                    assert_ok=True,
                )
            except AssertionError as e:
                assert "(int_input) is not optional" in str(e)
                failed = True
            assert failed
            run_response = self._run_workflow(
                WORKFLOW_PARAMETER_INPUT_INTEGER_REQUIRED,
                test_data="""
data_input:
  value: 1.bed
  type: File
int_input:
  value: 1
  type: raw
""",
                history_id=history_id,
                wait=True,
                assert_ok=True,
            )
            # self.dataset_populator.wait_for_history(history_id, assert_ok=True)
            content = self.dataset_populator.get_history_dataset_content(history_id)
            assert len(content.splitlines()) == 1, content
            invocation = self.workflow_populator.get_invocation(run_response.invocation_id)
            assert invocation["input_step_parameters"]["int_input"]["parameter_value"] == 1

            run_response = self._run_workflow(
                WORKFLOW_PARAMETER_INPUT_INTEGER_OPTIONAL,
                test_data="""
data_input:
  value: 1.bed
  type: File
""",
                history_id=history_id,
                wait=True,
                assert_ok=True,
            )
            invocation = self.workflow_populator.get_invocation(run_response.invocation_id)
            # Optional step parameter without default value will not be recorded.
            assert "int_input" not in invocation["input_step_parameters"]

    def test_run_with_int_parameter_nested(self):
        with self.dataset_populator.test_history() as history_id:
            workflow = self.workflow_populator.load_workflow_from_resource("test_subworkflow_with_integer_input")
            workflow_id = self.workflow_populator.create_workflow(workflow)
            hda: dict = self.dataset_populator.new_dataset(history_id, content="1 2 3")
            workflow_request = {
                "history_id": history_id,
                "inputs_by": "name",
                "inputs": json.dumps(
                    {
                        "input_dataset": {"src": "hda", "id": hda["id"]},
                        "int_parameter": 1,
                    }
                ),
            }
            self.workflow_populator.invoke_workflow_and_wait(workflow_id, request=workflow_request, assert_ok=True)

    def test_run_with_validated_parameter_connection_default_values(self):
        with self.dataset_populator.test_history() as history_id:
            self._run_jobs(
                WORKFLOW_PARAMETER_INPUT_INTEGER_DEFAULT,
                test_data="""
data_input:
  value: 1.bed
  type: File
""",
                history_id=history_id,
                wait=True,
                assert_ok=True,
            )
            self.dataset_populator.wait_for_history(history_id, assert_ok=True)
            content = self.dataset_populator.get_history_dataset_content(history_id)
            assert len(content.splitlines()) == 3, content

    def test_run_with_validated_parameter_connection_invalid(self):
        with self.dataset_populator.test_history() as history_id:
            self._run_jobs(
                """
class: GalaxyWorkflow
inputs:
  text_input: text
steps:
  validation:
    tool_id: validation_repeat
    state:
      r2:
      - text:
          $link: text_input
""",
                test_data="""
text_input:
  value: ""
  type: raw
""",
                history_id=history_id,
                wait=True,
                assert_ok=False,
            )

    def test_run_with_text_input_connection(self):
        with self.dataset_populator.test_history() as history_id:
            self._run_jobs(
                """
class: GalaxyWorkflow
inputs:
  data_input: data
  text_input: text
steps:
  randomlines:
    tool_id: random_lines1
    state:
      num_lines: 1
      input:
        $link: data_input
      seed_source:
        seed_source_selector: set_seed
        seed:
          $link: text_input
""",
                test_data="""
data_input:
  value: 1.bed
  type: File
text_input:
  value: asdf
  type: raw
""",
                history_id=history_id,
            )

            self.dataset_populator.wait_for_history(history_id, assert_ok=True)
            content = self.dataset_populator.get_history_dataset_content(history_id)
            self.assertEqual("chrX\t152691446\t152691471\tCCDS14735.1_cds_0_0_chrX_152691447_f\t0\t+\n", content)

    def test_run_with_numeric_input_connection(self):
        history_id = self.dataset_populator.new_history()
        self._run_jobs(
            """
class: GalaxyWorkflow
steps:
- label: forty_two
  tool_id: expression_forty_two
  state: {}
- label: consume_expression_parameter
  tool_id: cheetah_casting
  state:
    floattest: 3.14
    inttest:
      $link: forty_two/out1
test_data: {}
""",
            history_id=history_id,
        )

        self.dataset_populator.wait_for_history(history_id, assert_ok=True)
        content = self.dataset_populator.get_history_dataset_content(history_id)
        lines = content.split("\n")
        assert len(lines) == 4
        str_43 = lines[0]
        str_4point14 = lines[2]
        assert lines[3] == ""
        assert int(str_43) == 43
        assert abs(float(str_4point14) - 4.14) < 0.0001

    @skip_without_tool("param_value_from_file")
    def test_expression_tool_map_over(self):
        history_id = self.dataset_populator.new_history()
        self._run_jobs(
            """
class: GalaxyWorkflow
inputs:
  text_input1: collection
steps:
- label: param_out
  tool_id: param_value_from_file
  in:
     input1: text_input1
- label: consume_expression_parameter
  tool_id: validation_default
  in:
    input1: param_out/text_param
  outputs:
    out_file1:
      rename: "replaced_param_collection"
test_data:
  text_input1:
    collection_type: list
    elements:
      - identifier: A
        content: A
      - identifier: B
        content: B
""",
            history_id=history_id,
        )
        history_contents = self._get(f"histories/{history_id}/contents").json()
        collection = [
            c
            for c in history_contents
            if c["history_content_type"] == "dataset_collection" and c["name"] == "replaced_param_collection"
        ][0]
        collection_details = self._get(collection["url"]).json()
        assert collection_details["element_count"] == 2
        elements = collection_details["elements"]
        assert elements[0]["element_identifier"] == "A"
        assert elements[1]["element_identifier"] == "B"
        element_a_content = self.dataset_populator.get_history_dataset_content(
            history_id, dataset=elements[0]["object"]
        )
        element_b_content = self.dataset_populator.get_history_dataset_content(
            history_id, dataset=elements[1]["object"]
        )
        assert element_a_content.strip() == "A"
        assert element_b_content.strip() == "B"

    @skip_without_tool("create_input_collection")
    def test_workflow_optional_input_text_parameter_reevaluation(self):
        with self.dataset_populator.test_history() as history_id:
            self._run_jobs(
                """
class: GalaxyWorkflow
inputs:
  text_input:
    type: text
    optional: true
    default: ''
steps:
  create_collection:
    tool_id: create_input_collection
  nested_workflow:
    in:
      inner_input: create_collection/output
      inner_text_input: text_input
    run:
      class: GalaxyWorkflow
      inputs:
        inner_input:
          type: data_collection_input
        inner_text_input:
          type: text
          optional: true
          default: ''
      steps:
        apply:
          tool_id: __APPLY_RULES__
          in:
            input: inner_input
          state:
            rules:
              rules:
                - type: add_column_metadata
                  value: identifier0
              mapping:
                - type: list_identifiers
                  columns: [0]
      echo:
        cat1:
          in:
            input1: apply/output
          outputs:
            out_file1:
              rename: "#{inner_text_input} suffix"
        """,
                history_id=history_id,
            )

    @skip_without_tool("cat1")
    def test_workflow_rerun_with_use_cached_job(self):
        workflow = self.workflow_populator.load_workflow(name="test_for_run")
        # We launch a workflow
        with self.dataset_populator.test_history() as history_id_one, self.dataset_populator.test_history() as history_id_two:
            workflow_request, _, workflow_id = self._setup_workflow_run(workflow, history_id=history_id_one)
            invocation_id = self.workflow_populator.invoke_workflow_and_wait(
                workflow_id, request=workflow_request, assert_ok=True
            )
            invocation_1 = self.workflow_populator.get_invocation(invocation_id)
            # We copy the workflow inputs to a new history
            new_workflow_request = workflow_request.copy()
            new_ds_map = json.loads(new_workflow_request["ds_map"])
            for key, input_values in invocation_1["inputs"].items():
                copy_payload = {"content": input_values["id"], "source": "hda", "type": "dataset"}
                copy_response = self._post(f"histories/{history_id_two}/contents", data=copy_payload, json=True).json()
                new_ds_map[key]["id"] = copy_response["id"]
            new_workflow_request["ds_map"] = json.dumps(new_ds_map, sort_keys=True)
            new_workflow_request["history"] = f"hist_id={history_id_two}"
            new_workflow_request["use_cached_job"] = True
            # We run the workflow again, it should not produce any new outputs
            new_workflow_response = self.workflow_populator.invoke_workflow_raw(
                workflow_id, new_workflow_request, assert_ok=True
            ).json()
            invocation_id = new_workflow_response["id"]
            self.workflow_populator.wait_for_invocation_and_jobs(history_id_two, workflow_id, invocation_id)

            # get_history_dataset_details defaults to last item in history, so since we've done
            # wait_for_invocation_and_jobs - this will be the output of the cat1 job for both histories
            # (the only job in the loaded workflow).
            first_wf_output_hda = self.dataset_populator.get_history_dataset_details(history_id=history_id_one)
            second_wf_output_hda = self.dataset_populator.get_history_dataset_details(history_id=history_id_two)

            first_wf_output = self._get(f"datasets/{first_wf_output_hda['id']}").json()
            second_wf_output = self._get(f"datasets/{second_wf_output_hda['id']}").json()
            assert (
                first_wf_output["file_name"] == second_wf_output["file_name"]
            ), f"first output:\n{first_wf_output}\nsecond output:\n{second_wf_output}"

    @skip_without_tool("cat1")
    def test_nested_workflow_rerun_with_use_cached_job(self):
        with self.dataset_populator.test_history() as history_id_one, self.dataset_populator.test_history() as history_id_two:
            test_data = """
outer_input:
  value: 1.bed
  type: File
"""
            run_jobs_summary = self._run_workflow(
                WORKFLOW_NESTED_SIMPLE, test_data=test_data, history_id=history_id_one
            )
            workflow_id = run_jobs_summary.workflow_id
            workflow_request = run_jobs_summary.workflow_request
            # We copy the inputs to a new history and re-run the workflow
            inputs = json.loads(workflow_request["inputs"])
            dataset_type = inputs["outer_input"]["src"]
            dataset_id = inputs["outer_input"]["id"]
            copy_payload = {"content": dataset_id, "source": dataset_type, "type": "dataset"}
            copy_response = self._post(f"histories/{history_id_two}/contents", data=copy_payload, json=True)
            self._assert_status_code_is(copy_response, 200)
            new_dataset_id = copy_response.json()["id"]
            inputs["outer_input"]["id"] = new_dataset_id
            workflow_request["use_cached_job"] = True
            workflow_request["history"] = f"hist_id={history_id_two}"
            workflow_request["inputs"] = json.dumps(inputs)
            self.workflow_populator.invoke_workflow_and_wait(
                workflow_id, request=run_jobs_summary.workflow_request, assert_ok=True
            )
            # Now make sure that the HDAs in each history point to the same dataset instances
            history_one_contents = self.__history_contents(history_id_one)
            history_two_contents = self.__history_contents(history_id_two)
            assert len(history_one_contents) == len(history_two_contents)
            for i, (item_one, item_two) in enumerate(zip(history_one_contents, history_two_contents)):
                assert (
                    item_one["dataset_id"] == item_two["dataset_id"]
                ), 'Dataset ids should match, but "%s" and "%s" are not the same for History item %i.' % (
                    item_one["dataset_id"],
                    item_two["dataset_id"],
                    i + 1,
                )

    def test_cannot_run_inaccessible_workflow(self):
        workflow = self.workflow_populator.load_workflow(name="test_for_run_cannot_access")
        workflow_request, _, workflow_id = self._setup_workflow_run(workflow)
        with self._different_user():
            run_workflow_response = self._post(f"workflows/{workflow_id}/invocations", data=workflow_request)
            self._assert_status_code_is(run_workflow_response, 403)

    def test_400_on_invalid_workflow_id(self):
        workflow = self.workflow_populator.load_workflow(name="test_for_run_does_not_exist")
        workflow_request, _, _ = self._setup_workflow_run(workflow)
        run_workflow_response = self._post(f"workflows/{self._random_key()}/invocations", data=workflow_request)
        self._assert_status_code_is(run_workflow_response, 400)

    def test_cannot_run_against_other_users_history(self):
        workflow = self.workflow_populator.load_workflow(name="test_for_run_does_not_exist")
        workflow_request, history_id, workflow_id = self._setup_workflow_run(workflow)
        with self._different_user():
            other_history_id = self.dataset_populator.new_history()
        workflow_request["history"] = f"hist_id={other_history_id}"
        run_workflow_response = self._post(f"workflows/{workflow_id}/invocations", data=workflow_request)
        self._assert_status_code_is(run_workflow_response, 403)

    def test_cannot_run_bootstrap_admin_workflow(self):
        workflow = self.workflow_populator.load_workflow(name="test_bootstrap_admin_cannot_run")
        workflow_request, *_ = self._setup_workflow_run(workflow)
        run_workflow_response = self._post("workflows", data=workflow_request, key=self.master_api_key, json=True)
        self._assert_status_code_is(run_workflow_response, 400)

    @skip_without_tool("cat")
    @skip_without_tool("cat_list")
    def test_workflow_run_with_matching_lists(self):
        workflow = self.workflow_populator.load_workflow_from_resource("test_workflow_matching_lists")
        workflow_id = self.workflow_populator.create_workflow(workflow)
        with self.dataset_populator.test_history() as history_id:
            hdca1 = self.dataset_collection_populator.create_list_in_history(
                history_id, contents=[("sample1-1", "1 2 3"), ("sample2-1", "7 8 9")]
            ).json()
            hdca2 = self.dataset_collection_populator.create_list_in_history(
                history_id, contents=[("sample1-2", "4 5 6"), ("sample2-2", "0 a b")]
            ).json()
            self.dataset_populator.wait_for_history(history_id, assert_ok=True)
            label_map = {"list1": self._ds_entry(hdca1), "list2": self._ds_entry(hdca2)}
            workflow_request = dict(
                ds_map=self.workflow_populator.build_ds_map(workflow_id, label_map),
            )
            self.workflow_populator.invoke_workflow_and_wait(
                workflow_id, history_id=history_id, request=workflow_request, assert_ok=True
            )
            self.assertEqual(
                "1 2 3\n4 5 6\n7 8 9\n0 a b\n", self.dataset_populator.get_history_dataset_content(history_id)
            )

    def test_workflow_stability(self):
        # Run this index stability test with following command:
        #   ./run_tests.sh test/api/test_workflows.py:WorkflowsApiTestCase.test_workflow_stability
        num_tests = 1
        for workflow_file in ["test_workflow_topoambigouity", "test_workflow_topoambigouity_auto_laidout"]:
            workflow = self.workflow_populator.load_workflow_from_resource(workflow_file)
            last_step_map = self._step_map(workflow)
            for _ in range(num_tests):
                uploaded_workflow_id = self.workflow_populator.create_workflow(workflow)
                downloaded_workflow = self._download_workflow(uploaded_workflow_id)
                step_map = self._step_map(downloaded_workflow)
                assert step_map == last_step_map
                last_step_map = step_map

    def _step_map(self, workflow):
        # Build dict mapping 'tep index to input name.
        step_map = {}
        for step_index, step in workflow["steps"].items():
            if step["type"] == "data_input":
                step_map[step_index] = step["inputs"][0]["name"]
        return step_map

    def test_empty_create(self):
        response = self._post("workflows")
        self._assert_status_code_is(response, 400)
        self._assert_error_code_is(response, error_codes.error_codes_by_name["USER_REQUEST_MISSING_PARAMETER"])

    def test_invalid_create_multiple_types(self):
        data = {"shared_workflow_id": "1234567890abcdef", "from_history_id": "1234567890abcdef"}
        response = self._post("workflows", data)
        self._assert_status_code_is(response, 400)
        self._assert_error_code_is(response, error_codes.error_codes_by_name["USER_REQUEST_INVALID_PARAMETER"])

    @skip_without_tool("cat1")
    def test_run_with_pja(self):
        workflow = self.workflow_populator.load_workflow(name="test_for_pja_run", add_pja=True)
        workflow_request, history_id, workflow_id = self._setup_workflow_run(workflow, inputs_by="step_index")
        workflow_request["replacement_params"] = dumps(dict(replaceme="was replaced"))
        run_workflow_response = self.workflow_populator.invoke_workflow_raw(
            workflow_id, workflow_request, assert_ok=True
        )
        invocation_id = run_workflow_response.json()["id"]
        self.workflow_populator.wait_for_invocation_and_jobs(history_id, workflow_id, invocation_id, assert_ok=True)
        content = self.dataset_populator.get_history_dataset_details(history_id, wait=True, assert_ok=True)
        assert content["name"] == "foo was replaced"

    @skip_without_tool("hidden_param")
    def test_hidden_param_in_workflow(self):
        with self.dataset_populator.test_history() as history_id:
            run_object = self._run_workflow(
                """
class: GalaxyWorkflow
steps:
  step1:
    tool_id: hidden_param
""",
                test_data={},
                history_id=history_id,
                wait=False,
            )
            self.workflow_populator.wait_for_invocation_and_jobs(
                history_id, run_object.workflow_id, run_object.invocation_id
            )
            contents = self.__history_contents(history_id)
            assert len(contents) == 1
            okay_dataset = contents[0]
            assert okay_dataset["state"] == "ok"
            content = self.dataset_populator.get_history_dataset_content(history_id, hid=1)
            assert content == "1\n"

    @skip_without_tool("output_filter")
    def test_optional_workflow_output(self):
        with self.dataset_populator.test_history() as history_id:
            run_object = self._run_workflow(
                """
class: GalaxyWorkflow
inputs: []
outputs:
  wf_output_1:
    outputSource: output_filter/out_1
steps:
  output_filter:
    tool_id: output_filter
    state:
      produce_out_1: False
      filter_text_1: '1'
      produce_collection: False
""",
                test_data={},
                history_id=history_id,
                wait=False,
            )
            self.workflow_populator.wait_for_invocation_and_jobs(
                history_id, run_object.workflow_id, run_object.invocation_id
            )
            contents = self.__history_contents(history_id)
            assert len(contents) == 1
            okay_dataset = contents[0]
            assert okay_dataset["state"] == "ok"

    @skip_without_tool("output_filter_with_input_optional")
    def test_workflow_optional_input_filtering(self):
        with self.dataset_populator.test_history() as history_id:
            test_data = """
input1:
  collection_type: list
  elements:
    - identifier: A
      content: A
"""
            run_object = self._run_workflow(
                """
class: GalaxyWorkflow
inputs:
  input1:
    type: collection
    collection_type: list
outputs:
  wf_output_1:
    outputSource: output_filter/out_1
steps:
  output_filter:
    tool_id: output_filter_with_input_optional
    in:
      input_1: input1
""",
                test_data=test_data,
                history_id=history_id,
                wait=False,
            )
            self.workflow_populator.wait_for_invocation_and_jobs(
                history_id, run_object.workflow_id, run_object.invocation_id
            )
            contents = self.__history_contents(history_id)
            assert len(contents) == 4
            for content in contents:
                if content["history_content_type"] == "dataset":
                    assert content["state"] == "ok"
                else:
                    print(content)
                    assert content["populated_state"] == "ok"

    @skip_without_tool("cat")
    def test_run_rename_on_mapped_over_collection(self):
        with self.dataset_populator.test_history() as history_id:
            self._run_jobs(
                """
class: GalaxyWorkflow
inputs:
  input1:
    type: collection
    collection_type: list
steps:
  first_cat:
    tool_id: cat
    in:
      input1: input1
    outputs:
      out_file1:
        rename: "my new name"
""",
                test_data="""
input1:
  collection_type: list
  name: the_dataset_list
  elements:
    - identifier: el1
      value: 1.fastq
      type: File
""",
                history_id=history_id,
            )
            content = self.dataset_populator.get_history_dataset_details(history_id, hid=4, wait=True, assert_ok=True)
            name = content["name"]
            assert name == "my new name", name
            assert content["history_content_type"] == "dataset"
            content = self.dataset_populator.get_history_collection_details(
                history_id, hid=3, wait=True, assert_ok=True
            )
            name = content["name"]
            assert content["history_content_type"] == "dataset_collection", content
            assert name == "my new name", name

    @skip_without_tool("cat")
    def test_run_rename_based_on_inputs_on_mapped_over_collection(self):
        with self.dataset_populator.test_history() as history_id:
            self._run_jobs(
                """
class: GalaxyWorkflow
inputs:
  input1:
    type: collection
    collection_type: list
steps:
  first_cat:
    tool_id: cat
    in:
      input1: input1
    outputs:
      out_file1:
        rename: "#{input1} suffix"
""",
                test_data="""
input1:
  collection_type: list
  name: the_dataset_list
  elements:
    - identifier: el1
      value: 1.fastq
      type: File
""",
                history_id=history_id,
            )
            content = self.dataset_populator.get_history_collection_details(
                history_id, hid=3, wait=True, assert_ok=True
            )
            name = content["name"]
            assert content["history_content_type"] == "dataset_collection", content
            assert name == "the_dataset_list suffix", name

    @skip_without_tool("collection_creates_pair")
    def test_run_rename_collection_output(self):
        with self.dataset_populator.test_history() as history_id:
            self._run_jobs(
                """
class: GalaxyWorkflow
inputs:
  input1: data
steps:
  - tool_id: collection_creates_pair
    in:
      input1: input1
    outputs:
      paired_output:
        rename: "my new name"
""",
                test_data="""
input1:
  value: 1.fasta
  type: File
  name: fasta1
""",
                history_id=history_id,
            )
            details1 = self.dataset_populator.get_history_collection_details(
                history_id, hid=4, wait=True, assert_ok=True
            )
            assert details1["elements"][0]["object"]["visible"] is False
            assert details1["name"] == "my new name", details1
            assert details1["history_content_type"] == "dataset_collection"

    @skip_without_tool("__BUILD_LIST__")
    def test_run_build_list_hide_collection_output(self):
        with self.dataset_populator.test_history() as history_id:
            self._run_jobs(
                """
class: GalaxyWorkflow
inputs:
  input1: data
steps:
  - tool_id: __BUILD_LIST__
    in:
      datasets_0|input: input1
    state:
      datasets:
      - id_cond:
          id_select: id
    outputs:
      output:
        hide: true
""",
                test_data="""
input1:
  value: 1.fasta
  type: File
  name: fasta1
""",
                history_id=history_id,
            )
            details1 = self.dataset_populator.get_history_collection_details(
                history_id, hid=3, wait=True, assert_ok=True
            )
            assert details1["elements"][0]["object"]["visible"] is False
            assert details1["name"] == "data 1 (as list)", details1
            assert details1["visible"] is False

    @skip_without_tool("__BUILD_LIST__")
    def test_run_build_list_delete_intermediate_collection_output(self):
        with self.dataset_populator.test_history() as history_id:
            self._run_jobs(
                """
class: GalaxyWorkflow
inputs:
  input1: data
steps:
  - tool_id: __BUILD_LIST__
    in:
      datasets_0|input: input1
    state:
      datasets:
      - id_cond:
          id_select: id
    outputs:
      output:
        delete_intermediate_datasets: true
""",
                test_data="""
input1:
  value: 1.fasta
  type: File
  name: fasta1
""",
                history_id=history_id,
            )
            details1 = self.dataset_populator.get_history_collection_details(
                history_id, hid=3, wait=True, assert_ok=True
            )
            assert details1["elements"][0]["object"]["visible"] is False
            assert details1["name"] == "data 1 (as list)", details1
            # FIXME: this doesn't work because the workflow is still being scheduled
            # TODO: Implement a way to run PJAs that couldn't be run during/after the job
            # after the workflow has run to completion
            assert details1["deleted"] is False

    @skip_without_tool("__BUILD_LIST__")
    def test_run_build_list_change_datatype_collection_output(self):
        with self.dataset_populator.test_history() as history_id:
            self._run_jobs(
                """
class: GalaxyWorkflow
inputs:
  input1: data
steps:
  - tool_id: __BUILD_LIST__
    in:
      datasets_0|input: input1
    state:
      datasets:
      - id_cond:
          id_select: idx
    outputs:
      output:
        change_datatype: txt
  - tool_id: __BUILD_LIST__
    in:
      datasets_0|input: input1
    state:
      datasets:
      - id_cond:
          id_select: idx
""",
                test_data="""
input1:
  value: 1.fasta
  type: File
  file_type: fasta
  name: fasta1
""",
                history_id=history_id,
            )
            details1 = self.dataset_populator.get_history_collection_details(
                history_id, hid=3, wait=True, assert_ok=True
            )
            assert details1["name"] == "data 1 (as list)", details1
            assert details1["elements"][0]["object"]["visible"] is False
            assert details1["elements"][0]["object"]["file_ext"] == "txt"
            details2 = self.dataset_populator.get_history_collection_details(
                history_id, hid=5, wait=True, assert_ok=True
            )
            # Also check that we don't overwrite the original HDA's datatype
            assert details2["elements"][0]["object"]["file_ext"] == "fasta"

    @skip_without_tool("__BUILD_LIST__")
    def test_run_build_list_rename_collection_output(self):
        with self.dataset_populator.test_history() as history_id:
            self._run_jobs(
                """
class: GalaxyWorkflow
inputs:
  input1: data
steps:
  - tool_id: __BUILD_LIST__
    in:
      datasets_0|input: input1
    state:
      datasets:
      - id_cond:
          id_select: idx
    outputs:
      output:
        rename: "my new name"
""",
                test_data="""
input1:
  value: 1.fasta
  type: File
  name: fasta1
""",
                history_id=history_id,
            )
            details1 = self.dataset_populator.get_history_collection_details(
                history_id, hid=3, wait=True, assert_ok=True
            )
            assert details1["elements"][0]["object"]["visible"] is False
            assert details1["name"] == "my new name", details1
            assert details1["history_content_type"] == "dataset_collection"

    @skip_without_tool("create_2")
    def test_run_rename_multiple_outputs(self):
        with self.dataset_populator.test_history() as history_id:
            self._run_jobs(
                """
class: GalaxyWorkflow
inputs: []
steps:
  create_2:
    tool_id: create_2
    state:
      sleep_time: 0
    outputs:
      out_file1:
        rename: "my new name"
      out_file2:
        rename: "my other new name"
""",
                test_data={},
                history_id=history_id,
            )
        details1 = self.dataset_populator.get_history_dataset_details(history_id, hid=1, wait=True, assert_ok=True)
        details2 = self.dataset_populator.get_history_dataset_details(history_id, hid=2)

        assert details1["name"] == "my new name"
        assert details2["name"] == "my other new name"

    @skip_without_tool("cat")
    def test_run_rename_based_on_input(self):
        with self.dataset_populator.test_history() as history_id:
            self._run_jobs(WORKFLOW_RENAME_ON_INPUT, history_id=history_id)
            content = self.dataset_populator.get_history_dataset_details(history_id, wait=True, assert_ok=True)
            name = content["name"]
            assert name == "fasta1 suffix", name

    @skip_without_tool("fail_identifier")
    @skip_without_tool("cat")
    def test_run_rename_when_resuming_jobs(self):
        with self.dataset_populator.test_history() as history_id:
            self._run_jobs(
                """
class: GalaxyWorkflow
inputs:
  input1: data
steps:
  first_fail:
    tool_id: fail_identifier
    state:
      failbool: true
      input1:
        $link: input1
    outputs:
      out_file1:
        rename: "cat1 out"
  cat:
    tool_id: cat
    in:
      input1: first_fail/out_file1
    outputs:
      out_file1:
        rename: "#{input1} suffix"
""",
                test_data="""
input1:
  value: 1.fasta
  type: File
  name: fail
""",
                history_id=history_id,
                wait=True,
                assert_ok=False,
            )
            content = self.dataset_populator.get_history_dataset_details(history_id, hid=2, wait=True, assert_ok=False)
            name = content["name"]
            assert content["state"] == "error", content
            input1 = self.dataset_populator.get_history_dataset_details(history_id, hid=1, wait=True, assert_ok=False)
            job_id = content["creating_job"]
            inputs = {
                "input1": {"values": [{"src": "hda", "id": input1["id"]}]},
                "failbool": "false",
                "rerun_remap_job_id": job_id,
            }
            self.dataset_populator.run_tool(
                tool_id="fail_identifier",
                inputs=inputs,
                history_id=history_id,
            )
            unpaused_dataset = self.dataset_populator.get_history_dataset_details(
                history_id, wait=True, assert_ok=False
            )
            assert unpaused_dataset["state"] == "ok"
            assert unpaused_dataset["name"] == f"{name} suffix"

    @skip_without_tool("cat")
    def test_run_rename_based_on_input_recursive(self):
        with self.dataset_populator.test_history() as history_id:
            self._run_jobs(
                """
class: GalaxyWorkflow
inputs:
  input1: data
steps:
  first_cat:
    tool_id: cat
    in:
      input1: input1
    outputs:
      out_file1:
        rename: "#{input1} #{input1 | upper} suffix"
""",
                test_data="""
input1:
  value: 1.fasta
  type: File
  name: '#{input1}'
""",
                history_id=history_id,
            )
            content = self.dataset_populator.get_history_dataset_details(history_id, wait=True, assert_ok=True)
            name = content["name"]
            assert name == "#{input1} #{INPUT1} suffix", name

    @skip_without_tool("cat")
    def test_run_rename_based_on_input_repeat(self):
        with self.dataset_populator.test_history() as history_id:
            self._run_jobs(
                """
class: GalaxyWorkflow
inputs:
  input1: data
  input2: data
steps:
  first_cat:
    tool_id: cat
    state:
      input1:
        $link: input1
      queries:
        - input2:
            $link: input2
    outputs:
      out_file1:
        rename: "#{queries_0.input2| basename} suffix"
""",
                test_data="""
input1:
  value: 1.fasta
  type: File
  name: fasta1
input2:
  value: 1.fasta
  type: File
  name: fasta2
""",
                history_id=history_id,
            )
            content = self.dataset_populator.get_history_dataset_details(history_id, wait=True, assert_ok=True)
            name = content["name"]
            assert name == "fasta2 suffix", name

    @skip_without_tool("mapper2")
    def test_run_rename_based_on_input_conditional(self):
        with self.dataset_populator.test_history() as history_id:
            self._run_jobs(
                """
class: GalaxyWorkflow
inputs:
  fasta_input: data
  fastq_input: data
steps:
  mapping:
    tool_id: mapper2
    state:
      fastq_input:
        fastq_input_selector: single
        fastq_input1:
          $link: fastq_input
      reference:
        $link: fasta_input
    outputs:
      out_file1:
        # Wish it was qualified for conditionals but it doesn't seem to be. -John
        # rename: "#{fastq_input.fastq_input1 | basename} suffix"
        rename: "#{fastq_input1 | basename} suffix"
""",
                test_data="""
fasta_input:
  value: 1.fasta
  type: File
  name: fasta1
  file_type: fasta
fastq_input:
  value: 1.fastqsanger
  type: File
  name: fastq1
  file_type: fastqsanger
""",
                history_id=history_id,
            )
            content = self.dataset_populator.get_history_dataset_details(history_id, wait=True, assert_ok=True)
            name = content["name"]
            assert name == "fastq1 suffix", name

    @skip_without_tool("mapper2")
    def test_run_rename_based_on_input_collection(self):
        with self.dataset_populator.test_history() as history_id:
            self._run_jobs(
                """
class: GalaxyWorkflow
inputs:
  fasta_input: data
  fastq_inputs: data
steps:
  mapping:
    tool_id: mapper2
    state:
      fastq_input:
        fastq_input_selector: paired_collection
        fastq_input1:
          $link: fastq_inputs
      reference:
        $link: fasta_input
    outputs:
      out_file1:
        # Wish it was qualified for conditionals but it doesn't seem to be. -John
        # rename: "#{fastq_input.fastq_input1 | basename} suffix"
        rename: "#{fastq_input1} suffix"
""",
                test_data="""
fasta_input:
  value: 1.fasta
  type: File
  name: fasta1
  file_type: fasta
fastq_inputs:
  collection_type: list
  name: the_dataset_pair
  elements:
    - identifier: forward
      value: 1.fastq
      type: File
    - identifier: reverse
      value: 1.fastq
      type: File
""",
                history_id=history_id,
            )
            content = self.dataset_populator.get_history_dataset_details(history_id, wait=True, assert_ok=True)
            name = content["name"]
            assert name == "the_dataset_pair suffix", name

    @skip_without_tool("collection_creates_pair")
    def test_run_hide_on_collection_output(self):
        with self.dataset_populator.test_history() as history_id:
            self._run_jobs(
                """
class: GalaxyWorkflow
inputs:
  input1: data
steps:
  create_pair:
    tool_id: collection_creates_pair
    state:
      input1:
        $link: input1
    outputs:
      paired_output:
        hide: true
""",
                test_data="""
input1:
  value: 1.fasta
  type: File
  name: fasta1
""",
                history_id=history_id,
            )
            details1 = self.dataset_populator.get_history_collection_details(
                history_id, hid=4, wait=True, assert_ok=True
            )

            assert details1["history_content_type"] == "dataset_collection"
            assert not details1["visible"], details1

    @skip_without_tool("cat")
    def test_run_hide_on_mapped_over_collection(self):
        with self.dataset_populator.test_history() as history_id:
            self._run_jobs(
                """
class: GalaxyWorkflow
inputs:
  - id: input1
    type: data_collection_input
    collection_type: list
steps:
  first_cat:
    tool_id: cat
    in:
      input1: input1
    outputs:
      out_file1:
        hide: true
""",
                test_data="""
input1:
  collection_type: list
  name: the_dataset_list
  elements:
    - identifier: el1
      value: 1.fastq
      type: File
""",
                history_id=history_id,
            )

            content = self.dataset_populator.get_history_dataset_details(history_id, hid=4, wait=True, assert_ok=True)
            assert content["history_content_type"] == "dataset"
            assert not content["visible"]

            content = self.dataset_populator.get_history_collection_details(
                history_id, hid=3, wait=True, assert_ok=True
            )
            assert content["history_content_type"] == "dataset_collection", content
            assert not content["visible"]

    @skip_without_tool("cat")
    def test_tag_auto_propagation(self):
        with self.dataset_populator.test_history() as history_id:
            self._run_jobs(
                """
class: GalaxyWorkflow
inputs:
  input1: data
steps:
  first_cat:
    tool_id: cat
    in:
      input1: input1
    outputs:
      out_file1:
        add_tags:
            - "name:treated1fb"
            - "group:condition:treated"
            - "group:type:single-read"
            - "machine:illumina"
  second_cat:
    tool_id: cat
    in:
      input1: first_cat/out_file1
""",
                test_data="""
input1:
  value: 1.fasta
  type: File
  name: fasta1
""",
                history_id=history_id,
                round_trip_format_conversion=True,
            )

            details0 = self.dataset_populator.get_history_dataset_details(history_id, hid=2, wait=True, assert_ok=True)
            tags = details0["tags"]
            assert len(tags) == 4, details0
            assert "name:treated1fb" in tags, tags
            assert "group:condition:treated" in tags, tags
            assert "group:type:single-read" in tags, tags
            assert "machine:illumina" in tags, tags

            details1 = self.dataset_populator.get_history_dataset_details(history_id, hid=3, wait=True, assert_ok=True)
            tags = details1["tags"]
            assert len(tags) == 1, details1
            assert "name:treated1fb" in tags, tags

    @skip_without_tool("collection_creates_pair")
    def test_run_add_tag_on_collection_output(self):
        with self.dataset_populator.test_history() as history_id:
            self._run_jobs(
                """
class: GalaxyWorkflow
inputs:
  input1: data
steps:
  create_pair:
    tool_id: collection_creates_pair
    in:
      input1: input1
    outputs:
      paired_output:
        add_tags:
            - "name:foo"
""",
                test_data="""
input1:
  value: 1.fasta
  type: File
  name: fasta1
""",
                history_id=history_id,
                round_trip_format_conversion=True,
            )
            details1 = self.dataset_populator.get_history_collection_details(
                history_id, hid=4, wait=True, assert_ok=True
            )

            assert details1["history_content_type"] == "dataset_collection"
            assert details1["tags"][0] == "name:foo", details1

    @skip_without_tool("cat")
    def test_run_add_tag_on_mapped_over_collection(self):
        with self.dataset_populator.test_history() as history_id:
            self._run_jobs(
                """
class: GalaxyWorkflow
inputs:
  input1:
    type: collection
    collection_type: list
steps:
  first_cat:
    tool_id: cat
    in:
      input1: input1
    outputs:
      out_file1:
        add_tags:
            - "name:foo"
""",
                test_data="""
input1:
  collection_type: list
  name: the_dataset_list
  elements:
    - identifier: el1
      value: 1.fastq
      type: File
""",
                history_id=history_id,
                round_trip_format_conversion=True,
            )
            details1 = self.dataset_populator.get_history_collection_details(
                history_id, hid=3, wait=True, assert_ok=True
            )

            assert details1["history_content_type"] == "dataset_collection"
            assert details1["tags"][0] == "name:foo", details1

    @skip_without_tool("collection_creates_pair")
    @skip_without_tool("cat")
    def test_run_remove_tag_on_collection_output(self):
        with self.dataset_populator.test_history() as history_id:
            self._run_jobs(
                """
class: GalaxyWorkflow
inputs:
  input1: data
steps:
  first_cat:
    tool_id: cat
    in:
      input1: input1
    outputs:
      out_file1:
        add_tags:
          - "name:foo"
  create_pair:
    tool_id: collection_creates_pair
    in:
      input1: first_cat/out_file1
    outputs:
      paired_output:
        remove_tags:
          - "name:foo"
""",
                test_data="""
input1:
  value: 1.fasta
  type: File
  name: fasta1
""",
                history_id=history_id,
                round_trip_format_conversion=True,
            )
            details_dataset_with_tag = self.dataset_populator.get_history_dataset_details(
                history_id, hid=2, wait=True, assert_ok=True
            )

            assert details_dataset_with_tag["history_content_type"] == "dataset", details_dataset_with_tag
            assert details_dataset_with_tag["tags"][0] == "name:foo", details_dataset_with_tag

            details_collection_without_tag = self.dataset_populator.get_history_collection_details(
                history_id, hid=5, wait=True, assert_ok=True
            )
            assert (
                details_collection_without_tag["history_content_type"] == "dataset_collection"
            ), details_collection_without_tag
            assert len(details_collection_without_tag["tags"]) == 0, details_collection_without_tag

    @skip_without_tool("cat1")
    def test_run_with_runtime_pja(self):
        workflow = self.workflow_populator.load_workflow(name="test_for_pja_runtime")
        uuid0, uuid1, uuid2 = str(uuid4()), str(uuid4()), str(uuid4())
        workflow["steps"]["0"]["uuid"] = uuid0
        workflow["steps"]["1"]["uuid"] = uuid1
        workflow["steps"]["2"]["uuid"] = uuid2
        workflow_request, history_id, workflow_id = self._setup_workflow_run(workflow, inputs_by="step_index")
        workflow_request["replacement_params"] = dumps(dict(replaceme="was replaced"))
        pja_map = {
            "RenameDatasetActionout_file1": dict(
                action_type="RenameDatasetAction",
                output_name="out_file1",
                action_arguments=dict(newname="foo ${replaceme}"),
            )
        }
        workflow_request["parameters"] = dumps({uuid2: {"__POST_JOB_ACTIONS__": pja_map}})

        self.workflow_populator.invoke_workflow_and_wait(workflow_id, request=workflow_request, assert_ok=True)
        content = self.dataset_populator.get_history_dataset_details(history_id, wait=True, assert_ok=True)
        assert content["name"] == "foo was replaced", content["name"]

        # Test for regression of previous behavior where runtime post job actions
        # would be added to the original workflow post job actions.
        downloaded_workflow = self._download_workflow(workflow_id)
        pjas = list(downloaded_workflow["steps"]["2"]["post_job_actions"].values())
        assert len(pjas) == 0, len(pjas)

    @skip_without_tool("cat1")
    def test_run_with_delayed_runtime_pja(self):
        workflow_id = self._upload_yaml_workflow(
            """
class: GalaxyWorkflow
inputs:
  test_input: data
steps:
  first_cat:
    tool_id: cat1
    in:
      input1: test_input
  the_pause:
    type: pause
    in:
      input: first_cat/out_file1
  second_cat:
    tool_id: cat1
    in:
      input1: the_pause
""",
            round_trip_format_conversion=True,
        )
        downloaded_workflow = self._download_workflow(workflow_id)
        uuid_dict = {int(index): step["uuid"] for index, step in downloaded_workflow["steps"].items()}
        with self.dataset_populator.test_history() as history_id:
            hda = self.dataset_populator.new_dataset(history_id, content="1 2 3")
            self.dataset_populator.wait_for_history(history_id)
            inputs = {
                "0": self._ds_entry(hda),
            }
            uuid2 = uuid_dict[3]
            workflow_request = {}
            workflow_request["replacement_params"] = dumps(dict(replaceme="was replaced"))
            pja_map = {
                "RenameDatasetActionout_file1": dict(
                    action_type="RenameDatasetAction",
                    output_name="out_file1",
                    action_arguments=dict(newname="foo ${replaceme}"),
                )
            }
            workflow_request["parameters"] = dumps({uuid2: {"__POST_JOB_ACTIONS__": pja_map}})
            invocation_id = self.__invoke_workflow(
                workflow_id, inputs=inputs, request=workflow_request, history_id=history_id
            )

            time.sleep(2)
            self.dataset_populator.wait_for_history(history_id)
            self.__review_paused_steps(workflow_id, invocation_id, order_index=2, action=True)

            self.workflow_populator.wait_for_workflow(workflow_id, invocation_id, history_id)
            time.sleep(1)
            content = self.dataset_populator.get_history_dataset_details(history_id)
            assert content["name"] == "foo was replaced", content["name"]

    @skip_without_tool("cat1")
    def test_delete_intermediate_datasets_pja_1(self):
        with self.dataset_populator.test_history() as history_id:
            self._run_jobs(
                """
class: GalaxyWorkflow
inputs:
  input1: data
outputs:
  wf_output_1:
    outputSource: third_cat/out_file1
steps:
  first_cat:
    tool_id: cat1
    in:
      input1: input1
  second_cat:
    tool_id: cat1
    in:
      input1: first_cat/out_file1
  third_cat:
    tool_id: cat1
    in:
      input1: second_cat/out_file1
    outputs:
      out_file1:
        delete_intermediate_datasets: true
""",
                test_data={"input1": "hello world"},
                history_id=history_id,
            )
            hda1 = self.dataset_populator.get_history_dataset_details(history_id, hid=1)
            hda2 = self.dataset_populator.get_history_dataset_details(history_id, hid=2)
            hda3 = self.dataset_populator.get_history_dataset_details(history_id, hid=3)
            hda4 = self.dataset_populator.get_history_dataset_details(history_id, hid=4)
            assert not hda1["deleted"]
            assert hda2["deleted"]
            # I think hda3 should be deleted, but the inputs to
            # steps with workflow outputs are not deleted.
            # assert hda3["deleted"]
            print(hda3["deleted"])
            assert not hda4["deleted"]

    @skip_without_tool("cat1")
    def test_validated_post_job_action_validated(self):
        with self.dataset_populator.test_history() as history_id:
            self._run_jobs(
                """
class: GalaxyWorkflow
inputs:
  input1: data
outputs:
  wf_output_1:
    outputSource: first_cat/out_file1
steps:
  first_cat:
    tool_id: cat1
    in:
      input1: input1
    post_job_actions:
      ValidateOutputsAction:
        action_type: ValidateOutputsAction
""",
                test_data={"input1": {"type": "File", "file_type": "fastqsanger", "value": "1.fastqsanger"}},
                history_id=history_id,
            )
            hda2 = self.dataset_populator.get_history_dataset_details(history_id, hid=2)
            assert hda2["validated_state"] == "ok"

    @skip_without_tool("cat1")
    def test_validated_post_job_action_unvalidated_default(self):
        with self.dataset_populator.test_history() as history_id:
            self._run_jobs(
                WORKFLOW_SIMPLE,
                test_data={"input1": {"type": "File", "file_type": "fastqsanger", "value": "1.fastqsanger"}},
                history_id=history_id,
            )
            hda2 = self.dataset_populator.get_history_dataset_details(history_id, hid=2)
            assert hda2["validated_state"] == "unknown"

    @skip_without_tool("cat1")
    def test_validated_post_job_action_invalid(self):
        with self.dataset_populator.test_history() as history_id:
            self._run_jobs(
                """
class: GalaxyWorkflow
inputs:
  input1: data
outputs:
  wf_output_1:
    outputSource: first_cat/out_file1
steps:
  first_cat:
    tool_id: cat1
    in:
      input1: input1
    post_job_actions:
      ValidateOutputsAction:
        action_type: ValidateOutputsAction
""",
                test_data={"input1": {"type": "File", "file_type": "fastqcssanger", "value": "1.fastqsanger"}},
                history_id=history_id,
            )
            hda2 = self.dataset_populator.get_history_dataset_details(history_id, hid=2)
            assert hda2["validated_state"] == "invalid"

    def test_value_restriction_with_select_and_text_param(self):
        workflow_id = self.workflow_populator.upload_yaml_workflow(
            """
class: GalaxyWorkflow
inputs:
  select_text:
     type: text
     restrictOnConnections: true
steps:
  select:
    tool_id: multi_select
    in:
      select_ex: select_text
  tool_with_text_input:
    tool_id: param_text_option
    in:
      text_param: select_text
"""
        )
        with self.dataset_populator.test_history() as history_id:
            run_workflow = self._download_workflow(workflow_id, style="run", history_id=history_id)
        options = run_workflow["steps"][0]["inputs"][0]["options"]
        assert len(options) == 5
        assert options[0] == ["Ex1", "--ex1", False]

    @skip_without_tool("random_lines1")
    def test_run_replace_params_by_tool(self):
        workflow_request, history_id, workflow_id = self._setup_random_x2_workflow("test_for_replace_tool_params")
        workflow_request["parameters"] = dumps(dict(random_lines1=dict(num_lines=5)))
        self.workflow_populator.invoke_workflow_and_wait(workflow_id, request=workflow_request, assert_ok=True)
        # Would be 8 and 6 without modification
        self.__assert_lines_hid_line_count_is(history_id, 2, 5)
        self.__assert_lines_hid_line_count_is(history_id, 3, 5)

    @skip_without_tool("random_lines1")
    def test_run_replace_params_by_uuid(self):
        workflow_request, history_id, workflow_id = self._setup_random_x2_workflow("test_for_replace_")
        workflow_request["parameters"] = dumps(
            {
                "58dffcc9-bcb7-4117-a0e1-61513524b3b1": dict(num_lines=4),
                "58dffcc9-bcb7-4117-a0e1-61513524b3b2": dict(num_lines=3),
            }
        )
        self.workflow_populator.invoke_workflow_and_wait(workflow_id, request=workflow_request, assert_ok=True)
        # Would be 8 and 6 without modification
        self.__assert_lines_hid_line_count_is(history_id, 2, 4)
        self.__assert_lines_hid_line_count_is(history_id, 3, 3)

    @skip_without_tool("cat1")
    @skip_without_tool("addValue")
    def test_run_batch(self):
        workflow = self.workflow_populator.load_workflow_from_resource("test_workflow_batch")
        workflow_id = self.workflow_populator.create_workflow(workflow)
        with self.dataset_populator.test_history() as history_id:
            hda1 = self.dataset_populator.new_dataset(history_id, content="1 2 3")
            hda2 = self.dataset_populator.new_dataset(history_id, content="4 5 6")
            hda3 = self.dataset_populator.new_dataset(history_id, content="7 8 9")
            hda4 = self.dataset_populator.new_dataset(history_id, content="10 11 12")
            parameters = {
                "0": {
                    "input": {
                        "batch": True,
                        "values": [
                            {"id": hda1.get("id"), "hid": hda1.get("hid"), "src": "hda"},
                            {"id": hda2.get("id"), "hid": hda2.get("hid"), "src": "hda"},
                            {"id": hda3.get("id"), "hid": hda2.get("hid"), "src": "hda"},
                            {"id": hda4.get("id"), "hid": hda2.get("hid"), "src": "hda"},
                        ],
                    }
                },
                "1": {
                    "input": {"batch": False, "values": [{"id": hda1.get("id"), "hid": hda1.get("hid"), "src": "hda"}]},
                    "exp": "2",
                },
            }
            workflow_request = {
                "history_id": history_id,
                "batch": True,
                "parameters_normalized": True,
                "parameters": dumps(parameters),
            }
            invocation_response = self._post(f"workflows/{workflow_id}/usage", data=workflow_request)
            self._assert_status_code_is(invocation_response, 200)
            time.sleep(5)
            self.dataset_populator.wait_for_history(history_id, assert_ok=True)
            r1 = "1 2 3\t1\n1 2 3\t2\n"
            r2 = "4 5 6\t1\n1 2 3\t2\n"
            r3 = "7 8 9\t1\n1 2 3\t2\n"
            r4 = "10 11 12\t1\n1 2 3\t2\n"
            t1 = self.dataset_populator.get_history_dataset_content(history_id, hid=7)
            t2 = self.dataset_populator.get_history_dataset_content(history_id, hid=10)
            t3 = self.dataset_populator.get_history_dataset_content(history_id, hid=13)
            t4 = self.dataset_populator.get_history_dataset_content(history_id, hid=16)
            self.assertEqual(r1, t1)
            self.assertEqual(r2, t2)
            self.assertEqual(r3, t3)
            self.assertEqual(r4, t4)

    @skip_without_tool("cat1")
    @skip_without_tool("addValue")
    def test_run_batch_inputs(self):
        workflow = self.workflow_populator.load_workflow_from_resource("test_workflow_batch")
        workflow_id = self.workflow_populator.create_workflow(workflow)
        with self.dataset_populator.test_history() as history_id:
            hda1 = self.dataset_populator.new_dataset(history_id, content="1 2 3")
            hda2 = self.dataset_populator.new_dataset(history_id, content="4 5 6")
            hda3 = self.dataset_populator.new_dataset(history_id, content="7 8 9")
            hda4 = self.dataset_populator.new_dataset(history_id, content="10 11 12")
            inputs = {
                "coolinput": {
                    "batch": True,
                    "values": [
                        {"id": hda1.get("id"), "hid": hda1.get("hid"), "src": "hda"},
                        {"id": hda2.get("id"), "hid": hda2.get("hid"), "src": "hda"},
                        {"id": hda3.get("id"), "hid": hda2.get("hid"), "src": "hda"},
                        {"id": hda4.get("id"), "hid": hda2.get("hid"), "src": "hda"},
                    ],
                }
            }
            parameters = {
                "1": {
                    "input": {"batch": False, "values": [{"id": hda1.get("id"), "hid": hda1.get("hid"), "src": "hda"}]},
                    "exp": "2",
                }
            }
            workflow_request = {
                "history_id": history_id,
                "batch": True,
                "inputs": dumps(inputs),
                "inputs_by": "name",
                "parameters_normalized": True,
                "parameters": dumps(parameters),
            }
            invocation_response = self._post(f"workflows/{workflow_id}/usage", data=workflow_request)
            self._assert_status_code_is(invocation_response, 200)
            time.sleep(5)
            self.dataset_populator.wait_for_history(history_id, assert_ok=True)
            r1 = "1 2 3\t1\n1 2 3\t2\n"
            r2 = "4 5 6\t1\n1 2 3\t2\n"
            r3 = "7 8 9\t1\n1 2 3\t2\n"
            r4 = "10 11 12\t1\n1 2 3\t2\n"
            t1 = self.dataset_populator.get_history_dataset_content(history_id, hid=7)
            t2 = self.dataset_populator.get_history_dataset_content(history_id, hid=10)
            t3 = self.dataset_populator.get_history_dataset_content(history_id, hid=13)
            t4 = self.dataset_populator.get_history_dataset_content(history_id, hid=16)
            self.assertEqual(r1, t1)
            self.assertEqual(r2, t2)
            self.assertEqual(r3, t3)
            self.assertEqual(r4, t4)

    @skip_without_tool("validation_default")
    def test_parameter_substitution_sanitization(self):
        substitions = dict(input1='" ; echo "moo')
        run_workflow_response, history_id = self._run_validation_workflow_with_substitions(substitions)

        self.dataset_populator.wait_for_history(history_id, assert_ok=True)
        self.assertEqual(
            "__dq__ X echo __dq__moo\n", self.dataset_populator.get_history_dataset_content(history_id, hid=1)
        )

    @skip_without_tool("validation_repeat")
    def test_parameter_substitution_validation_value_errors_0(self):
        with self.dataset_populator.test_history() as history_id:
            workflow_id = self._upload_yaml_workflow(
                """
class: GalaxyWorkflow
steps:
  validation:
    tool_id: validation_repeat
    state:
      r2:
        - text: "abd"
"""
            )
            workflow_request = dict(
                history=f"hist_id={history_id}", parameters=dumps(dict(validation_repeat={"r2_0|text": ""}))
            )
            url = f"workflows/{workflow_id}/invocations"
            invocation_response = self._post(url, data=workflow_request)
            # Take a valid stat and make it invalid, assert workflow won't run.
            self._assert_status_code_is(invocation_response, 400)

    @skip_without_tool("validation_default")
    def test_parameter_substitution_validation_value_errors_1(self):
        substitions = dict(select_param='" ; echo "moo')
        run_workflow_response, history_id = self._run_validation_workflow_with_substitions(substitions)

        self._assert_status_code_is(run_workflow_response, 400)

    @skip_without_tool("validation_repeat")
    def test_workflow_import_state_validation_1(self):
        with self.dataset_populator.test_history() as history_id:
            self._run_jobs(
                """
class: GalaxyWorkflow
steps:
  validation:
    tool_id: validation_repeat
    state:
      r2:
      - text: ""
""",
                history_id=history_id,
                wait=False,
                expected_response=400,
                assert_ok=False,
            )

    def _run_validation_workflow_with_substitions(self, substitions):
        workflow = self.workflow_populator.load_workflow_from_resource("test_workflow_validation_1")
        uploaded_workflow_id = self.workflow_populator.create_workflow(workflow)
        history_id = self.dataset_populator.new_history()
        workflow_request = dict(
            history=f"hist_id={history_id}",
            workflow_id=uploaded_workflow_id,
            parameters=dumps(dict(validation_default=substitions)),
        )
        run_workflow_response = self.workflow_populator.invoke_workflow_raw(uploaded_workflow_id, workflow_request)
        return run_workflow_response, history_id

    @skip_without_tool("random_lines1")
    def test_run_replace_params_by_steps(self):
        workflow_request, history_id, workflow_id, steps = self._setup_random_x2_workflow_steps(
            "test_for_replace_step_params"
        )
        params = dumps({str(steps[1]["id"]): dict(num_lines=5)})
        workflow_request["parameters"] = params
        self.workflow_populator.invoke_workflow_and_wait(workflow_id, request=workflow_request, assert_ok=True)
        # Would be 8 and 6 without modification
        self.__assert_lines_hid_line_count_is(history_id, 2, 8)
        self.__assert_lines_hid_line_count_is(history_id, 3, 5)

    @skip_without_tool("random_lines1")
    def test_run_replace_params_nested(self):
        workflow_request, history_id, workflow_id, steps = self._setup_random_x2_workflow_steps(
            "test_for_replace_step_params_nested"
        )
        seed_source = dict(
            seed_source_selector="set_seed",
            seed="moo",
        )
        params = dumps(
            {
                str(steps[0]["id"]): dict(num_lines=1, seed_source=seed_source),
                str(steps[1]["id"]): dict(num_lines=1, seed_source=seed_source),
            }
        )
        workflow_request["parameters"] = params
        self.workflow_populator.invoke_workflow_and_wait(workflow_id, request=workflow_request, assert_ok=True)
        self.assertEqual("2\n", self.dataset_populator.get_history_dataset_content(history_id))

    @skip_without_tool("random_lines1")
    def test_run_replace_params_nested_normalized(self):
        workflow_request, history_id, workflow_id, steps = self._setup_random_x2_workflow_steps(
            "test_for_replace_step_normalized_params_nested"
        )
        parameters = {
            "num_lines": 1,
            "seed_source|seed_source_selector": "set_seed",
            "seed_source|seed": "moo",
        }
        params = dumps({str(steps[0]["id"]): parameters, str(steps[1]["id"]): parameters})
        workflow_request["parameters"] = params
        workflow_request["parameters_normalized"] = False
        self.workflow_populator.invoke_workflow_and_wait(workflow_id, request=workflow_request, assert_ok=True)
        self.assertEqual("2\n", self.dataset_populator.get_history_dataset_content(history_id))

    @skip_without_tool("random_lines1")
    def test_run_replace_params_over_default(self):
        with self.dataset_populator.test_history() as history_id:
            self._run_jobs(
                WORKFLOW_ONE_STEP_DEFAULT,
                test_data="""
step_parameters:
  '1':
    num_lines: 4
input:
  value: 1.bed
  type: File
""",
                history_id=history_id,
                wait=True,
                assert_ok=True,
                round_trip_format_conversion=True,
            )
            result = self.dataset_populator.get_history_dataset_content(history_id)
            assert result.count("\n") == 4

    @skip_without_tool("random_lines1")
    def test_defaults_editor(self):
        workflow_id = self._upload_yaml_workflow(WORKFLOW_ONE_STEP_DEFAULT, publish=True)
        workflow_object = self._download_workflow(workflow_id, style="editor")
        put_response = self._update_workflow(workflow_id, workflow_object)
        assert put_response.status_code == 200

    @skip_without_tool("random_lines1")
    def test_run_replace_params_over_default_delayed(self):
        with self.dataset_populator.test_history() as history_id:
            run_summary = self._run_workflow(
                """
class: GalaxyWorkflow
inputs:
  input: data
steps:
  first_cat:
    tool_id: cat1
    in:
      input1: input
  the_pause:
    type: pause
    in:
      input: first_cat/out_file1
  randomlines:
    tool_id: random_lines1
    in:
      input: the_pause
      num_lines:
        default: 6
""",
                test_data="""
step_parameters:
  '3':
    num_lines: 4
input:
  value: 1.bed
  type: File
""",
                history_id=history_id,
                wait=False,
            )
            wait_on(lambda: len(self._history_jobs(history_id)) >= 2 or None, "history jobs")
            self.dataset_populator.wait_for_history(history_id, assert_ok=True)

            workflow_id = run_summary.workflow_id
            invocation_id = run_summary.invocation_id

            self.__review_paused_steps(workflow_id, invocation_id, order_index=2, action=True)
            self.workflow_populator.wait_for_invocation_and_jobs(history_id, workflow_id, invocation_id)

            result = self.dataset_populator.get_history_dataset_content(history_id)
            assert result.count("\n") == 4

    def test_pja_import_export(self):
        workflow = self.workflow_populator.load_workflow(name="test_for_pja_import", add_pja=True)
        uploaded_workflow_id = self.workflow_populator.create_workflow(workflow)
        downloaded_workflow = self._download_workflow(uploaded_workflow_id)
        self._assert_has_keys(downloaded_workflow["steps"], "0", "1", "2")
        pjas = list(downloaded_workflow["steps"]["2"]["post_job_actions"].values())
        assert len(pjas) == 1, len(pjas)
        pja = pjas[0]
        self._assert_has_keys(pja, "action_type", "output_name", "action_arguments")

    def test_invocation_filtering(self):
        with self._different_user(email=f"{uuid4()}@test.com"):
            # new user, start with no invocations
            assert not self._assert_invocation_for_url_is("invocations")
            self._run_jobs(
                """
class: GalaxyWorkflow
inputs:
  input:
    type: data
    optional: true
steps: []
""",
                wait=False,
            )
            first_invocation = self._assert_invocation_for_url_is("invocations")
            new_history_id = self.dataset_populator.new_history()
            # new history has no invocations
            assert not self._assert_invocation_for_url_is(f"invocations?history_id={new_history_id}")
            self._run_jobs(
                """
class: GalaxyWorkflow
inputs:
  input:
    type: data
    optional: true
steps: []
""",
                history_id=new_history_id,
                wait=False,
            )
            # new history has one invocation now
            new_invocation = self._assert_invocation_for_url_is(f"invocations?history_id={new_history_id}")
            # filter invocation by workflow instance id
            self._assert_invocation_for_url_is(
                f"invocations?workflow_id={first_invocation['workflow_id']}&instance=true", first_invocation
            )
            # limit to 1, newest invocation first by default
            self._assert_invocation_for_url_is("invocations?limit=1", target_invocation=new_invocation)
            # limit to 1, descending sort on date
            self._assert_invocation_for_url_is(
                "invocations?limit=1&sort_by=create_time&sort_desc=true", target_invocation=new_invocation
            )
            # limit to 1, ascending sort on date
            self._assert_invocation_for_url_is(
                "invocations?limit=1&sort_by=create_time&sort_desc=false", target_invocation=first_invocation
            )
            # limit to 1, ascending sort on date, offset 1
            self._assert_invocation_for_url_is(
                "invocations?limit=1&sort_by=create_time&sort_desc=false&offset=1", target_invocation=new_invocation
            )

    def _assert_invocation_for_url_is(self, route, target_invocation=None):
        response = self._get(route)
        self._assert_status_code_is(response, 200)
        invocations = response.json()
        if target_invocation:
            assert len(invocations) == 1
            assert invocations[0]["id"] == target_invocation["id"]
        if invocations:
            assert len(invocations) == 1
            return invocations[0]

    @skip_without_tool("cat1")
    def test_only_own_invocations_indexed_and_accessible(self):
        workflow_id, usage = self._run_workflow_once_get_invocation("test_usage_accessiblity")
        with self._different_user():
            usage_details_response = self._get(f"workflows/{workflow_id}/usage/{usage['id']}")
            self._assert_status_code_is(usage_details_response, 403)
            index_response = self._get(f"workflows/{workflow_id}/invocations")
            self._assert_status_code_is(index_response, 200)
            assert len(index_response.json()) == 0

        invocation_ids = self._all_user_invocation_ids()
        assert usage["id"] in invocation_ids

        with self._different_user():
            invocation_ids = self._all_user_invocation_ids()
            assert usage["id"] not in invocation_ids

    @skip_without_tool("cat1")
    def test_invocation_usage(self):
        workflow_id, usage = self._run_workflow_once_get_invocation("test_usage")
        invocation_id = usage["id"]
        usage_details = self._invocation_details(workflow_id, invocation_id)
        # Assert some high-level things about the structure of data returned.
        self._assert_has_keys(usage_details, "inputs", "steps", "workflow_id", "history_id")

        # Check invocations for this workflow invocation by history and regardless of history.
        history_invocations_response = self._get("invocations", {"history_id": usage_details["history_id"]})
        self._assert_status_code_is(history_invocations_response, 200)
        assert len(history_invocations_response.json()) == 1
        assert history_invocations_response.json()[0]["id"] == invocation_id

        # Check history invocations for this workflow invocation.
        invocation_ids = self._all_user_invocation_ids()
        assert invocation_id in invocation_ids

        # Wait for the invocation to be fully scheduled, so we have details on all steps.
        self._wait_for_invocation_state(workflow_id, invocation_id, "scheduled")
        usage_details = self._invocation_details(workflow_id, invocation_id)

        invocation_steps = usage_details["steps"]
        invocation_input_step, invocation_tool_step = {}, {}
        for invocation_step in invocation_steps:
            self._assert_has_keys(invocation_step, "workflow_step_id", "order_index", "id")
            order_index = invocation_step["order_index"]
            assert order_index in [0, 1, 2], order_index
            if order_index == 0:
                invocation_input_step = invocation_step
            elif order_index == 2:
                invocation_tool_step = invocation_step

        # Tool steps have non-null job_ids (deprecated though they may be)
        assert invocation_input_step.get("job_id", None) is None
        job_id = invocation_tool_step.get("job_id", None)
        assert job_id is not None

        invocation_tool_step_id = invocation_tool_step["id"]
        invocation_tool_step_response = self._get(
            f"workflows/{workflow_id}/invocations/{invocation_id}/steps/{invocation_tool_step_id}"
        )
        self._assert_status_code_is(invocation_tool_step_response, 200)
        self._assert_has_keys(invocation_tool_step_response.json(), "id", "order_index", "job_id")

        assert invocation_tool_step_response.json()["job_id"] == job_id

    def test_invocation_with_collection_mapping(self):
        workflow_id, invocation_id = self._run_mapping_workflow()

        usage_details = self._invocation_details(workflow_id, invocation_id)
        # Assert some high-level things about the structure of data returned.
        self._assert_has_keys(usage_details, "inputs", "steps", "workflow_id")

        invocation_steps = usage_details["steps"]
        invocation_input_step, invocation_tool_step = None, None
        for invocation_step in invocation_steps:
            self._assert_has_keys(invocation_step, "workflow_step_id", "order_index", "id")
            order_index = invocation_step["order_index"]
            assert order_index in [0, 1]
            if invocation_step["order_index"] == 0:
                assert invocation_input_step is None
                invocation_input_step = invocation_step
            else:
                assert invocation_tool_step is None
                invocation_tool_step = invocation_step

        assert invocation_input_step
        assert invocation_tool_step

        # Tool steps have non-null job_ids (deprecated though they may be)
        assert invocation_input_step.get("job_id", None) is None
        assert invocation_tool_step.get("job_id", None) is None
        assert invocation_tool_step["state"] == "scheduled"

        usage_details = self._invocation_details(workflow_id, invocation_id, legacy_job_state="true")
        # Assert some high-level things about the structure of data returned.
        self._assert_has_keys(usage_details, "inputs", "steps", "workflow_id")

        invocation_steps = usage_details["steps"]
        invocation_input_step = None
        invocation_tool_steps = []
        for invocation_step in invocation_steps:
            self._assert_has_keys(invocation_step, "workflow_step_id", "order_index", "id")
            order_index = invocation_step["order_index"]
            assert order_index in [0, 1]
            if invocation_step["order_index"] == 0:
                assert invocation_input_step is None
                invocation_input_step = invocation_step
            else:
                invocation_tool_steps.append(invocation_step)

        assert len(invocation_tool_steps) == 2
        assert invocation_tool_steps[0]["state"] == "ok"

    def _run_mapping_workflow(self):
        history_id = self.dataset_populator.new_history()
        summary = self._run_workflow(
            """
class: GalaxyWorkflow
inputs:
  input_c: collection
steps:
  cat1:
    tool_id: cat1
    in:
       input1: input_c
""",
            test_data="""
input_c:
  collection_type: list
  elements:
    - identifier: i1
      content: "0"
    - identifier: i2
      content: "1"
""",
            history_id=history_id,
            wait=True,
            assert_ok=True,
        )
        workflow_id = summary.workflow_id
        invocation_id = summary.invocation_id
        return workflow_id, invocation_id

    @skip_without_tool("cat1")
    def test_invocations_accessible_imported_workflow(self):
        workflow_id = self.workflow_populator.simple_workflow("test_usage", publish=True)
        with self._different_user():
            other_import_response = self.__import_workflow(workflow_id)
            self._assert_status_code_is(other_import_response, 200)
            other_id = other_import_response.json()["id"]
            workflow_request, history_id, _ = self._setup_workflow_run(workflow_id=other_id)
            response = self._get(f"workflows/{other_id}/usage")
            self._assert_status_code_is(response, 200)
            assert len(response.json()) == 0
            run_workflow_response = self.workflow_populator.invoke_workflow_raw(
                workflow_id, workflow_request, assert_ok=True
            )
            run_workflow_dict = run_workflow_response.json()
            invocation_id = run_workflow_dict["id"]
            usage_details_response = self._get(f"workflows/{other_id}/usage/{invocation_id}")
            self._assert_status_code_is(usage_details_response, 200)

    @skip_without_tool("cat1")
    def test_invocations_accessible_published_workflow(self):
        workflow_id = self.workflow_populator.simple_workflow("test_usage", publish=True)
        with self._different_user():
            workflow_request, history_id, _ = self._setup_workflow_run(workflow_id=workflow_id)
            response = self._get(f"workflows/{workflow_id}/usage")
            self._assert_status_code_is(response, 200)
            assert len(response.json()) == 0
            run_workflow_response = self.workflow_populator.invoke_workflow_raw(
                workflow_id, workflow_request, assert_ok=True
            )
            run_workflow_dict = run_workflow_response.json()
            invocation_id = run_workflow_dict["id"]
            usage_details_response = self._get(f"workflows/{workflow_id}/usage/{invocation_id}")
            self._assert_status_code_is(usage_details_response, 200)

    @skip_without_tool("cat1")
    def test_invocations_not_accessible_by_different_user_for_published_workflow(self):
        workflow_id = self.workflow_populator.simple_workflow("test_usage", publish=True)
        workflow_request, history_id, _ = self._setup_workflow_run(workflow_id=workflow_id)
        response = self._get(f"workflows/{workflow_id}/usage")
        self._assert_status_code_is(response, 200)
        assert len(response.json()) == 0
        run_workflow_response = self.workflow_populator.invoke_workflow_raw(
            workflow_id, workflow_request, assert_ok=True
        )
        run_workflow_dict = run_workflow_response.json()
        invocation_id = run_workflow_dict["id"]
        with self._different_user():
            usage_details_response = self._get(f"workflows/{workflow_id}/usage/{invocation_id}")
            self._assert_status_code_is(usage_details_response, 403)

    def test_workflow_publishing(self):
        workflow_id = self.workflow_populator.simple_workflow("dummy")
        response = self._show_workflow(workflow_id)
        assert not response["published"]
        published_worklow = self._put(f"workflows/{workflow_id}", data={"published": True}, json=True).json()
        assert published_worklow["published"]
        unpublished_worklow = self._put(f"workflows/{workflow_id}", data={"published": False}, json=True).json()
        assert not unpublished_worklow["published"]

    def test_workflow_from_path_requires_admin(self):
        # There are two ways to import workflows from paths, just verify both require an admin.
        workflow_directory = mkdtemp()
        try:
            workflow_path = os.path.join(workflow_directory, "workflow.yml")
            with open(workflow_path, "w") as f:
                f.write(WORKFLOW_NESTED_REPLACEMENT_PARAMETER)
            import_response = self.workflow_populator.import_workflow_from_path_raw(workflow_path)
            self._assert_status_code_is(import_response, 403)
            self._assert_error_code_is(import_response, error_codes.error_codes_by_name["ADMIN_REQUIRED"])

            path_as_uri = f"file://{workflow_path}"
            import_data = dict(archive_source=path_as_uri)
            import_response = self._post("workflows", data=import_data)
            self._assert_status_code_is(import_response, 403)
            self._assert_error_code_is(import_response, error_codes.error_codes_by_name["ADMIN_REQUIRED"])
        finally:
            shutil.rmtree(workflow_directory)

    def _invoke_paused_workflow(self, history_id):
        workflow = self.workflow_populator.load_workflow_from_resource("test_workflow_pause")
        workflow_id = self.workflow_populator.create_workflow(workflow)
        hda1 = self.dataset_populator.new_dataset(history_id, content="1 2 3")
        index_map = {
            "0": self._ds_entry(hda1),
        }
        invocation_id = self.__invoke_workflow(
            workflow_id,
            history_id=history_id,
            inputs=index_map,
        )
        return workflow_id, invocation_id

    def _wait_for_invocation_non_new(self, workflow_id, invocation_id):
        target_state_reached = False
        for _ in range(50):
            invocation = self._invocation_details(workflow_id, invocation_id)
            if invocation["state"] != "new":
                target_state_reached = True
                break

            time.sleep(0.25)

        return target_state_reached

    def _assert_invocation_non_terminal(self, workflow_id, invocation_id):
        invocation = self._invocation_details(workflow_id, invocation_id)
        assert invocation["state"] in ["ready", "new"], invocation

    def _wait_for_invocation_state(self, workflow_id, invocation_id, target_state):
        target_state_reached = False
        for _ in range(25):
            invocation = self._invocation_details(workflow_id, invocation_id)
            if invocation["state"] == target_state:
                target_state_reached = True
                break

            time.sleep(0.5)

        return target_state_reached

    def _update_workflow(self, workflow_id, workflow_object):
        return self.workflow_populator.update_workflow(workflow_id, workflow_object)

    def _invocation_step_details(self, workflow_id, invocation_id, step_id):
        invocation_step_response = self._get(f"workflows/{workflow_id}/usage/{invocation_id}/steps/{step_id}")
        self._assert_status_code_is(invocation_step_response, 200)
        invocation_step_details = invocation_step_response.json()
        return invocation_step_details

    def _execute_invocation_step_action(self, workflow_id, invocation_id, step_id, action):
        raw_url = f"workflows/{workflow_id}/usage/{invocation_id}/steps/{step_id}"
        url = self._api_url(raw_url, use_key=True)
        payload = dumps(dict(action=action))
        action_response = put(url, data=payload)
        self._assert_status_code_is(action_response, 200)
        invocation_step_details = action_response.json()
        return invocation_step_details

    def _run_workflow_once_get_invocation(self, name: str):
        workflow = self.workflow_populator.load_workflow(name=name)
        workflow_request, history_id, workflow_id = self._setup_workflow_run(workflow)
        response = self._get(f"workflows/{workflow_id}/usage")
        self._assert_status_code_is(response, 200)
        assert len(response.json()) == 0
        run_workflow_response = self._post(f"workflows/{workflow_id}/invocations", data=workflow_request)
        self._assert_status_code_is(run_workflow_response, 200)

        response = self._get(f"workflows/{workflow_id}/usage")
        self._assert_status_code_is(response, 200)
        usages = response.json()
        assert len(usages) == 1
        return workflow_id, usages[0]

    def _setup_random_x2_workflow_steps(self, name: str):
        workflow_request, history_id, workflow_id = self._setup_random_x2_workflow(name)
        random_line_steps = self._random_lines_steps(workflow_request, workflow_id)
        return workflow_request, history_id, workflow_id, random_line_steps

    def _random_lines_steps(self, workflow_request: dict, workflow_id: str):
        workflow_summary_response = self._get(f"workflows/{workflow_id}")
        self._assert_status_code_is(workflow_summary_response, 200)
        steps = workflow_summary_response.json()["steps"]
        return sorted(
            (step for step in steps.values() if step["tool_id"] == "random_lines1"), key=lambda step: step["id"]
        )

    def _setup_random_x2_workflow(self, name: str):
        workflow = self.workflow_populator.load_random_x2_workflow(name)
        uploaded_workflow_id = self.workflow_populator.create_workflow(workflow)
        workflow_inputs = self.workflow_populator.workflow_inputs(uploaded_workflow_id)
        key = next(iter(workflow_inputs.keys()))
        history_id = self.dataset_populator.new_history()
        ten_lines = "\n".join(str(_) for _ in range(10))
        hda1 = self.dataset_populator.new_dataset(history_id, content=ten_lines)
        workflow_request = dict(
            history=f"hist_id={history_id}",
            ds_map=dumps(
                {
                    key: self._ds_entry(hda1),
                }
            ),
        )
        return workflow_request, history_id, uploaded_workflow_id

    def __review_paused_steps(self, uploaded_workflow_id, invocation_id, order_index, action=True):
        invocation = self._invocation_details(uploaded_workflow_id, invocation_id)
        invocation_steps = invocation["steps"]
        pause_steps = [s for s in invocation_steps if s["order_index"] == order_index]
        for pause_step in pause_steps:
            pause_step_id = pause_step["id"]

            self._execute_invocation_step_action(uploaded_workflow_id, invocation_id, pause_step_id, action=action)

    def __assert_lines_hid_line_count_is(self, history, hid, lines):
        contents_url = f"histories/{history}/contents"
        history_contents = self.__history_contents(history)
        hda_summary = next(hc for hc in history_contents if hc["hid"] == hid)
        hda_info_response = self._get(f"{contents_url}/{hda_summary['id']}")
        self._assert_status_code_is(hda_info_response, 200)
        self.assertEqual(hda_info_response.json()["metadata_data_lines"], lines)

    def __history_contents(self, history_id):
        contents_url = f"histories/{history_id}/contents"
        history_contents_response = self._get(contents_url)
        self._assert_status_code_is(history_contents_response, 200)
        return history_contents_response.json()

    def __invoke_workflow(self, *args, **kwds):
        return self.workflow_populator.invoke_workflow(*args, **kwds)

    def __import_workflow(self, workflow_id, deprecated_route=False):
        if deprecated_route:
            route = "workflows/import"
            import_data = dict(
                workflow_id=workflow_id,
            )
        else:
            route = "workflows"
            import_data = dict(
                shared_workflow_id=workflow_id,
            )
        return self._post(route, import_data)

    def _show_workflow(self, workflow_id):
        show_response = self._get(f"workflows/{workflow_id}")
        self._assert_status_code_is(show_response, 200)
        return show_response.json()

    def _assert_looks_like_instance_workflow_representation(self, workflow):
        self._assert_has_keys(workflow, "url", "owner", "inputs", "annotation", "steps")
        for step in workflow["steps"].values():
            self._assert_has_keys(
                step,
                "id",
                "type",
                "tool_id",
                "tool_version",
                "annotation",
                "tool_inputs",
                "input_steps",
            )

    def _all_user_invocation_ids(self):
        all_invocations_for_user = self._get("invocations")
        self._assert_status_code_is(all_invocations_for_user, 200)
        invocation_ids = [i["id"] for i in all_invocations_for_user.json()]
        return invocation_ids


class AdminWorkflowsApiTestCase(BaseWorkflowsApiTestCase):

    require_admin_user = True

    def test_import_export_dynamic_tools(self):
        workflow_id = self._upload_yaml_workflow(
            """
class: GalaxyWorkflow
steps:
  - type: input
    label: input1
  - tool_id: cat1
    label: first_cat
    state:
      input1:
        $link: 0
  - label: embed1
    run:
      class: GalaxyTool
      command: echo 'hello world 2' > $output1
      outputs:
        output1:
          format: txt
  - tool_id: cat1
    state:
      input1:
        $link: first_cat/out_file1
      queries:
      - input2:
          $link: embed1/output1
test_data:
  input1: "hello world"
"""
        )
        downloaded_workflow = self._download_workflow(workflow_id)
        response = self.workflow_populator.create_workflow_response(downloaded_workflow)
        workflow_id = response.json()["id"]
        history_id = self.dataset_populator.new_history()
        hda1 = self.dataset_populator.new_dataset(history_id, content="Hello World Second!")
        workflow_request = dict(
            inputs_by="name",
            inputs=json.dumps({"input1": self._ds_entry(hda1)}),
        )
        invocation_id = self.workflow_populator.invoke_workflow(
            workflow_id, history_id=history_id, request=workflow_request, assert_ok=True
        )
        self.workflow_populator.wait_for_invocation_and_jobs(history_id, workflow_id, invocation_id)
        self.assertEqual(
            "Hello World Second!\nhello world 2\n",
            self.dataset_populator.get_history_dataset_content(history_id, hid=4),
        )<|MERGE_RESOLUTION|>--- conflicted
+++ resolved
@@ -919,8 +919,6 @@
         invocation = self._invocation_details(workflow_id, invocation_id)
         assert invocation["state"] == "scheduled", invocation
 
-<<<<<<< HEAD
-=======
     def test_run_workflow_with_missing_tool(self):
         with self.dataset_populator.test_history() as history_id:
             workflow_id = self._upload_yaml_workflow(
@@ -936,10 +934,9 @@
             self._assert_status_code_is(invocation_response, 400)
             self.assertEqual(
                 invocation_response.json().get("err_msg"),
-                "Workflow was not invoked; the following required tools are not installed: nonexistent_tool",
-            )
-
->>>>>>> eb420329
+                "Workflow was not invoked; the following required tools are not installed: nonexistent_tool (version 0.1)",
+            )
+
     @skip_without_tool("collection_creates_pair")
     def test_workflow_run_output_collections(self) -> None:
         with self.dataset_populator.test_history() as history_id:
