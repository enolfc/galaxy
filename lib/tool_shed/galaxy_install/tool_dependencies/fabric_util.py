# For Python 2.5
from __future__ import with_statement

import logging
import os
import shutil
import tempfile
import shutil
import td_common_util
from contextlib import contextmanager
from galaxy.util import unicodify
from galaxy.util.template import fill_template
from galaxy import eggs

eggs.require( 'ssh' )
eggs.require( 'paramiko' )
eggs.require( 'Fabric' )

from fabric.api import env
from fabric.api import hide
from fabric.api import lcd
from fabric.api import local
from fabric.api import settings

log = logging.getLogger( __name__ )

INSTALLATION_LOG = 'INSTALLATION.log'
VIRTUALENV_URL = 'https://pypi.python.org/packages/source/v/virtualenv/virtualenv-1.9.1.tar.gz'

def check_fabric_version():
    version = env.version
    if int( version.split( "." )[ 0 ] ) < 1:
        raise NotImplementedError( "Install Fabric version 1.0 or later." )

def file_append( text, file_path, skip_if_contained=True, make_executable=True ):
    '''
    Append a line to a file unless skip_if_contained is True and the line already exists in the file. This method creates the file
    if it doesn't exist.  If make_executable is True, the permissions on the file are set to executable by the owner.  This method
    is similar to a local version of fabric.contrib.files.append.
    '''
    if not os.path.exists( file_path ):
        local( 'touch %s' % file_path )
    if make_executable:
        # Explicitly set the file to the received mode if valid.
        with settings( hide( 'everything' ), warn_only=True ):
            local( 'chmod +x %s' % file_path )
    return_code = 0
    # Convert the received text to a list, in order to support adding one or more lines to the file.
    if isinstance( text, basestring ):
        text = [ text ]
    for line in text:
        # Build a regex to search for the relevant line in env.sh.
        regex = td_common_util.egrep_escape( line )
        if skip_if_contained:
            # If the line exists in the file, egrep will return a success.
            with settings( hide( 'everything' ), warn_only=True ):
                egrep_cmd = 'egrep "^%s$" %s' % ( regex, file_path )
                contains_line = local( egrep_cmd ).succeeded
            if contains_line:
                continue
        # Append the current line to the file, escaping any single quotes in the line.
        line = line.replace( "'", r"'\\''" )
        return_code = local( "echo '%s' >> %s" % ( line, file_path ) ).return_code
        if return_code:
            # Return upon the first error encountered.
            return return_code
    return return_code

def filter_actions_after_binary_installation( actions ):
    '''Filter out actions that should not be processed if a binary download succeeded.'''
    filtered_actions = []
    for action in actions:
        action_type, action_dict = action
        if action_type in [ 'set_environment', 'chmod', 'download_binary' ]:
            filtered_actions.append( action )
    return filtered_actions

def handle_command( app, tool_dependency, install_dir, cmd, return_output=False ):
    sa_session = app.model.context.current
    with settings( warn_only=True ):
        output = local( cmd, capture=True )
    log_results( cmd, output, os.path.join( install_dir, INSTALLATION_LOG ) )
    if output.return_code:
        tool_dependency.status = app.model.ToolDependency.installation_status.ERROR
        if output.stderr:
            tool_dependency.error_message = unicodify( str( output.stderr )[ :32768 ] )
        elif output.stdout:
            tool_dependency.error_message = unicodify( str( output.stdout )[ :32768 ] )
        else:
            tool_dependency.error_message = "Unknown error occurred executing shell command %s, return_code: %s"  % ( str( cmd ), str( output.return_code ) )
        sa_session.add( tool_dependency )
        sa_session.flush()
    if return_output:
        return output
    return output.return_code

def handle_environment_variables( app, tool_dependency, install_dir, env_var_dict, set_prior_environment_commands ):
    """
    This method works with with a combination of three tool dependency definition tag sets, which are defined in the tool_dependencies.xml file in the
    order discussed here.  The example for this discussion is the tool_dependencies.xml file contained in the osra repository, which is available at:

    http://testtoolshed.g2.bx.psu.edu/view/bgruening/osra

    The first tag set defines a complex repository dependency like this.  This tag set ensures that changeset revision XXX of the repository named
    package_graphicsmagick_1_3 owned by YYY in the tool shed ZZZ has been previously installed.

    <tool_dependency>
        <package name="graphicsmagick" version="1.3.18">
            <repository changeset_revision="XXX" name="package_graphicsmagick_1_3" owner="YYY" prior_installation_required="True" toolshed="ZZZ" />
        </package>
        ...

    * By the way, there is an env.sh file associated with version 1.3.18 of the graphicsmagick package which looks something like this (we'll reference
    this file later in this discussion.
    ----
    GRAPHICSMAGICK_ROOT_DIR=/<my configured tool dependency path>/graphicsmagick/1.3.18/YYY/package_graphicsmagick_1_3/XXX/gmagick;
    export GRAPHICSMAGICK_ROOT_DIR
    ----

    The second tag set defines a specific package dependency that has been previously installed (guaranteed by the tag set discussed above) and compiled,
    where the compiled dependency is needed by the tool dependency currently being installed (osra version 2.0.0 in this case) and complied in order for
    it's installation and compilation to succeed.  This tag set is contained within the <package name="osra" version="2.0.0"> tag set, which implies that
    version 2.0.0 of the osra package requires version 1.3.18 of the graphicsmagick package in order to successfully compile.  When this tag set is handled,
    one of the effects is that the env.sh file associated with graphicsmagick version 1.3.18 is "sourced", which undoubtedly sets or alters certain environment
    variables (e.g. PATH, PYTHONPATH, etc).

    <!-- populate the environment variables from the dependent repositories -->
    <action type="set_environment_for_install">
        <repository changeset_revision="XXX" name="package_graphicsmagick_1_3" owner="YYY" toolshed="ZZZ">
            <package name="graphicsmagick" version="1.3.18" />
        </repository>
    </action>

    The third tag set enables discovery of the same required package dependency discussed above for correctly compiling the osra version 2.0.0 package, but
    in this case the package can be discovered at tool execution time.  Using the $ENV[] option as shown in this example, the value of the environment
    variable named GRAPHICSMAGICK_ROOT_DIR (which was set in the environment using the second tag set described above) will be used to automatically alter
    the env.sh file associated with the osra version 2.0.0 tool dependency when it is installed into Galaxy.  * Refer to where we discussed the env.sh file
    for version 1.3.18 of the graphicsmagick package above.

    <action type="set_environment">
        <environment_variable action="prepend_to" name="LD_LIBRARY_PATH">$ENV[GRAPHICSMAGICK_ROOT_DIR]/lib/</environment_variable>
        <environment_variable action="prepend_to" name="LD_LIBRARY_PATH">$INSTALL_DIR/potrace/build/lib/</environment_variable>
        <environment_variable action="prepend_to" name="PATH">$INSTALL_DIR/bin</environment_variable>
        <!-- OSRA_DATA_FILES is only used by the galaxy wrapper and is not part of OSRA -->
        <environment_variable action="set_to" name="OSRA_DATA_FILES">$INSTALL_DIR/share</environment_variable>
    </action>

    The above tag will produce an env.sh file for version 2.0.0 of the osra package when it it installed into Galaxy that looks something like this.  Notice
    that the path to the gmagick binary is included here since it expands the defined $ENV[GRAPHICSMAGICK_ROOT_DIR] value in the above tag set.

    ----
    LD_LIBRARY_PATH=/<my configured tool dependency path>/graphicsmagick/1.3.18/YYY/package_graphicsmagick_1_3/XXX/gmagick/lib/:$LD_LIBRARY_PATH;
    export LD_LIBRARY_PATH
    LD_LIBRARY_PATH=/<my configured tool dependency path>/osra/1.4.0/YYY/depends_on/XXX/potrace/build/lib/:$LD_LIBRARY_PATH;
    export LD_LIBRARY_PATH
    PATH=/<my configured tool dependency path>/osra/1.4.0/YYY/depends_on/XXX/bin:$PATH;
    export PATH
    OSRA_DATA_FILES=/<my configured tool dependency path>/osra/1.4.0/YYY/depends_on/XXX/share;
    export OSRA_DATA_FILES
    ----
    """
    env_var_value = env_var_dict[ 'value' ]
    # env_var_value is the text of an environment variable tag like this: <environment_variable action="prepend_to" name="LD_LIBRARY_PATH">
    # Here is an example of what env_var_value could look like: $ENV[GRAPHICSMAGICK_ROOT_DIR]/lib/
    if '$ENV[' in env_var_value and ']' in env_var_value:
        # Pull out the name of the environment variable to populate.
        inherited_env_var_name = env_var_value.split( '[' )[1].split( ']' )[0]
        to_replace = '$ENV[%s]' % inherited_env_var_name
        # Build a command line that outputs VARIABLE_NAME: <the value of the variable>.
        set_prior_environment_commands.append( 'echo "%s: $%s"' % ( inherited_env_var_name, inherited_env_var_name ) )
        command = ' ; '.join( set_prior_environment_commands )
        # Run the command and capture the output.
        command_return = handle_command( app, tool_dependency, install_dir, command, return_output=True )
        # And extract anything labeled with the name of the environment variable we're populating here.
        if '%s: ' % inherited_env_var_name in command_return:
            environment_variable_value = command_return.split( '\n' )
            for line in environment_variable_value:
                if line.startswith( inherited_env_var_name ):
                    inherited_env_var_value = line.replace( '%s: ' % inherited_env_var_name, '' )
                    log.info( 'Replacing %s with %s in env.sh for this repository.', to_replace, inherited_env_var_value )
                    env_var_value = env_var_value.replace( to_replace, inherited_env_var_value )
        else:
            # If the return is empty, replace the original $ENV[] with nothing, to avoid any shell misparsings later on.
            log.error( 'Environment variable %s not found, removing from set_environment.', inherited_env_var_name )
            env_var_value = env_var_value.replace( to_replace, '$%s' % inherited_env_var_name )
        env_var_dict[ 'value' ] = env_var_value
    return env_var_dict

def install_virtualenv( app, venv_dir ):
    if not os.path.exists( venv_dir ):
        with make_tmp_dir() as work_dir:
            downloaded_filename = VIRTUALENV_URL.rsplit('/', 1)[-1]
            try:
                dir = td_common_util.url_download( work_dir, downloaded_filename, VIRTUALENV_URL )
            except:
                log.error( "Failed to download virtualenv: td_common_util.url_download( '%s', '%s', '%s' ) threw an exception", work_dir, downloaded_filename, VIRTUALENV_URL )
                return False
            full_path_to_dir = os.path.abspath( os.path.join( work_dir, dir ) )
            shutil.move( full_path_to_dir, venv_dir )
    return True


class InstallEnvironment( object ):
    """
    Object describing the environment built up as part of the process of building
    and installing a package.
    """

    def __init__( self ):
        self.env_shell_file_paths = []

    def build_command( self, command, action_type='shell_command' ):
        """
        Build command line for execution from simple command, but
        configuring environment described by this object.
        """
        env_cmds = self.environment_commands(action_type)
        return '\n'.join(env_cmds + [command])

    def environment_commands(self, action_type):
        """
        Build a list of commands used to construct the environment described by
        this object.
        """
        cmds = []
        for env_shell_file_path in self.env_shell_file_paths:
            if os.path.exists( env_shell_file_path ):
                for env_setting in open( env_shell_file_path ):
                    cmds.append( env_setting.strip( '\n' ) )
            else:
                log.debug( 'Invalid file %s specified, ignoring %s action.', env_shell_file_path, action_type )
        return cmds

    def environment_dict(self, action_type='template_command'):
        env_vars = dict()
        for env_shell_file_path in self.env_shell_file_paths:
            if os.path.exists( env_shell_file_path ):
                for env_setting in open( env_shell_file_path ):
                    env_string = env_setting.split( ';' )[ 0 ]
                    env_name, env_path = env_string.split( '=' )
                    env_vars[ env_name ] = env_path
            else:
                log.debug( 'Invalid file %s specified, ignoring template_command action.', env_shell_file_path )
        return env_vars

    def add_env_shell_file_paths(self, paths):
        self.env_shell_file_paths.extend(paths)


def install_and_build_package( app, tool_dependency, actions_dict ):
    """Install a Galaxy tool dependency package either via a url or a mercurial or git clone command."""
    sa_session = app.model.context.current
    install_dir = actions_dict[ 'install_dir' ]
    package_name = actions_dict[ 'package_name' ]
    actions = actions_dict.get( 'actions', None )
    filtered_actions = []
    install_environment = InstallEnvironment()
    if actions:
        with make_tmp_dir() as work_dir:
            with lcd( work_dir ):
                # The first action in the list of actions will be the one that defines the installation process.  There
                # are currently only two supported processes; download_by_url and clone via a "shell_command" action type.
                action_type, action_dict = actions[ 0 ]
                if action_type == 'download_binary':
                    url = action_dict[ 'url' ]
                    # Get the target directory for this download, if the user has specified one. Default to the root of $INSTALL_DIR.
                    target_directory = action_dict.get( 'target_directory', None )
                    # Attempt to download a binary from the specified URL.
                    log.debug( 'Attempting to download from %s to %s', url, str( target_directory ) )
                    downloaded_filename = None
                    try:
                        downloaded_filename = td_common_util.download_binary( url, work_dir )
                        # Filter out any actions that are not download_binary, chmod, or set_environment.
                        filtered_actions = filter_actions_after_binary_installation( actions[ 1: ] )
                        # Set actions to the same, so that the current download_binary doesn't get re-run in the filtered actions below.
                        actions = filtered_actions
                    except Exception, e:
                        log.exception( str( e ) )
                        # No binary exists, or there was an error downloading the binary from the generated URL. Proceed with the remaining actions.
                        filtered_actions = actions[ 1: ]
                        action_type, action_dict = filtered_actions[ 0 ]
                    # If the downloaded file exists, move it to $INSTALL_DIR. Put this outside the try/catch above so that
                    # any errors in the move step are correctly sent to the tool dependency error handler.
                    if downloaded_filename and os.path.exists( os.path.join( work_dir, downloaded_filename ) ):
                        if target_directory:
                            target_directory = os.path.realpath( os.path.normpath( os.path.join( install_dir, target_directory ) ) )
                            # Make sure the target directory is not outside of $INSTALL_DIR.
                            if target_directory.startswith( os.path.realpath( install_dir ) ):
                                full_path_to_dir = os.path.abspath( os.path.join( install_dir, target_directory ) )
                            else:
                                full_path_to_dir = os.path.abspath( install_dir )
                        else:
                            full_path_to_dir = os.path.abspath( install_dir )
                        td_common_util.move_file( current_dir=work_dir,
                                                  source=downloaded_filename,
                                                  destination_dir=full_path_to_dir )
                if action_type == 'download_by_url':
                    # Eliminate the download_by_url action so remaining actions can be processed correctly.
                    filtered_actions = actions[ 1: ]
                    url = action_dict[ 'url' ]
                    is_binary = action_dict.get( 'is_binary', False )
                    log.debug( 'Attempting to download via url: %s', url )
                    if 'target_filename' in action_dict:
                        # Sometimes compressed archives extract their content to a folder other than the default defined file name.  Using this
                        # attribute will ensure that the file name is set appropriately and can be located after download, decompression and extraction.
                        downloaded_filename = action_dict[ 'target_filename' ]
                    else:
                        downloaded_filename = os.path.split( url )[ -1 ]
                    dir = td_common_util.url_download( work_dir, downloaded_filename, url, extract=True )
                    if is_binary:
                        log_file = os.path.join( install_dir, INSTALLATION_LOG )
                        log.debug( 'log_file: %s' % log_file )
                        if os.path.exists( log_file ):
                            logfile = open( log_file, 'ab' )
                        else:
                            logfile = open( log_file, 'wb' )
                        logfile.write( 'Successfully downloaded from url: %s\n' % action_dict[ 'url' ] )
                        logfile.close()
                    log.debug( 'Successfully downloaded from url: %s' % action_dict[ 'url' ] )
                elif action_type == 'shell_command':
                    # <action type="shell_command">git clone --recursive git://github.com/ekg/freebayes.git</action>
                    # Eliminate the shell_command clone action so remaining actions can be processed correctly.
                    filtered_actions = actions[ 1: ]
                    return_code = handle_command( app, tool_dependency, install_dir, action_dict[ 'command' ] )
                    if return_code:
                        return
                    dir = package_name
                elif action_type == 'download_file':
                    # <action type="download_file">http://effectors.org/download/version/TTSS_GUI-1.0.1.jar</action>
                    # Download a single file to the working directory.
                    filtered_actions = actions[ 1: ]
                    url = action_dict[ 'url' ]
                    if 'target_filename' in action_dict:
                        # Sometimes compressed archives extracts their content to a folder other than the default defined file name.  Using this
                        # attribute will ensure that the file name is set appropriately and can be located after download, decompression and extraction.
                        filename = action_dict[ 'target_filename' ]
                    else:
                        filename = url.split( '/' )[ -1 ]
                    td_common_util.url_download( work_dir, filename, url )
                    dir = os.path.curdir
                elif action_type == 'setup_r_environment':
                    # setup an R environment
                    # <action type="setup_r_environment">
                    #   <r_base  name="package_r_3_0_1" owner="bgruening" />
                    # </action>
                    # allow downloading and installing an R package
                    # <package>https://github.com/bgruening/download_store/raw/master/DESeq2-1_0_18/BiocGenerics_0.6.0.tar.gz</package>
                    if action_dict.get( 'env_shell_file_paths', False ):
                        install_environment.add_env_shell_file_paths( action_dict[ 'env_shell_file_paths' ] )
                    else:
                        log.warning( 'Missing R environment. Please check your specified R installation exists.' )
                        return
                    tarball_names = list()
                    for url in action_dict[ 'r_packages' ]:
                        filename = url.split( '/' )[ -1 ]
                        tarball_names.append( filename )
                        td_common_util.url_download( work_dir, filename, url, extract=False )
                    dir = os.path.curdir
                    current_dir = os.path.abspath( os.path.join( work_dir, dir ) )
                    with lcd( current_dir ):
                        with settings( warn_only=True ):
                            for tarball_name in tarball_names:
                                cmd = '''export PATH=$PATH:$R_HOME/bin && export R_LIBS=$INSTALL_DIR && 
                                    Rscript -e "install.packages(c('%s'),lib='$INSTALL_DIR', repos=NULL, dependencies=FALSE)"''' % (tarball_name)

                                cmd = install_environment.build_command( td_common_util.evaluate_template( cmd, install_dir ) )
                                return_code = handle_command( app, tool_dependency, install_dir, cmd )
                                if return_code:
                                    return

                            # R libraries are installed to $INSTALL_DIR (install_dir), we now set the R_LIBS path to that directory
                            # TODO: That code is used a lot for the different environments and should be refactored, once the environments are integrated
                            modify_env_command_dict = dict( name="R_LIBS", action="prepend_to", value=install_dir )
                            modify_env_command = td_common_util.create_or_update_env_shell_file( install_dir, modify_env_command_dict )
                            return_code = handle_command( app, tool_dependency, install_dir, modify_env_command )
                            if return_code:
                                return
                else:
                    # We're handling a complex repository dependency where we only have a set_environment tag set.
                    # <action type="set_environment">
                    #    <environment_variable name="PATH" action="prepend_to">$INSTALL_DIR/bin</environment_variable>
                    # </action>
                    filtered_actions = [ a for a in actions ]
                    dir = install_dir
                # We need to be careful in determining if the value of dir is a valid directory because we're dealing with 2 environments, the fabric local
                # environment and the python environment.  Checking the path as follows should work.
                full_path_to_dir = os.path.abspath( os.path.join( work_dir, dir ) )
                if not os.path.exists( full_path_to_dir ):
                    os.makedirs( full_path_to_dir )
                # The package has been down-loaded, so we can now perform all of the actions defined for building it.
                for action_tup in filtered_actions:
                    current_dir = os.path.abspath( os.path.join( work_dir, dir ) )
                    with lcd( current_dir ):
                        action_type, action_dict = action_tup
                        if action_type == 'make_directory':
                            if os.path.isabs( action_dict[ 'full_path' ] ):
                                full_path = action_dict[ 'full_path' ]
                            else:
                                full_path = os.path.join( current_dir, action_dict[ 'full_path' ] )
                            td_common_util.make_directory( full_path=full_path )
                        elif action_type == 'move_directory_files':
                            td_common_util.move_directory_files( current_dir=current_dir,
                                                                 source_dir=os.path.join( action_dict[ 'source_directory' ] ),
                                                                 destination_dir=os.path.join( action_dict[ 'destination_directory' ] ) )
                        elif action_type == 'move_file':
                            td_common_util.move_file( current_dir=current_dir,
                                                      source=os.path.join( action_dict[ 'source' ] ),
                                                      destination=os.path.join( action_dict[ 'destination' ] ),
                                                      rename_to=action_dict[ 'rename_to' ] )
                        elif action_type == 'set_environment':
                            # Currently the only action supported in this category is "environment_variable".
                            # Build a command line from the prior_installation_required, in case an environment variable is referenced
                            # in the set_environment action.
                            cmds = install_environment.environment_commands( 'set_environment' )
                            env_var_dicts = action_dict[ 'environment_variable' ]
                            for env_var_dict in env_var_dicts:
                                # Check for the presence of the $ENV[] key string and populate it if possible.
                                env_var_dict = handle_environment_variables( app, tool_dependency, install_dir, env_var_dict, cmds )
                                env_entry, env_file = td_common_util.create_or_update_env_shell_file( install_dir, env_var_dict )
                                return_code = file_append( env_entry, env_file, skip_if_contained=True, make_executable=True )
                                if return_code:
                                    return
                        elif action_type == 'set_environment_for_install':
                            # Currently the only action supported in this category is a list of paths to one or more tool dependency env.sh files,
                            # the environment setting in each of which will be injected into the environment for all <action type="shell_command">
                            # tags that follow this <action type="set_environment_for_install"> tag set in the tool_dependencies.xml file.
                            install_environment.add_env_shell_file_paths( action_dict[ 'env_shell_file_paths' ] )
                        elif action_type == 'setup_virtualenv':
                            # TODO: maybe should be configurable
                            venv_src_directory = os.path.abspath( os.path.join( app.config.tool_dependency_dir, '__virtualenv_src' ) )
                            if not install_virtualenv( app, venv_src_directory ):
                                log.error( 'Unable to install virtualenv' )
                                return
                            requirements = action_dict[ 'requirements' ]
                            if os.path.exists( os.path.join( dir, requirements ) ):
                                # requirements specified as path to a file
                                requirements_path = requirements
                            else:
                                # requirements specified directly in XML, create a file with these for pip.
                                requirements_path = os.path.join( install_dir, "requirements.txt" )
                                with open( requirements_path, "w" ) as f:
                                    f.write( requirements )
                            venv_directory = os.path.join( install_dir, "venv" )
                            # TODO: Consider making --no-site-packages optional.
                            setup_command = "python %s/virtualenv.py --no-site-packages '%s'" % (venv_src_directory, venv_directory)
                            # POSIXLY_CORRECT forces shell commands . and source to have the same
                            # and well defined behavior in bash/zsh.
                            activate_command = "POSIXLY_CORRECT=1; . %s" % os.path.join( venv_directory, "bin", "activate" )
                            install_command = "python '%s' install -r '%s'" % ( os.path.join( venv_directory, "bin", "pip" ), requirements_path )
                            full_setup_command = "%s; %s; %s" % ( setup_command, activate_command, install_command )
                            return_code = handle_command( app, tool_dependency, install_dir, full_setup_command )
                            if return_code:
                                return
                            site_packages_command = "%s -c 'import os, sys; print os.path.join(sys.prefix, \"lib\", \"python\" + sys.version[:3], \"site-packages\")'" % os.path.join( venv_directory, "bin", "python" )
                            output = handle_command( app, tool_dependency, install_dir, site_packages_command, return_output=True )
                            if output.return_code:
                                return
                            if not os.path.exists( output.stdout ):
                                log.error( "virtualenv's site-packages directory '%s' does not exist", output.stdout )
                                return
                            modify_env_command_dict = dict( name="PYTHONPATH", action="prepend_to", value=output.stdout )
                            env_entry, env_file = td_common_util.create_or_update_env_shell_file( install_dir, modify_env_command_dict )
                            return_code = file_append( env_entry, env_file, skip_if_contained=True, make_executable=True )
                            if return_code:
                                return
                            modify_env_command_dict = dict( name="PATH", action="prepend_to", value=os.path.join( venv_directory, "bin" ) )
                            env_entry, env_file = td_common_util.create_or_update_env_shell_file( install_dir, modify_env_command_dict )
                            return_code = file_append( env_entry, env_file, skip_if_contained=True, make_executable=True )
                            if return_code:
                                return
                        elif action_type == 'shell_command':
                            with settings( warn_only=True ):
                                cmd = install_environment.build_command( action_dict[ 'command' ] )
                                return_code = handle_command( app, tool_dependency, install_dir, cmd )
                                if return_code:
                                    return
                        elif action_type == 'template_command':
                            env_vars = dict()
                            env_vars = install_environment.environment_dict()
                            env_vars.update( td_common_util.get_env_var_values( install_dir ) )
                            language = action_dict[ 'language' ]
                            with settings( warn_only=True, **env_vars ):
                                if language == 'cheetah':
                                    # We need to import fabric.api.env so that we can access all collected environment variables.
                                    cmd = fill_template( '#from fabric.api import env\n%s' % action_dict[ 'command' ], context=env_vars )
                                    return_code = handle_command( app, tool_dependency, install_dir, cmd )
                                    if return_code:
                                        return
<<<<<<< HEAD
                        elif action_type == 'autoconf':
                            # Handle configure, make and make install allow providing configuration options
                            with settings( warn_only=True ):
                                configure_opts = action_dict.get( 'configure_opts', '' )
                                if 'prefix=' in configure_opts:
                                    pre_cmd = './configure %s && make && make install' % configure_opts
                                else:
                                    pre_cmd = './configure prefix=$INSTALL_DIR %s && make && make install' % configure_opts

                                cmd = install_environment.build_command( td_common_util.evaluate_template( pre_cmd, install_dir ) )
=======
                        elif action_type == 'make_install':
                            # make; make install; allow providing make options
                            with settings( warn_only=True ):
                                make_opts = action_dict.get( 'make_opts', '' )
                                cmd = install_environment.build_command( 'make %s && make install' % make_opts )
>>>>>>> 448e25b8
                                return_code = handle_command( app, tool_dependency, install_dir, cmd )
                                if return_code:
                                    return
                        elif action_type == 'download_file':
                            # Download a single file to the current working directory.
                            url = action_dict[ 'url' ]
                            if 'target_filename' in action_dict:
                                filename = action_dict[ 'target_filename' ]
                            else:
                                filename = url.split( '/' )[ -1 ]
                            extract = action_dict.get( 'extract', False )
                            td_common_util.url_download( current_dir, filename, url, extract=extract )
                        elif action_type == 'change_directory':
                            target_directory = os.path.realpath( os.path.normpath( os.path.join( current_dir, action_dict[ 'directory' ] ) ) )
                            if target_directory.startswith( os.path.realpath( current_dir ) ) and os.path.exists( target_directory ):
                                # Change directory to a directory within the current working directory.
                                dir = target_directory
                            elif target_directory.startswith( os.path.realpath( work_dir ) ) and os.path.exists( target_directory ):
                                # Change directory to a directory above the current working directory, but within the defined work_dir.
                                dir = target_directory.replace( os.path.realpath( work_dir ), '' ).lstrip( '/' )
                            else:
                                log.error( 'Invalid or nonexistent directory %s specified, ignoring change_directory action.', target_directory )
                        elif action_type == 'chmod':
                            for target_file, mode in action_dict[ 'change_modes' ]:
                                if os.path.exists( target_file ):
                                    os.chmod( target_file, mode )
                        elif action_type == 'download_binary':
                            url = action_dict[ 'url' ]
                            target_directory = action_dict.get( 'target_directory', None )
                            try:
                                downloaded_filename = td_common_util.download_binary( url, work_dir )
                            except Exception, e:
                                log.exception( str( e ) )
                            # If the downloaded file exists, move it to $INSTALL_DIR. Put this outside the try/catch above so that
                            # any errors in the move step are correctly sent to the tool dependency error handler.
                            if downloaded_filename and os.path.exists( os.path.join( work_dir, downloaded_filename ) ):
                                if target_directory:
                                    target_directory = os.path.realpath( os.path.normpath( os.path.join( install_dir, target_directory ) ) )
                                    # Make sure the target directory is not outside of $INSTALL_DIR.
                                    if target_directory.startswith( os.path.realpath( install_dir ) ):
                                        full_path_to_dir = os.path.abspath( os.path.join( install_dir, target_directory ) )
                                    else:
                                        full_path_to_dir = os.path.abspath( install_dir )
                                else:
                                    full_path_to_dir = os.path.abspath( install_dir )
                                td_common_util.move_file( current_dir=work_dir,
                                                          source=downloaded_filename,
                                                          destination_dir=full_path_to_dir )

def log_results( command, fabric_AttributeString, file_path ):
    """
    Write attributes of fabric.operations._AttributeString (which is the output of executing command using fabric's local() method)
    to a specified log file.
    """
    if os.path.exists( file_path ):
        logfile = open( file_path, 'ab' )
    else:
        logfile = open( file_path, 'wb' )
    logfile.write( "\n#############################################\n" )
    logfile.write( '%s\nSTDOUT\n' % command )
    logfile.write( str( fabric_AttributeString.stdout ) )
    logfile.write( "\n#############################################\n" )
    logfile.write( "\n#############################################\n" )
    logfile.write( '%s\nSTDERR\n' % command )
    logfile.write( str( fabric_AttributeString.stderr ) )
    logfile.write( "\n#############################################\n" )
    logfile.close()

@contextmanager
def make_tmp_dir():
    work_dir = tempfile.mkdtemp( prefix="tmp-toolshed-mtd" )
    yield work_dir
    if os.path.exists( work_dir ):
        local( 'rm -rf %s' % work_dir )

def set_galaxy_environment( galaxy_user, tool_dependency_dir, host='localhost', shell='/bin/bash -l -c' ):
    """General Galaxy environment configuration.  This method is not currently used."""
    env.user = galaxy_user
    env.install_dir = tool_dependency_dir
    env.host_string = host
    env.shell = shell
    env.use_sudo = False
    env.safe_cmd = local
    return env<|MERGE_RESOLUTION|>--- conflicted
+++ resolved
@@ -486,7 +486,14 @@
                                     return_code = handle_command( app, tool_dependency, install_dir, cmd )
                                     if return_code:
                                         return
-<<<<<<< HEAD
+                        elif action_type == 'make_install':
+                            # make; make install; allow providing make options
+                            with settings( warn_only=True ):
+                                make_opts = action_dict.get( 'make_opts', '' )
+                                cmd = install_environment.build_command( 'make %s && make install' % make_opts )
+                                return_code = handle_command( app, tool_dependency, install_dir, cmd )
+                                if return_code:
+                                    return
                         elif action_type == 'autoconf':
                             # Handle configure, make and make install allow providing configuration options
                             with settings( warn_only=True ):
@@ -497,13 +504,6 @@
                                     pre_cmd = './configure prefix=$INSTALL_DIR %s && make && make install' % configure_opts
 
                                 cmd = install_environment.build_command( td_common_util.evaluate_template( pre_cmd, install_dir ) )
-=======
-                        elif action_type == 'make_install':
-                            # make; make install; allow providing make options
-                            with settings( warn_only=True ):
-                                make_opts = action_dict.get( 'make_opts', '' )
-                                cmd = install_environment.build_command( 'make %s && make install' % make_opts )
->>>>>>> 448e25b8
                                 return_code = handle_command( app, tool_dependency, install_dir, cmd )
                                 if return_code:
                                     return
