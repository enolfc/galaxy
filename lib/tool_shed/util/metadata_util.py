--- conflicted
+++ resolved
@@ -1,485 +1,5 @@
 import logging
 import os
-<<<<<<< HEAD
-import tempfile
-
-from galaxy import util
-from galaxy import web
-from galaxy.datatypes import checkers
-from galaxy.model.orm import and_
-from galaxy.tools.data_manager.manager import DataManager
-from galaxy.util import inflector
-from galaxy.util import json
-from galaxy.web import url_for
-
-import tool_shed.util.shed_util_common as suc
-from tool_shed.repository_types.metadata import TipOnly
-from tool_shed.util import basic_util
-from tool_shed.util import common_util
-from tool_shed.util import container_util
-from tool_shed.util import hg_util
-from tool_shed.util import readme_util
-from tool_shed.util import tool_dependency_util
-from tool_shed.util import tool_util
-from tool_shed.util import xml_util
-import tool_shed.repository_types.util as rt_util
-
-log = logging.getLogger( __name__ )
-
-REPOSITORY_DATA_MANAGER_CONFIG_FILENAME = 'data_manager_conf.xml'
-
-# Repository metadata comparisons for changeset revisions.
-EQUAL = 'equal'
-NO_METADATA = 'no metadata'
-NOT_EQUAL_AND_NOT_SUBSET = 'not equal and not subset'
-SUBSET = 'subset'
-SUBSET_VALUES = [ EQUAL, SUBSET ]
-
-NOT_TOOL_CONFIGS = [ suc.DATATYPES_CONFIG_FILENAME,
-                     rt_util.REPOSITORY_DEPENDENCY_DEFINITION_FILENAME,
-                     rt_util.TOOL_DEPENDENCY_DEFINITION_FILENAME,
-                     REPOSITORY_DATA_MANAGER_CONFIG_FILENAME ]
-
-def add_tool_versions( app, id, repository_metadata, changeset_revisions ):
-    # Build a dictionary of { 'tool id' : 'parent tool id' } pairs for each tool in repository_metadata.
-    sa_session = app.model.context.current
-    metadata = repository_metadata.metadata
-    tool_versions_dict = {}
-    for tool_dict in metadata.get( 'tools', [] ):
-        # We have at least 2 changeset revisions to compare tool guids and tool ids.
-        parent_id = get_parent_id( app,
-                                   id,
-                                   tool_dict[ 'id' ],
-                                   tool_dict[ 'version' ],
-                                   tool_dict[ 'guid' ],
-                                   changeset_revisions )
-        tool_versions_dict[ tool_dict[ 'guid' ] ] = parent_id
-    if tool_versions_dict:
-        repository_metadata.tool_versions = tool_versions_dict
-        sa_session.add( repository_metadata )
-        sa_session.flush()
-
-def clean_repository_metadata( trans, id, changeset_revisions ):
-    # Delete all repository_metadata records associated with the repository that have a changeset_revision that is not in changeset_revisions.
-    # We sometimes see multiple records with the same changeset revision value - no idea how this happens. We'll assume we can delete the older
-    # records, so we'll order by update_time descending and delete records that have the same changeset_revision we come across later..
-    changeset_revisions_checked = []
-    for repository_metadata in trans.sa_session.query( trans.model.RepositoryMetadata ) \
-                                               .filter( trans.model.RepositoryMetadata.table.c.repository_id == trans.security.decode_id( id ) ) \
-                                               .order_by( trans.model.RepositoryMetadata.table.c.changeset_revision,
-                                                          trans.model.RepositoryMetadata.table.c.update_time.desc() ):
-        changeset_revision = repository_metadata.changeset_revision
-        if changeset_revision in changeset_revisions_checked or changeset_revision not in changeset_revisions:
-            trans.sa_session.delete( repository_metadata )
-            trans.sa_session.flush()
-
-def compare_changeset_revisions( app, ancestor_changeset_revision, ancestor_metadata_dict,
-                                 current_changeset_revision, current_metadata_dict ):
-    """
-    Compare the contents of two changeset revisions to determine if a new repository
-    metadata revision should be created.
-    """
-    # The metadata associated with ancestor_changeset_revision is ancestor_metadata_dict.
-    # This changeset_revision is an ancestor of current_changeset_revision which is associated
-    # with current_metadata_dict.  A new repository_metadata record will be created only
-    # when this method returns the constant value NOT_EQUAL_AND_NOT_SUBSET.
-    ancestor_datatypes = ancestor_metadata_dict.get( 'datatypes', [] )
-    ancestor_tools = ancestor_metadata_dict.get( 'tools', [] )
-    ancestor_guids = [ tool_dict[ 'guid' ] for tool_dict in ancestor_tools ]
-    ancestor_guids.sort()
-    ancestor_readme_files = ancestor_metadata_dict.get( 'readme_files', [] )
-    ancestor_repository_dependencies_dict = ancestor_metadata_dict.get( 'repository_dependencies', {} )
-    ancestor_repository_dependencies = ancestor_repository_dependencies_dict.get( 'repository_dependencies', [] )
-    ancestor_tool_dependencies = ancestor_metadata_dict.get( 'tool_dependencies', {} )
-    ancestor_workflows = ancestor_metadata_dict.get( 'workflows', [] )
-    ancestor_data_manager = ancestor_metadata_dict.get( 'data_manager', {} )
-    current_datatypes = current_metadata_dict.get( 'datatypes', [] )
-    current_tools = current_metadata_dict.get( 'tools', [] )
-    current_guids = [ tool_dict[ 'guid' ] for tool_dict in current_tools ]
-    current_guids.sort()
-    current_readme_files = current_metadata_dict.get( 'readme_files', [] )
-    current_repository_dependencies_dict = current_metadata_dict.get( 'repository_dependencies', {} )
-    current_repository_dependencies = current_repository_dependencies_dict.get( 'repository_dependencies', [] )
-    current_tool_dependencies = current_metadata_dict.get( 'tool_dependencies', {} )
-    current_workflows = current_metadata_dict.get( 'workflows', [] )
-    current_data_manager = current_metadata_dict.get( 'data_manager', {} )
-    # Handle case where no metadata exists for either changeset.
-    no_datatypes = not ancestor_datatypes and not current_datatypes
-    no_readme_files = not ancestor_readme_files and not current_readme_files
-    no_repository_dependencies = not ancestor_repository_dependencies and not current_repository_dependencies
-    no_tool_dependencies = not ancestor_tool_dependencies and not current_tool_dependencies
-    no_tools = not ancestor_guids and not current_guids
-    no_workflows = not ancestor_workflows and not current_workflows
-    no_data_manager = not ancestor_data_manager and not current_data_manager
-    if no_datatypes and no_readme_files and no_repository_dependencies and no_tool_dependencies and no_tools and no_workflows and no_data_manager:
-        return NO_METADATA
-    # Uncomment the following if we decide that README files should affect how installable
-    # repository revisions are defined.  See the NOTE in the compare_readme_files() method.
-    # readme_file_comparision = compare_readme_files( ancestor_readme_files, current_readme_files )
-    repository_dependency_comparison = compare_repository_dependencies( app,
-                                                                        ancestor_repository_dependencies,
-                                                                        current_repository_dependencies )
-    tool_dependency_comparison = compare_tool_dependencies( ancestor_tool_dependencies, current_tool_dependencies )
-    workflow_comparison = compare_workflows( ancestor_workflows, current_workflows )
-    datatype_comparison = compare_datatypes( ancestor_datatypes, current_datatypes )
-    data_manager_comparison = compare_data_manager( ancestor_data_manager, current_data_manager )
-    # Handle case where all metadata is the same.
-    if ancestor_guids == current_guids and \
-        repository_dependency_comparison == EQUAL and \
-        tool_dependency_comparison == EQUAL and \
-        workflow_comparison == EQUAL and \
-        datatype_comparison == EQUAL and \
-        data_manager_comparison == EQUAL:
-        return EQUAL
-    # Handle case where ancestor metadata is a subset of current metadata.
-    # readme_file_is_subset = readme_file_comparision in [ EQUAL, SUBSET ]
-    repository_dependency_is_subset = repository_dependency_comparison in SUBSET_VALUES
-    tool_dependency_is_subset = tool_dependency_comparison in SUBSET_VALUES
-    workflow_dependency_is_subset = workflow_comparison in SUBSET_VALUES
-    datatype_is_subset = datatype_comparison in SUBSET_VALUES
-    datamanager_is_subset = data_manager_comparison in SUBSET_VALUES
-    if repository_dependency_is_subset and \
-        tool_dependency_is_subset and \
-        workflow_dependency_is_subset and \
-        datatype_is_subset and \
-        datamanager_is_subset:
-        is_subset = True
-        for guid in ancestor_guids:
-            if guid not in current_guids:
-                is_subset = False
-                break
-        if is_subset:
-            return SUBSET
-    return NOT_EQUAL_AND_NOT_SUBSET
-
-def compare_data_manager( ancestor_metadata, current_metadata ):
-    """Determine if ancestor_metadata is the same as or a subset of current_metadata for data_managers."""
-    def __data_manager_dict_to_tuple_list( metadata_dict ):
-        # we do not check tool_guid or tool conf file name
-        return set( sorted( [ ( name,
-                                tuple( sorted( value.get( 'data_tables', [] ) ) ),
-                                value.get( 'guid'  ),
-                                value.get( 'version' ),
-                                value.get( 'name' ),
-                                value.get( 'id' )  ) for name, value in metadata_dict.iteritems() ] ) )
-    # only compare valid entries, any invalid entries are ignored
-    ancestor_metadata = __data_manager_dict_to_tuple_list( ancestor_metadata.get( 'data_managers', {} ) )
-    current_metadata = __data_manager_dict_to_tuple_list( current_metadata.get( 'data_managers', {} ) )
-    # use set comparisons
-    if ancestor_metadata.issubset( current_metadata ):
-        if ancestor_metadata == current_metadata:
-            return EQUAL
-        return SUBSET
-    return NOT_EQUAL_AND_NOT_SUBSET
-
-def compare_datatypes( ancestor_datatypes, current_datatypes ):
-    """Determine if ancestor_datatypes is the same as or a subset of current_datatypes."""
-    # Each datatype dict looks something like: {"dtype": "galaxy.datatypes.images:Image", "extension": "pdf", "mimetype": "application/pdf"}
-    if len( ancestor_datatypes ) <= len( current_datatypes ):
-        for ancestor_datatype in ancestor_datatypes:
-            # Currently the only way to differentiate datatypes is by name.
-            ancestor_datatype_dtype = ancestor_datatype[ 'dtype' ]
-            ancestor_datatype_extension = ancestor_datatype[ 'extension' ]
-            ancestor_datatype_mimetype = ancestor_datatype.get( 'mimetype', None )
-            found_in_current = False
-            for current_datatype in current_datatypes:
-                if current_datatype[ 'dtype' ] == ancestor_datatype_dtype and \
-                    current_datatype[ 'extension' ] == ancestor_datatype_extension and \
-                    current_datatype.get( 'mimetype', None ) == ancestor_datatype_mimetype:
-                    found_in_current = True
-                    break
-            if not found_in_current:
-                return NOT_EQUAL_AND_NOT_SUBSET
-        if len( ancestor_datatypes ) == len( current_datatypes ):
-            return EQUAL
-        else:
-            return SUBSET
-    return NOT_EQUAL_AND_NOT_SUBSET
-
-def compare_readme_files( ancestor_readme_files, current_readme_files ):
-    """Determine if ancestor_readme_files is equal to or a subset of current_readme_files."""
-    # NOTE: Although repository README files are considered a Galaxy utility similar to tools, repository dependency definition files, etc.,
-    # we don't define installable repository revisions based on changes to README files.  To understand why, consider the following scenario:
-    # 1. Upload the filtering tool to a new repository - this will result in installable revision 0.
-    # 2. Upload a README file to the repository - this will move the installable revision from revision 0 to revision 1.
-    # 3. Delete the README file from the repository - this will move the installable revision from revision 1 to revision 2.
-    # The above scenario is the current behavior, and that is why this method is not currently called.  This method exists only in case we decide
-    # to change this current behavior.
-    # The lists of readme files looks something like: ["database/community_files/000/repo_2/readme.txt"]
-    if len( ancestor_readme_files ) <= len( current_readme_files ):
-        for ancestor_readme_file in ancestor_readme_files:
-            if ancestor_readme_file not in current_readme_files:
-                return NOT_EQUAL_AND_NOT_SUBSET
-        if len( ancestor_readme_files ) == len( current_readme_files ):
-            return EQUAL
-        else:
-            return SUBSET
-    return NOT_EQUAL_AND_NOT_SUBSET
-
-def compare_repository_dependencies( app, ancestor_repository_dependencies, current_repository_dependencies ):
-    """
-    Determine if ancestor_repository_dependencies is the same as or a subset of current_repository_dependencies.
-    """
-    # The list of repository_dependencies looks something like:
-    # [["http://localhost:9009", "emboss_datatypes", "test", "ab03a2a5f407", "False", "False"]].
-    # Create a string from each tuple in the list for easier comparison.
-    if len( ancestor_repository_dependencies ) <= len( current_repository_dependencies ):
-        for ancestor_tup in ancestor_repository_dependencies:
-            a_tool_shed, a_repo_name, a_repo_owner, a_changeset_revision, a_prior_installation_required, a_only_if_compiling_contained_td = \
-                ancestor_tup
-            cleaned_a_tool_shed = common_util.remove_protocol_from_tool_shed_url( a_tool_shed )
-            found_in_current = False
-            for current_tup in current_repository_dependencies:
-                c_tool_shed, c_repo_name, c_repo_owner, c_changeset_revision, c_prior_installation_required, c_only_if_compiling_contained_td = \
-                    current_tup
-                cleaned_c_tool_shed = common_util.remove_protocol_from_tool_shed_url( c_tool_shed )
-                if cleaned_c_tool_shed == cleaned_a_tool_shed and \
-                    c_repo_name == a_repo_name and \
-                    c_repo_owner == a_repo_owner and \
-                    c_changeset_revision == a_changeset_revision and \
-                    util.string_as_bool( c_prior_installation_required ) == util.string_as_bool( a_prior_installation_required ) and \
-                    util.string_as_bool( c_only_if_compiling_contained_td ) == util.string_as_bool( a_only_if_compiling_contained_td ):
-                    found_in_current = True
-                    break
-            if not found_in_current:
-                # In some cases, the only difference between a dependency definition in the lists
-                # is the changeset_revision value.  We'll check to see if this is the case, and if
-                # the defined dependency is a repository that has metadata set only on its tip.
-                if not different_revision_defines_tip_only_repository_dependency( app,
-                                                                                  ancestor_tup,
-                                                                                  current_repository_dependencies ):
-                    return NOT_EQUAL_AND_NOT_SUBSET
-                return SUBSET
-        if len( ancestor_repository_dependencies ) == len( current_repository_dependencies ):
-            return EQUAL
-        else:
-            return SUBSET
-    return NOT_EQUAL_AND_NOT_SUBSET
-
-def compare_tool_dependencies( ancestor_tool_dependencies, current_tool_dependencies ):
-    """Determine if ancestor_tool_dependencies is the same as or a subset of current_tool_dependencies."""
-    # The tool_dependencies dictionary looks something like:
-    # {'bwa/0.5.9': {'readme': 'some string', 'version': '0.5.9', 'type': 'package', 'name': 'bwa'}}
-    if len( ancestor_tool_dependencies ) <= len( current_tool_dependencies ):
-        for ancestor_td_key, ancestor_requirements_dict in ancestor_tool_dependencies.items():
-            if ancestor_td_key in current_tool_dependencies:
-                # The only values that could have changed between the 2 dictionaries are the
-                # "readme" or "type" values.  Changing the readme value makes no difference.
-                # Changing the type will change the installation process, but for now we'll
-                # assume it was a typo, so new metadata shouldn't be generated.
-                continue
-            else:
-                return NOT_EQUAL_AND_NOT_SUBSET
-        # At this point we know that ancestor_tool_dependencies is at least a subset of current_tool_dependencies.
-        if len( ancestor_tool_dependencies ) == len( current_tool_dependencies ):
-            return EQUAL
-        else:
-            return SUBSET
-    return NOT_EQUAL_AND_NOT_SUBSET
-
-def compare_workflows( ancestor_workflows, current_workflows ):
-    """
-    Determine if ancestor_workflows is the same as current_workflows or if ancestor_workflows
-    is a subset of current_workflows.
-    """
-    if len( ancestor_workflows ) <= len( current_workflows ):
-        for ancestor_workflow_tup in ancestor_workflows:
-            # ancestor_workflows is a list of tuples where each contained tuple is
-            # [ <relative path to the .ga file in the repository>, <exported workflow dict> ]
-            ancestor_workflow_dict = ancestor_workflow_tup[1]
-            # Currently the only way to differentiate workflows is by name.
-            ancestor_workflow_name = ancestor_workflow_dict[ 'name' ]
-            num_ancestor_workflow_steps = len( ancestor_workflow_dict[ 'steps' ] )
-            found_in_current = False
-            for current_workflow_tup in current_workflows:
-                current_workflow_dict = current_workflow_tup[1]
-                # Assume that if the name and number of steps are euqal, then the workflows
-                # are the same.  Of course, this may not be true...
-                if current_workflow_dict[ 'name' ] == ancestor_workflow_name and \
-                    len( current_workflow_dict[ 'steps' ] ) == num_ancestor_workflow_steps:
-                    found_in_current = True
-                    break
-            if not found_in_current:
-                return NOT_EQUAL_AND_NOT_SUBSET
-        if len( ancestor_workflows ) == len( current_workflows ):
-            return EQUAL
-        else:
-            return SUBSET
-    return NOT_EQUAL_AND_NOT_SUBSET
-
-def create_or_update_repository_metadata( app, id, repository, changeset_revision, metadata_dict ):
-    """Create or update a repository_metadatqa record in the tool shed."""
-    sa_session = app.model.context.current
-    has_repository_dependencies = False
-    has_repository_dependencies_only_if_compiling_contained_td = False
-    includes_datatypes = False
-    includes_tools = False
-    includes_tool_dependencies = False
-    includes_workflows = False
-    if metadata_dict:
-        repository_dependencies_dict = metadata_dict.get( 'repository_dependencies', {} )
-        repository_dependencies = repository_dependencies_dict.get( 'repository_dependencies', [] )
-        has_repository_dependencies, has_repository_dependencies_only_if_compiling_contained_td = \
-            suc.get_repository_dependency_types( repository_dependencies )
-        if 'datatypes' in metadata_dict:
-            includes_datatypes = True
-        if 'tools' in metadata_dict:
-            includes_tools = True
-        if 'tool_dependencies' in metadata_dict:
-            includes_tool_dependencies = True
-        if 'workflows' in metadata_dict:
-            includes_workflows = True
-    if has_repository_dependencies or \
-        has_repository_dependencies_only_if_compiling_contained_td or \
-        includes_datatypes or \
-        includes_tools or \
-        includes_tool_dependencies or \
-        includes_workflows:
-        downloadable = True
-    else:
-        downloadable = False
-    repository_metadata = suc.get_repository_metadata_by_changeset_revision( app, id, changeset_revision )
-    if repository_metadata:
-        # A repository metadata record already exists with the received changeset_revision, so we don't need to
-        # check the skip_tool_test table.
-        check_skip_tool_test = False
-        repository_metadata.metadata = metadata_dict
-        repository_metadata.downloadable = downloadable
-        repository_metadata.has_repository_dependencies = has_repository_dependencies
-        repository_metadata.includes_datatypes = includes_datatypes
-        repository_metadata.includes_tools = includes_tools
-        repository_metadata.includes_tool_dependencies = includes_tool_dependencies
-        repository_metadata.includes_workflows = includes_workflows
-    else:
-        # No repository_metadata record exists for the received changeset_revision, so we may need to update the
-        # skip_tool_test table.
-        check_skip_tool_test = True
-        repository_metadata = app.model.RepositoryMetadata( repository_id=repository.id,
-                                                            changeset_revision=changeset_revision,
-                                                            metadata=metadata_dict,
-                                                            downloadable=downloadable,
-                                                            has_repository_dependencies=has_repository_dependencies,
-                                                            includes_datatypes=includes_datatypes,
-                                                            includes_tools=includes_tools,
-                                                            includes_tool_dependencies=includes_tool_dependencies,
-                                                            includes_workflows=includes_workflows )
-    # Always set the default values for the following columns.  When resetting all metadata on a repository
-    # this will reset the values.
-    repository_metadata.tools_functionally_correct = False
-    repository_metadata.missing_test_components = False
-    repository_metadata.test_install_error = False
-    repository_metadata.do_not_test = False
-    repository_metadata.time_last_tested = None
-    repository_metadata.tool_test_results = None
-    sa_session.add( repository_metadata )
-    sa_session.flush()
-    if check_skip_tool_test:
-        # Since we created a new repository_metadata record, we may need to update the skip_tool_test table to point to it.  Inspect each
-        # changeset revision in the received repository's changelog (up to the received changeset revision) to see if it is contained in the
-        # skip_tool_test table.  If it is, but is not associated with a repository_metadata record, reset that skip_tool_test record to the
-        # newly created repository_metadata record.
-        repo = hg_util.get_repo_for_repository( app, repository=repository, repo_path=None, create=False )
-        for changeset in repo.changelog:
-            changeset_hash = str( repo.changectx( changeset ) )
-            skip_tool_test = suc.get_skip_tool_test_by_changeset_revision( app, changeset_hash )
-            if skip_tool_test:
-                # We found a skip_tool_test record associated with the changeset_revision, so see if it has a valid repository_revision.
-                repository_revision = get_repository_metadata_by_id( app, app.security.encode_id( repository_metadata.id ) )
-                if repository_revision:
-                    # The skip_tool_test record is associated with a valid repository_metadata record, so proceed.
-                    continue
-                # We found a skip_tool_test record that is associated with an invalid repository_metadata record, so update it to point to
-                # the newly created repository_metadata record.  In some special cases there may be multiple skip_tool_test records that
-                # require updating, so we won't break here, we'll continue to inspect the rest of the changelog up to the received
-                # changeset_revision.
-                skip_tool_test.repository_metadata_id = repository_metadata.id
-                sa_session.add( skip_tool_test )
-                sa_session.flush()
-            if changeset_hash == changeset_revision:
-                # Proceed no further than the received changeset_revision.
-                break
-    return repository_metadata
-
-def different_revision_defines_tip_only_repository_dependency( app, rd_tup, repository_dependencies ):
-    """
-    Determine if the only difference between rd_tup and a dependency definition in the list of
-    repository_dependencies is the changeset_revision value.
-    """
-    new_metadata_required = False
-    rd_tool_shed, rd_name, rd_owner, rd_changeset_revision, rd_prior_installation_required, rd_only_if_compiling_contained_td = \
-        common_util.parse_repository_dependency_tuple( rd_tup )
-    cleaned_rd_tool_shed = common_util.remove_protocol_from_tool_shed_url( rd_tool_shed )
-    for repository_dependency in repository_dependencies:
-        tool_shed, name, owner, changeset_revision, prior_installation_required, only_if_compiling_contained_td = \
-            common_util.parse_repository_dependency_tuple( repository_dependency )
-        cleaned_tool_shed = common_util.remove_protocol_from_tool_shed_url( tool_shed )
-        if cleaned_rd_tool_shed == cleaned_tool_shed and rd_name == name and rd_owner == owner:
-            # Determine if the repository represented by the dependency tuple is an instance of the repository type TipOnly.
-            required_repository = suc.get_repository_by_name_and_owner( app, name, owner )
-            repository_type_class = app.repository_types_registry.get_class_by_label( required_repository.type )
-            return isinstance( repository_type_class, TipOnly )
-    return False
-
-def generate_data_manager_metadata( app, repository, repo_dir, data_manager_config_filename, metadata_dict, shed_config_dict=None ):
-    """Update the received metadata_dict with information from the parsed data_manager_config_filename."""
-    if data_manager_config_filename is None:
-        return metadata_dict
-    repo_path = repository.repo_path( app )
-    try:
-        # Galaxy Side.
-        repo_files_directory = repository.repo_files_directory( app )
-        repo_dir = repo_files_directory
-        repository_clone_url = common_util.generate_clone_url_for_installed_repository( app, repository )
-    except AttributeError:
-        # Tool Shed side.
-        repo_files_directory = repo_path
-        repository_clone_url = common_util.generate_clone_url_for_repository_in_tool_shed( None, repository )
-    relative_data_manager_dir = util.relpath( os.path.split( data_manager_config_filename )[0], repo_dir )
-    rel_data_manager_config_filename = os.path.join( relative_data_manager_dir, os.path.split( data_manager_config_filename )[1] )
-    data_managers = {}
-    invalid_data_managers = []
-    data_manager_metadata = { 'config_filename': rel_data_manager_config_filename,
-                              'data_managers': data_managers,
-                              'invalid_data_managers': invalid_data_managers,
-                              'error_messages': [] }
-    metadata_dict[ 'data_manager' ] = data_manager_metadata
-    tree, error_message = xml_util.parse_xml( data_manager_config_filename )
-    if tree is None:
-        # We are not able to load any data managers.
-        data_manager_metadata[ 'error_messages' ].append( error_message )
-        return metadata_dict
-    tool_path = None
-    if shed_config_dict:
-        tool_path = shed_config_dict.get( 'tool_path', None )
-    tools = {}
-    for tool in metadata_dict.get( 'tools', [] ):
-        tool_conf_name = tool[ 'tool_config' ]
-        if tool_path:
-            tool_conf_name = os.path.join( tool_path, tool_conf_name )
-        tools[ tool_conf_name ] = tool
-    root = tree.getroot()
-    data_manager_tool_path = root.get( 'tool_path', None )
-    if data_manager_tool_path:
-        relative_data_manager_dir = os.path.join( relative_data_manager_dir, data_manager_tool_path )
-    for i, data_manager_elem in enumerate( root.findall( 'data_manager' ) ):
-        tool_file = data_manager_elem.get( 'tool_file', None )
-        data_manager_id = data_manager_elem.get( 'id', None )
-        if data_manager_id is None:
-            log.error( 'Data Manager entry is missing id attribute in "%s".' % ( data_manager_config_filename ) )
-            invalid_data_managers.append( { 'index': i,
-                                            'error_message': 'Data Manager entry is missing id attribute' } )
-            continue
-        # FIXME: default behavior is to fall back to tool.name.
-        data_manager_name = data_manager_elem.get( 'name', data_manager_id )
-        version = data_manager_elem.get( 'version', DataManager.DEFAULT_VERSION )
-        guid = generate_guid_for_object( repository_clone_url, DataManager.GUID_TYPE, data_manager_id, version )
-        data_tables = []
-        if tool_file is None:
-            log.error( 'Data Manager entry is missing tool_file attribute in "%s".' % ( data_manager_config_filename ) )
-            invalid_data_managers.append( { 'index': i,
-                                            'error_message': 'Data Manager entry is missing tool_file attribute' } )
-            continue
-=======
 
 from tool_shed.util import common_util
 from tool_shed.util import hg_util
@@ -532,662 +52,14 @@
             else:
                 # Return the hash value of an empty repository changelog - note that this will not be a valid changeset revision.
                 return hg_util.INITIAL_CHANGELOG_HASH
->>>>>>> ed493034
         else:
             previous_changeset_revision = changeset_revision
 
-<<<<<<< HEAD
-def generate_datatypes_metadata( app, repository, repository_clone_url, repository_files_dir, datatypes_config, metadata_dict ):
-    """Update the received metadata_dict with information from the parsed datatypes_config."""
-    tree, error_message = xml_util.parse_xml( datatypes_config )
-    if tree is None:
-        return metadata_dict
-    root = tree.getroot()
-    repository_datatype_code_files = []
-    datatype_files = root.find( 'datatype_files' )
-    if datatype_files is not None:
-        for elem in datatype_files.findall( 'datatype_file' ):
-            name = elem.get( 'name', None )
-            repository_datatype_code_files.append( name )
-        metadata_dict[ 'datatype_files' ] = repository_datatype_code_files
-    datatypes = []
-    registration = root.find( 'registration' )
-    if registration is not None:
-        for elem in registration.findall( 'datatype' ):
-            converters = []
-            display_app_containers = []
-            datatypes_dict = {}
-            # Handle defined datatype attributes.
-            display_in_upload = elem.get( 'display_in_upload', None )
-            if display_in_upload:
-                datatypes_dict[ 'display_in_upload' ] = display_in_upload
-            dtype = elem.get( 'type', None )
-            if dtype:
-                datatypes_dict[ 'dtype' ] = dtype
-            extension = elem.get( 'extension', None )
-            if extension:
-                datatypes_dict[ 'extension' ] = extension
-            max_optional_metadata_filesize = elem.get( 'max_optional_metadata_filesize', None )
-            if max_optional_metadata_filesize:
-                datatypes_dict[ 'max_optional_metadata_filesize' ] = max_optional_metadata_filesize
-            mimetype = elem.get( 'mimetype', None )
-            if mimetype:
-                datatypes_dict[ 'mimetype' ] = mimetype
-            subclass = elem.get( 'subclass', None )
-            if subclass:
-                datatypes_dict[ 'subclass' ] = subclass
-            # Handle defined datatype converters and display applications.
-            for sub_elem in elem:
-                if sub_elem.tag == 'converter':
-                    # <converter file="bed_to_gff_converter.xml" target_datatype="gff"/>
-                    tool_config = sub_elem.attrib[ 'file' ]
-                    target_datatype = sub_elem.attrib[ 'target_datatype' ]
-                    # Parse the tool_config to get the guid.
-                    tool_config_path = hg_util.get_config_from_disk( tool_config, repository_files_dir )
-                    full_path = os.path.abspath( tool_config_path )
-                    tool, valid, error_message = tool_util.load_tool_from_config( app, app.security.encode_id( repository.id ), full_path )
-                    if tool is None:
-                        guid = None
-                    else:
-                        guid = suc.generate_tool_guid( repository_clone_url, tool )
-                    converter_dict = dict( tool_config=tool_config,
-                                           guid=guid,
-                                           target_datatype=target_datatype )
-                    converters.append( converter_dict )
-                elif sub_elem.tag == 'display':
-                    # <display file="ucsc/bigwig.xml" />
-                    # Should we store more than this?
-                    display_file = sub_elem.attrib[ 'file' ]
-                    display_app_dict = dict( display_file=display_file )
-                    display_app_containers.append( display_app_dict )
-            if converters:
-                datatypes_dict[ 'converters' ] = converters
-            if display_app_containers:
-                datatypes_dict[ 'display_app_containers' ] = display_app_containers
-            if datatypes_dict:
-                datatypes.append( datatypes_dict )
-        if datatypes:
-            metadata_dict[ 'datatypes' ] = datatypes
-    return metadata_dict
-
-def generate_environment_dependency_metadata( elem, valid_tool_dependencies_dict ):
-=======
 def get_repository_dependency_tups_from_repository_metadata( app, repository_metadata, deprecated_only=False ):
->>>>>>> ed493034
     """
     Return a list of of tuples defining repository objects required by the received repository.  The returned
     list defines the entire repository dependency tree.  This method is called only from the Tool Shed.
     """
-<<<<<<< HEAD
-    # The value of the received elem looks something like this:
-    # <set_environment version="1.0">
-    #    <environment_variable name="JAVA_JAR_PATH" action="set_to">$INSTALL_DIR</environment_variable>
-    # </set_environment>
-    for env_elem in elem:
-        # <environment_variable name="JAVA_JAR_PATH" action="set_to">$INSTALL_DIR</environment_variable>
-        env_name = env_elem.get( 'name', None )
-        if env_name:
-            requirements_dict = dict( name=env_name, type='set_environment' )
-            if 'set_environment' in valid_tool_dependencies_dict:
-                valid_tool_dependencies_dict[ 'set_environment' ].append( requirements_dict )
-            else:
-                valid_tool_dependencies_dict[ 'set_environment' ] = [ requirements_dict ]
-    return valid_tool_dependencies_dict
-
-def generate_guid_for_object( repository_clone_url, guid_type, obj_id, version ):
-    tmp_url = common_util.remove_protocol_and_user_from_clone_url( repository_clone_url )
-    return '%s/%s/%s/%s' % ( tmp_url, guid_type, obj_id, version )
-
-def generate_metadata_for_changeset_revision( app, repository, changeset_revision, repository_clone_url,
-                                              shed_config_dict=None, relative_install_dir=None, repository_files_dir=None,
-                                              resetting_all_metadata_on_repository=False, updating_installed_repository=False,
-                                              persist=False ):
-    """
-    Generate metadata for a repository using its files on disk.  To generate metadata for changeset revisions older than
-    the repository tip, the repository will have been cloned to a temporary location and updated to a specified changeset
-    revision to access that changeset revision's disk files, so the value of repository_files_dir will not always be
-    repository.repo_path( app ) (it could be an absolute path to a temporary directory containing a clone).  If it is an
-    absolute path, the value of relative_install_dir must contain repository.repo_path( app ).
-
-    The value of persist will be True when the installed repository contains a valid tool_data_table_conf.xml.sample file,
-    in which case the entries should ultimately be persisted to the file referred to by app.config.shed_tool_data_table_config.
-    """
-    if shed_config_dict is None:
-        shed_config_dict = {}
-    if updating_installed_repository:
-        # Keep the original tool shed repository metadata if setting metadata on a repository installed into a local Galaxy
-        # instance for which we have pulled updates.
-        original_repository_metadata = repository.metadata
-    else:
-        original_repository_metadata = None
-    readme_file_names = readme_util.get_readme_file_names( str( repository.name ) )
-    if app.name == 'galaxy':
-        # Shed related tool panel configs are only relevant to Galaxy.
-        metadata_dict = { 'shed_config_filename' : shed_config_dict.get( 'config_filename' ) }
-    else:
-        metadata_dict = {}
-    readme_files = []
-    invalid_file_tups = []
-    invalid_tool_configs = []
-    tool_dependencies_config = None
-    original_tool_data_path = app.config.tool_data_path
-    original_tool_data_table_config_path = app.config.tool_data_table_config_path
-    if resetting_all_metadata_on_repository:
-        if not relative_install_dir:
-            raise Exception( "The value of repository.repo_path( app ) must be sent when resetting all metadata on a repository." )
-        # Keep track of the location where the repository is temporarily cloned so that we can strip the path when setting metadata.
-        # The value of repository_files_dir is the full path to the temporary directory to which the repository was cloned.
-        work_dir = repository_files_dir
-        files_dir = repository_files_dir
-        # Since we're working from a temporary directory, we can safely copy sample files included in the repository to the repository
-        # root.
-        app.config.tool_data_path = repository_files_dir
-        app.config.tool_data_table_config_path = repository_files_dir
-    else:
-        # Use a temporary working directory to copy all sample files.
-        work_dir = tempfile.mkdtemp( prefix="tmp-toolshed-gmfcr" )
-        # All other files are on disk in the repository's repo_path, which is the value of relative_install_dir.
-        files_dir = relative_install_dir
-        if shed_config_dict.get( 'tool_path' ):
-            files_dir = os.path.join( shed_config_dict[ 'tool_path' ], files_dir )
-        app.config.tool_data_path = work_dir #FIXME: Thread safe?
-        app.config.tool_data_table_config_path = work_dir
-    # Handle proprietary datatypes, if any.
-    datatypes_config = hg_util.get_config_from_disk( suc.DATATYPES_CONFIG_FILENAME, files_dir )
-    if datatypes_config:
-        metadata_dict = generate_datatypes_metadata( app, repository, repository_clone_url, files_dir, datatypes_config, metadata_dict )
-    # Get the relative path to all sample files included in the repository for storage in the repository's metadata.
-    sample_file_metadata_paths, sample_file_copy_paths = \
-        get_sample_files_from_disk( repository_files_dir=files_dir,
-                                    tool_path=shed_config_dict.get( 'tool_path' ),
-                                    relative_install_dir=relative_install_dir,
-                                    resetting_all_metadata_on_repository=resetting_all_metadata_on_repository )
-    if sample_file_metadata_paths:
-        metadata_dict[ 'sample_files' ] = sample_file_metadata_paths
-    # Copy all sample files included in the repository to a single directory location so we can load tools that depend on them.
-    for sample_file in sample_file_copy_paths:
-        tool_util.copy_sample_file( app, sample_file, dest_path=work_dir )
-        # If the list of sample files includes a tool_data_table_conf.xml.sample file, load its table elements into memory.
-        relative_path, filename = os.path.split( sample_file )
-        if filename == 'tool_data_table_conf.xml.sample':
-            new_table_elems, error_message = \
-                app.tool_data_tables.add_new_entries_from_config_file( config_filename=sample_file,
-                                                                       tool_data_path=app.config.tool_data_path,
-                                                                       shed_tool_data_table_config=app.config.shed_tool_data_table_config,
-                                                                       persist=False )
-            if error_message:
-                invalid_file_tups.append( ( filename, error_message ) )
-    for root, dirs, files in os.walk( files_dir ):
-        if root.find( '.hg' ) < 0 and root.find( 'hgrc' ) < 0:
-            if '.hg' in dirs:
-                dirs.remove( '.hg' )
-            for name in files:
-                # See if we have a repository dependencies defined.
-                if name == rt_util.REPOSITORY_DEPENDENCY_DEFINITION_FILENAME:
-                    path_to_repository_dependencies_config = os.path.join( root, name )
-                    metadata_dict, error_message = \
-                        generate_repository_dependency_metadata( app,
-                                                                 path_to_repository_dependencies_config,
-                                                                 metadata_dict,
-                                                                 updating_installed_repository=updating_installed_repository )
-                    if error_message:
-                        invalid_file_tups.append( ( name, error_message ) )
-                # See if we have one or more READ_ME files.
-                elif name.lower() in readme_file_names:
-                    relative_path_to_readme = get_relative_path_to_repository_file( root,
-                                                                                    name,
-                                                                                    relative_install_dir,
-                                                                                    work_dir,
-                                                                                    shed_config_dict,
-                                                                                    resetting_all_metadata_on_repository )
-                    readme_files.append( relative_path_to_readme )
-                # See if we have a tool config.
-                elif name not in NOT_TOOL_CONFIGS and name.endswith( '.xml' ):
-                    full_path = str( os.path.abspath( os.path.join( root, name ) ) )
-                    if os.path.getsize( full_path ) > 0:
-                        if not ( checkers.check_binary( full_path ) or
-                                 checkers.check_image( full_path ) or
-                                 checkers.check_gzip( full_path )[ 0 ] or
-                                 checkers.check_bz2( full_path )[ 0 ] or
-                                 checkers.check_zip( full_path ) ):
-                            # Make sure we're looking at a tool config and not a display application config or something else.
-                            element_tree, error_message = xml_util.parse_xml( full_path )
-                            if element_tree is None:
-                                is_tool = False
-                            else:
-                                element_tree_root = element_tree.getroot()
-                                is_tool = element_tree_root.tag == 'tool'
-                            if is_tool:
-                                tool, valid, error_message = \
-                                    tool_util.load_tool_from_config( app, app.security.encode_id( repository.id ), full_path )
-                                if tool is None:
-                                    if not valid:
-                                        invalid_tool_configs.append( name )
-                                        invalid_file_tups.append( ( name, error_message ) )
-                                else:
-                                    invalid_files_and_errors_tups = \
-                                        tool_util.check_tool_input_params( app, files_dir, name, tool, sample_file_copy_paths )
-                                    can_set_metadata = True
-                                    for tup in invalid_files_and_errors_tups:
-                                        if name in tup:
-                                            can_set_metadata = False
-                                            invalid_tool_configs.append( name )
-                                            break
-                                    if can_set_metadata:
-                                        relative_path_to_tool_config = \
-                                            get_relative_path_to_repository_file( root,
-                                                                                  name,
-                                                                                  relative_install_dir,
-                                                                                  work_dir,
-                                                                                  shed_config_dict,
-                                                                                  resetting_all_metadata_on_repository )
-                                        metadata_dict = generate_tool_metadata( relative_path_to_tool_config,
-                                                                                tool,
-                                                                                repository_clone_url,
-                                                                                metadata_dict )
-                                    else:
-                                        for tup in invalid_files_and_errors_tups:
-                                            invalid_file_tups.append( tup )
-                # Find all exported workflows.
-                elif name.endswith( '.ga' ):
-                    relative_path = os.path.join( root, name )
-                    if os.path.getsize( os.path.abspath( relative_path ) ) > 0:
-                        fp = open( relative_path, 'rb' )
-                        workflow_text = fp.read()
-                        fp.close()
-                        if workflow_text:
-                            valid_exported_galaxy_workflow = True
-                            try:
-                                exported_workflow_dict = json.from_json_string( workflow_text )
-                            except Exception, e:
-                                log.exception( "Skipping file %s since it does not seem to be a valid exported Galaxy workflow: %s" \
-                                               % str( relative_path ), str( e ) )
-                                valid_exported_galaxy_workflow = False
-                        if valid_exported_galaxy_workflow and \
-                            'a_galaxy_workflow' in exported_workflow_dict and exported_workflow_dict[ 'a_galaxy_workflow' ] == 'true':
-                            metadata_dict = generate_workflow_metadata( relative_path, exported_workflow_dict, metadata_dict )
-    # Handle any data manager entries
-    metadata_dict = generate_data_manager_metadata( app,
-                                                    repository,
-                                                    files_dir,
-                                                    hg_util.get_config_from_disk( REPOSITORY_DATA_MANAGER_CONFIG_FILENAME, files_dir ),
-                                                    metadata_dict,
-                                                    shed_config_dict=shed_config_dict )
-
-    if readme_files:
-        metadata_dict[ 'readme_files' ] = readme_files
-    # This step must be done after metadata for tools has been defined.
-    tool_dependencies_config = hg_util.get_config_from_disk( 'tool_dependencies.xml', files_dir )
-    if tool_dependencies_config:
-        metadata_dict, error_message = generate_tool_dependency_metadata( app,
-                                                                          repository,
-                                                                          changeset_revision,
-                                                                          repository_clone_url,
-                                                                          tool_dependencies_config,
-                                                                          metadata_dict,
-                                                                          original_repository_metadata=original_repository_metadata )
-        if error_message:
-            invalid_file_tups.append( ( 'tool_dependencies.xml', error_message ) )
-    if invalid_tool_configs:
-        metadata_dict [ 'invalid_tools' ] = invalid_tool_configs
-    # Reset the value of the app's tool_data_path  and tool_data_table_config_path to their respective original values.
-    app.config.tool_data_path = original_tool_data_path
-    app.config.tool_data_table_config_path = original_tool_data_table_config_path
-    basic_util.remove_dir( work_dir )
-    return metadata_dict, invalid_file_tups
-
-def generate_package_dependency_metadata( app, elem, valid_tool_dependencies_dict, invalid_tool_dependencies_dict ):
-    """
-    Generate the metadata for a tool dependencies package defined for a repository.  The value of package_name must
-    match the value of the "package" type in the tool config's <requirements> tag set.  This method is called from
-    both Galaxy and the tool shed.
-    """
-    repository_dependency_is_valid = True
-    repository_dependency_tup = []
-    requirements_dict = {}
-    error_message = ''
-    package_name = elem.get( 'name', None )
-    package_version = elem.get( 'version', None )
-    if package_name and package_version:
-        requirements_dict[ 'name' ] = package_name
-        requirements_dict[ 'version' ] = package_version
-        requirements_dict[ 'type' ] = 'package'
-        for sub_elem in elem:
-            if sub_elem.tag == 'readme':
-                requirements_dict[ 'readme' ] = sub_elem.text
-            elif sub_elem.tag == 'repository':
-                # We have a complex repository dependency.  If the returned value of repository_dependency_is_valid
-                # is True, the tool dependency definition will be set as invalid.  This is currently the only case
-                # where a tool dependency definition is considered invalid.
-                repository_dependency_tup, repository_dependency_is_valid, error_message = \
-                    handle_repository_elem( app=app,
-                                            repository_elem=sub_elem,
-                                            only_if_compiling_contained_td=False,
-                                            updating_installed_repository=False )
-            elif sub_elem.tag == 'install':
-                package_install_version = sub_elem.get( 'version', '1.0' )
-                if package_install_version == '1.0':
-                    # Complex repository dependencies can be defined within the last <actions> tag set contained in an
-                    # <actions_group> tag set.  Comments, <repository> tag sets and <readme> tag sets will be skipped
-                    # in tool_dependency_util.parse_package_elem().
-                    actions_elem_tuples = tool_dependency_util.parse_package_elem( sub_elem,
-                                                                                   platform_info_dict=None,
-                                                                                   include_after_install_actions=False )
-                    if actions_elem_tuples:
-                        # We now have a list of a single tuple that looks something like:
-                        # [(True, <Element 'actions' at 0x104017850>)]
-                        actions_elem_tuple = actions_elem_tuples[ 0 ]
-                        in_actions_group, actions_elem = actions_elem_tuple
-                        if in_actions_group:
-                            # Since we're inside an <actions_group> tag set, inspect the actions_elem to see if a complex
-                            # repository dependency is defined.  By definition, complex repository dependency definitions
-                            # contained within the last <actions> tag set within an <actions_group> tag set will have the
-                            # value of "only_if_compiling_contained_td" set to True in 
-                            for action_elem in actions_elem:
-                                if action_elem.tag == 'package':
-                                    # <package name="libgtextutils" version="0.6">
-                                    #    <repository name="package_libgtextutils_0_6" owner="test" prior_installation_required="True" />
-                                    # </package>
-                                    ae_package_name = action_elem.get( 'name', None )
-                                    ae_package_version = action_elem.get( 'version', None )
-                                    if ae_package_name and ae_package_version:
-                                        for sub_action_elem in action_elem:
-                                            if sub_action_elem.tag == 'repository':
-                                                # We have a complex repository dependency.
-                                                repository_dependency_tup, repository_dependency_is_valid, error_message = \
-                                                    handle_repository_elem( app=app,
-                                                                            repository_elem=sub_action_elem,
-                                                                            only_if_compiling_contained_td=True,
-                                                                            updating_installed_repository=False )
-                                elif action_elem.tag == 'action':
-                                    # <action type="set_environment_for_install">
-                                    #    <repository changeset_revision="b107b91b3574" name="package_readline_6_2" owner="devteam" prior_installation_required="True" toolshed="http://localhost:9009">
-                                    #        <package name="readline" version="6.2" />
-                                    #    </repository>
-                                    # </action>
-                                    for sub_action_elem in action_elem:
-                                        if sub_action_elem.tag == 'repository':
-                                            # We have a complex repository dependency.
-                                            repository_dependency_tup, repository_dependency_is_valid, error_message = \
-                                                handle_repository_elem( app=app,
-                                                                        repository_elem=sub_action_elem,
-                                                                        only_if_compiling_contained_td=True,
-                                                                        updating_installed_repository=False )
-    if requirements_dict:
-        dependency_key = '%s/%s' % ( package_name, package_version )
-        if repository_dependency_is_valid:
-            valid_tool_dependencies_dict[ dependency_key ] = requirements_dict
-        else:
-            # Append the error message to the requirements_dict.
-            requirements_dict[ 'error' ] = error_message
-            invalid_tool_dependencies_dict[ dependency_key ] = requirements_dict
-    return valid_tool_dependencies_dict, invalid_tool_dependencies_dict, repository_dependency_tup, \
-        repository_dependency_is_valid, error_message
-
-def generate_repository_dependency_metadata( app, repository_dependencies_config, metadata_dict, updating_installed_repository=False ):
-    """
-    Generate a repository dependencies dictionary based on valid information defined in the received
-    repository_dependencies_config.  This method is called from the tool shed as well as from Galaxy.
-    """
-    error_message = ''
-    # Make sure we're looking at a valid repository_dependencies.xml file.
-    tree, error_message = xml_util.parse_xml( repository_dependencies_config )
-    if tree is None:
-        xml_is_valid = False
-    else:
-        root = tree.getroot()
-        xml_is_valid = root.tag == 'repositories'
-    if xml_is_valid:
-        invalid_repository_dependencies_dict = dict( description=root.get( 'description' ) )
-        invalid_repository_dependency_tups = []
-        valid_repository_dependencies_dict = dict( description=root.get( 'description' ) )
-        valid_repository_dependency_tups = []
-        for repository_elem in root.findall( 'repository' ):
-            repository_dependency_tup, repository_dependency_is_valid, err_msg = \
-                handle_repository_elem( app,
-                                        repository_elem,
-                                        only_if_compiling_contained_td=False,
-                                        updating_installed_repository=updating_installed_repository )
-            if repository_dependency_is_valid:
-                valid_repository_dependency_tups.append( repository_dependency_tup )
-            else:
-                # Append the error_message to the repository dependencies tuple.
-                toolshed, name, owner, changeset_revision, prior_installation_required, only_if_compiling_contained_td = \
-                    repository_dependency_tup
-                repository_dependency_tup = ( toolshed,
-                                              name,
-                                              owner,
-                                              changeset_revision,
-                                              prior_installation_required,
-                                              only_if_compiling_contained_td,
-                                              err_msg )
-                invalid_repository_dependency_tups.append( repository_dependency_tup )
-                error_message += err_msg
-        if invalid_repository_dependency_tups:
-            invalid_repository_dependencies_dict[ 'repository_dependencies' ] = invalid_repository_dependency_tups
-            metadata_dict[ 'invalid_repository_dependencies' ] = invalid_repository_dependencies_dict
-        if valid_repository_dependency_tups:
-            valid_repository_dependencies_dict[ 'repository_dependencies' ] = valid_repository_dependency_tups
-            metadata_dict[ 'repository_dependencies' ] = valid_repository_dependencies_dict
-    return metadata_dict, error_message
-
-def generate_tool_dependency_metadata( app, repository, changeset_revision, repository_clone_url, tool_dependencies_config,
-                                       metadata_dict, original_repository_metadata=None ):
-    """
-    If the combination of name, version and type of each element is defined in the <requirement> tag for
-    at least one tool in the repository, then update the received metadata_dict with information from the
-    parsed tool_dependencies_config.
-    """
-    error_message = ''
-    if original_repository_metadata:
-        # Keep a copy of the original tool dependencies dictionary and the list of tool dictionaries in the metadata.
-        original_valid_tool_dependencies_dict = original_repository_metadata.get( 'tool_dependencies', None )
-        original_invalid_tool_dependencies_dict = original_repository_metadata.get( 'invalid_tool_dependencies', None )
-    else:
-        original_valid_tool_dependencies_dict = None
-        original_invalid_tool_dependencies_dict = None
-    tree, error_message = xml_util.parse_xml( tool_dependencies_config )
-    if tree is None:
-        return metadata_dict, error_message
-    root = tree.getroot()
-    tool_dependency_is_valid = True
-    valid_tool_dependencies_dict = {}
-    invalid_tool_dependencies_dict = {}
-    valid_repository_dependency_tups = []
-    invalid_repository_dependency_tups = []
-    tools_metadata = metadata_dict.get( 'tools', None )
-    description = root.get( 'description' )
-    for elem in root:
-        if elem.tag == 'package':
-            valid_tool_dependencies_dict, invalid_tool_dependencies_dict, repository_dependency_tup, repository_dependency_is_valid, message = \
-                generate_package_dependency_metadata( app, elem, valid_tool_dependencies_dict, invalid_tool_dependencies_dict )
-            if repository_dependency_is_valid:
-                if repository_dependency_tup and repository_dependency_tup not in valid_repository_dependency_tups:
-                    # We have a valid complex repository dependency.
-                    valid_repository_dependency_tups.append( repository_dependency_tup )
-            else:
-                if repository_dependency_tup and repository_dependency_tup not in invalid_repository_dependency_tups:
-                    # We have an invalid complex repository dependency, so mark the tool dependency as invalid.
-                    tool_dependency_is_valid = False
-                    # Append the error message to the invalid repository dependency tuple.
-                    toolshed, name, owner, changeset_revision, prior_installation_required, only_if_compiling_contained_td = repository_dependency_tup
-                    repository_dependency_tup = \
-                        ( toolshed, name, owner, changeset_revision, prior_installation_required, only_if_compiling_contained_td, message )
-                    invalid_repository_dependency_tups.append( repository_dependency_tup )
-                    error_message = '%s  %s' % ( error_message, message )
-        elif elem.tag == 'set_environment':
-            valid_tool_dependencies_dict = generate_environment_dependency_metadata( elem, valid_tool_dependencies_dict )
-    if valid_tool_dependencies_dict:
-        if original_valid_tool_dependencies_dict:
-            # We're generating metadata on an update pulled to a tool shed repository installed into a Galaxy instance, so handle changes to
-            # tool dependencies appropriately.
-            handle_existing_tool_dependencies_that_changed_in_update( app, repository, original_valid_tool_dependencies_dict, valid_tool_dependencies_dict )
-        metadata_dict[ 'tool_dependencies' ] = valid_tool_dependencies_dict
-    if invalid_tool_dependencies_dict:
-        metadata_dict[ 'invalid_tool_dependencies' ] = invalid_tool_dependencies_dict
-    if valid_repository_dependency_tups:
-        metadata_dict = update_repository_dependencies_metadata( metadata=metadata_dict,
-                                                                 repository_dependency_tups=valid_repository_dependency_tups,
-                                                                 is_valid=True,
-                                                                 description=description )
-    if invalid_repository_dependency_tups:
-        metadata_dict = update_repository_dependencies_metadata( metadata=metadata_dict,
-                                                                 repository_dependency_tups=invalid_repository_dependency_tups,
-                                                                 is_valid=False,
-                                                                 description=description )
-    return metadata_dict, error_message
-
-def generate_tool_metadata( tool_config, tool, repository_clone_url, metadata_dict ):
-    """Update the received metadata_dict with changes that have been applied to the received tool."""
-    # Generate the guid.
-    guid = suc.generate_tool_guid( repository_clone_url, tool )
-    # Handle tool.requirements.
-    tool_requirements = []
-    for tool_requirement in tool.requirements:
-        name = str( tool_requirement.name )
-        type = str( tool_requirement.type )
-        version = str( tool_requirement.version ) if tool_requirement.version else None
-        requirement_dict = dict( name=name,
-                                 type=type,
-                                 version=version )
-        tool_requirements.append( requirement_dict )
-    # Handle tool.tests.
-    tool_tests = []
-    if tool.tests:
-        for ttb in tool.tests:
-            required_files = []
-            for required_file in ttb.required_files:
-                value, extra = required_file
-                required_files.append( ( value ) )
-            inputs = []
-            for param_name, values in ttb.inputs.iteritems():
-                # Handle improperly defined or strange test parameters and values.
-                if param_name is not None:
-                    if values is None:
-                        # An example is the 3rd test in http://testtoolshed.g2.bx.psu.edu/view/devteam/samtools_rmdup
-                        # which is defined as:
-                        # <test>
-                        #    <param name="input1" value="1.bam" ftype="bam" />
-                        #    <param name="bam_paired_end_type_selector" value="PE" />
-                        #    <param name="force_se" />
-                        #    <output name="output1" file="1.bam" ftype="bam" sort="True" />
-                        # </test>
-                        inputs.append( ( param_name, values ) )
-                    else:
-                        if len( values ) == 1:
-                            inputs.append( ( param_name, values[ 0 ] ) )
-                        else:
-                            inputs.append( ( param_name, values ) )
-            outputs = []
-            for output in ttb.outputs:
-                name, file_name, extra = output
-                outputs.append( ( name, basic_util.strip_path( file_name ) if file_name else None ) )
-                if file_name not in required_files and file_name is not None:
-                    required_files.append( file_name )
-            test_dict = dict( name=str( ttb.name ),
-                              required_files=required_files,
-                              inputs=inputs,
-                              outputs=outputs )
-            tool_tests.append( test_dict )
-    # Determine if the tool should be loaded into the tool panel.  Examples of valid tools that should not be displayed in the tool panel are
-    # datatypes converters and DataManager tools (which are of type 'manage_data').
-    datatypes = metadata_dict.get( 'datatypes', None )
-    add_to_tool_panel_attribute = set_add_to_tool_panel_attribute_for_tool( tool=tool, guid=guid, datatypes=datatypes )
-    tool_dict = dict( id=tool.id,
-                      guid=guid,
-                      name=tool.name,
-                      version=tool.version,
-                      description=tool.description,
-                      version_string_cmd = tool.version_string_cmd,
-                      tool_config=tool_config,
-                      tool_type=tool.tool_type,
-                      requirements=tool_requirements,
-                      tests=tool_tests,
-                      add_to_tool_panel=add_to_tool_panel_attribute )
-    if 'tools' in metadata_dict:
-        metadata_dict[ 'tools' ].append( tool_dict )
-    else:
-        metadata_dict[ 'tools' ] = [ tool_dict ]
-    return metadata_dict
-
-def generate_workflow_metadata( relative_path, exported_workflow_dict, metadata_dict ):
-    """Update the received metadata_dict with changes that have been applied to the received exported_workflow_dict."""
-    if 'workflows' in metadata_dict:
-        metadata_dict[ 'workflows' ].append( ( relative_path, exported_workflow_dict ) )
-    else:
-        metadata_dict[ 'workflows' ] = [ ( relative_path, exported_workflow_dict ) ]
-    return metadata_dict
-
-def get_latest_repository_metadata( app, decoded_repository_id, downloadable=False ):
-    """Get last metadata defined for a specified repository from the database."""
-    sa_session = app.model.context.current
-    repository = sa_session.query( app.model.Repository ).get( decoded_repository_id )
-    repo = hg_util.get_repo_for_repository( app, repository=repository, repo_path=None, create=False )
-    if downloadable:
-        changeset_revision = suc.get_latest_downloadable_changeset_revision( app, repository, repo )
-    else:
-        changeset_revision = suc.get_latest_changeset_revision( app, repository, repo )
-    return suc.get_repository_metadata_by_changeset_revision( app,
-                                                              app.security.encode_id( repository.id ),
-                                                              changeset_revision )
-
-def get_parent_id( app, id, old_id, version, guid, changeset_revisions ):
-    parent_id = None
-    # Compare from most recent to oldest.
-    changeset_revisions.reverse()
-    for changeset_revision in changeset_revisions:
-        repository_metadata = suc.get_repository_metadata_by_changeset_revision( app, id, changeset_revision )
-        metadata = repository_metadata.metadata
-        tools_dicts = metadata.get( 'tools', [] )
-        for tool_dict in tools_dicts:
-            if tool_dict[ 'guid' ] == guid:
-                # The tool has not changed between the compared changeset revisions.
-                continue
-            if tool_dict[ 'id' ] == old_id and tool_dict[ 'version' ] != version:
-                # The tool version is different, so we've found the parent.
-                return tool_dict[ 'guid' ]
-    if parent_id is None:
-        # The tool did not change through all of the changeset revisions.
-        return old_id
-
-def get_previous_metadata_changeset_revision( repository, repo, before_changeset_revision, downloadable=True ):
-    """
-    Return the changeset_revision in the repository changelog that has associated metadata prior to
-    the changeset to which before_changeset_revision refers.  If there isn't one, return the hash value
-    of an empty repository changelog, hg_util.INITIAL_CHANGELOG_HASH.
-    """
-    changeset_revisions = suc.get_ordered_metadata_changeset_revisions( repository, repo, downloadable=downloadable )
-    if len( changeset_revisions ) == 1:
-        changeset_revision = changeset_revisions[ 0 ]
-        if changeset_revision == before_changeset_revision:
-            return hg_util.INITIAL_CHANGELOG_HASH
-        return changeset_revision
-    previous_changeset_revision = None
-    for changeset_revision in changeset_revisions:
-        if changeset_revision == before_changeset_revision:
-            if previous_changeset_revision:
-                return previous_changeset_revision
-            else:
-                # Return the hash value of an empty repository changelog - note that this will not be a valid changeset revision.
-                return hg_util.INITIAL_CHANGELOG_HASH
-        else:
-            previous_changeset_revision = changeset_revision
-
-def get_relative_path_to_repository_file( root, name, relative_install_dir, work_dir, shed_config_dict, resetting_all_metadata_on_repository ):
-    if resetting_all_metadata_on_repository:
-        full_path_to_file = os.path.join( root, name )
-        stripped_path_to_file = full_path_to_file.replace( work_dir, '' )
-        if stripped_path_to_file.startswith( '/' ):
-            stripped_path_to_file = stripped_path_to_file[ 1: ]
-        relative_path_to_file = os.path.join( relative_install_dir, stripped_path_to_file )
-    else:
-        relative_path_to_file = os.path.join( root, name )
-        if relative_install_dir and \
-            shed_config_dict.get( 'tool_path' ) and relative_path_to_file.startswith( os.path.join( shed_config_dict.get( 'tool_path' ), relative_install_dir ) ):
-            relative_path_to_file = relative_path_to_file[ len( shed_config_dict.get( 'tool_path' ) ) + 1: ]
-    return relative_path_to_file
-
-=======
     dependency_tups = []
     if repository_metadata is not None:
         metadata = repository_metadata.metadata
@@ -1213,7 +85,6 @@
                                 ( name, owner ) )
     return dependency_tups
 
->>>>>>> ed493034
 def get_repository_metadata_by_id( app, id ):
     """Get repository metadata from the database"""
     sa_session = app.model.context.current
@@ -1248,208 +119,6 @@
                 repository_metadata_revisions.append( metadata_revision )
     return repository_metadata_revisions
 
-<<<<<<< HEAD
-def get_sample_files_from_disk( repository_files_dir, tool_path=None, relative_install_dir=None,
-                                resetting_all_metadata_on_repository=False ):
-    if resetting_all_metadata_on_repository:
-        # Keep track of the location where the repository is temporarily cloned so that we can strip
-        # it when setting metadata.
-        work_dir = repository_files_dir
-    sample_file_metadata_paths = []
-    sample_file_copy_paths = []
-    for root, dirs, files in os.walk( repository_files_dir ):
-        if root.find( '.hg' ) < 0:
-            for name in files:
-                if name.endswith( '.sample' ):
-                    if resetting_all_metadata_on_repository:
-                        full_path_to_sample_file = os.path.join( root, name )
-                        stripped_path_to_sample_file = full_path_to_sample_file.replace( work_dir, '' )
-                        if stripped_path_to_sample_file.startswith( '/' ):
-                            stripped_path_to_sample_file = stripped_path_to_sample_file[ 1: ]
-                        relative_path_to_sample_file = os.path.join( relative_install_dir, stripped_path_to_sample_file )
-                        if os.path.exists( relative_path_to_sample_file ):
-                            sample_file_copy_paths.append( relative_path_to_sample_file )
-                        else:
-                            sample_file_copy_paths.append( full_path_to_sample_file )
-                    else:
-                        relative_path_to_sample_file = os.path.join( root, name )
-                        sample_file_copy_paths.append( relative_path_to_sample_file )
-                        if tool_path and relative_install_dir:
-                            if relative_path_to_sample_file.startswith( os.path.join( tool_path, relative_install_dir ) ):
-                                relative_path_to_sample_file = relative_path_to_sample_file[ len( tool_path ) + 1 :]
-                        sample_file_metadata_paths.append( relative_path_to_sample_file )
-    return sample_file_metadata_paths, sample_file_copy_paths
-
-def handle_existing_tool_dependencies_that_changed_in_update( app, repository, original_dependency_dict, new_dependency_dict ):
-    """
-    This method is called when a Galaxy admin is getting updates for an installed tool shed repository in order to cover the case where an
-    existing tool dependency was changed (e.g., the version of the dependency was changed) but the tool version for which it is a dependency
-    was not changed.  In this case, we only want to determine if any of the dependency information defined in original_dependency_dict was
-    changed in new_dependency_dict.  We don't care if new dependencies were added in new_dependency_dict since they will just be treated as
-    missing dependencies for the tool.
-    """
-    updated_tool_dependency_names = []
-    deleted_tool_dependency_names = []
-    for original_dependency_key, original_dependency_val_dict in original_dependency_dict.items():
-        if original_dependency_key not in new_dependency_dict:
-            updated_tool_dependency = update_existing_tool_dependency( app, repository, original_dependency_val_dict, new_dependency_dict )
-            if updated_tool_dependency:
-                updated_tool_dependency_names.append( updated_tool_dependency.name )
-            else:
-                deleted_tool_dependency_names.append( original_dependency_val_dict[ 'name' ] )
-    return updated_tool_dependency_names, deleted_tool_dependency_names
-
-def handle_repository_elem( app, repository_elem, only_if_compiling_contained_td=False, updating_installed_repository=False ):
-    """
-    Process the received repository_elem which is a <repository> tag either from a repository_dependencies.xml
-    file or a tool_dependencies.xml file.  If the former, we're generating repository dependencies metadata for
-    a repository in the tool shed.  If the latter, we're generating package dependency metadata within Galaxy or
-    the tool shed.
-    """
-    sa_session = app.model.context.current
-    is_valid = True
-    error_message = ''
-    toolshed = repository_elem.get( 'toolshed', None )
-    name = repository_elem.get( 'name', None )
-    owner = repository_elem.get( 'owner', None )
-    changeset_revision = repository_elem.get( 'changeset_revision', None )
-    prior_installation_required = str( repository_elem.get( 'prior_installation_required', False ) )
-    if app.name == 'galaxy':
-        if updating_installed_repository:
-            pass
-        else:
-            # We're installing a repository into Galaxy, so make sure its contained repository dependency definition
-            # is valid.
-            if toolshed is None or name is None or owner is None or changeset_revision is None:
-                # Raise an exception here instead of returning an error_message to keep the installation from
-                # proceeding.  Reaching here implies a bug in the Tool Shed framework.
-                error_message = 'Installation halted because the following repository dependency definition is invalid:\n'
-                error_message += xml_util.xml_to_string( repository_elem, use_indent=True )
-                raise Exception( error_message )
-    if not toolshed:
-        # Default to the current tool shed.
-        toolshed = str( url_for( '/', qualified=True ) ).rstrip( '/' )
-    repository_dependency_tup = [ toolshed,
-                                  name,
-                                  owner,
-                                  changeset_revision,
-                                  prior_installation_required,
-                                  str( only_if_compiling_contained_td ) ]
-    user = None
-    repository = None
-    toolshed = common_util.remove_protocol_from_tool_shed_url( toolshed )
-    if app.name == 'galaxy':
-        # We're in Galaxy.  We reach here when we're generating the metadata for a tool dependencies package defined
-        # for a repository or when we're generating metadata for an installed repository.  See if we can locate the
-        # installed repository via the changeset_revision defined in the repository_elem (it may be outdated).  If we're
-        # successful in locating an installed repository with the attributes defined in the repository_elem, we know it
-        # is valid.
-        repository = suc.get_repository_for_dependency_relationship( app, toolshed, name, owner, changeset_revision )
-        if repository:
-            return repository_dependency_tup, is_valid, error_message
-        else:
-            # Send a request to the tool shed to retrieve appropriate additional changeset revisions with which the repository
-            # may have been installed.
-            text = suc.get_updated_changeset_revisions_from_tool_shed( app, toolshed, name, owner, changeset_revision )
-            if text:
-                updated_changeset_revisions = util.listify( text )
-                for updated_changeset_revision in updated_changeset_revisions:
-                    repository = suc.get_repository_for_dependency_relationship( app,
-                                                                                 toolshed,
-                                                                                 name,
-                                                                                 owner,
-                                                                                 updated_changeset_revision )
-                    if repository:
-                        return repository_dependency_tup, is_valid, error_message
-                    if updating_installed_repository:
-                        # The repository dependency was included in an update to the installed repository, so it will
-                        # not yet be installed.  Return the tuple for later installation.
-                        return repository_dependency_tup, is_valid, error_message
-            if updating_installed_repository:
-                # The repository dependency was included in an update to the installed repository, so it will not yet
-                # be installed.  Return the tuple for later installation.
-                return repository_dependency_tup, is_valid, error_message
-            # Don't generate an error message for missing repository dependencies that are required only if compiling the
-            # dependent repository's tool dependency.
-            if not only_if_compiling_contained_td:
-                # We'll currently default to setting the repository dependency definition as invalid if an installed repository
-                # cannot be found.  This may not be ideal because the tool shed may have simply been inaccessible when metadata
-                # was being generated for the installed tool shed repository.
-                error_message = "Ignoring invalid repository dependency definition for tool shed %s, name %s, owner %s, " % \
-                    ( toolshed, name, owner )
-                error_message += "changeset revision %s." % changeset_revision
-                log.debug( error_message )
-                is_valid = False
-                return repository_dependency_tup, is_valid, error_message
-    else:
-        # We're in the tool shed.
-        if suc.tool_shed_is_this_tool_shed( toolshed ):
-            try:
-                user = sa_session.query( app.model.User ) \
-                                 .filter( app.model.User.table.c.username == owner ) \
-                                 .one()
-            except Exception, e:
-                error_message = "Ignoring repository dependency definition for tool shed %s, name %s, owner %s, " % \
-                    ( toolshed, name, owner )
-                error_message += "changeset revision %s because the owner is invalid.  " % changeset_revision
-                log.debug( error_message )
-                is_valid = False
-                return repository_dependency_tup, is_valid, error_message
-            try:
-                repository = sa_session.query( app.model.Repository ) \
-                                       .filter( and_( app.model.Repository.table.c.name == name,
-                                                      app.model.Repository.table.c.user_id == user.id ) ) \
-                                       .one()
-            except:
-                error_message = "Ignoring repository dependency definition for tool shed %s, name %s, owner %s, " % \
-                    ( toolshed, name, owner )
-                error_message += "changeset revision %s because the name is invalid.  " % changeset_revision
-                log.debug( error_message )
-                is_valid = False
-                return repository_dependency_tup, is_valid, error_message
-            repo = hg_util.get_repo_for_repository( app, repository=repository, repo_path=None, create=False )
-            
-            # The received changeset_revision may be None since defining it in the dependency definition is optional.
-            # If this is the case, the default will be to set its value to the repository dependency tip revision.
-            # This probably occurs only when handling circular dependency definitions.
-            tip_ctx = repo.changectx( repo.changelog.tip() )
-            # Make sure the repo.changlog includes at least 1 revision.
-            if changeset_revision is None and tip_ctx.rev() >= 0:
-                changeset_revision = str( tip_ctx )
-                repository_dependency_tup = [ toolshed,
-                                             name,
-                                             owner,
-                                             changeset_revision,
-                                             prior_installation_required,
-                                             str( only_if_compiling_contained_td ) ]
-                return repository_dependency_tup, is_valid, error_message
-            else:
-                # Find the specified changeset revision in the repository's changelog to see if it's valid.
-                found = False
-                for changeset in repo.changelog:
-                    changeset_hash = str( repo.changectx( changeset ) )
-                    if changeset_hash == changeset_revision:
-                        found = True
-                        break
-                if not found:
-                    error_message = "Ignoring repository dependency definition for tool shed %s, name %s, owner %s, " % \
-                        ( toolshed, name, owner )
-                    error_message += "changeset revision %s because the changeset revision is invalid.  " % changeset_revision
-                    log.debug( error_message )
-                    is_valid = False
-                    return repository_dependency_tup, is_valid, error_message
-        else:
-            # Repository dependencies are currently supported within a single tool shed.
-            error_message = "Repository dependencies are currently supported only within the same tool shed.  Ignoring "
-            error_message += "repository dependency definition  for tool shed %s, name %s, owner %s, changeset revision %s.  " % \
-                ( toolshed, name, owner, changeset_revision )
-            log.debug( error_message )
-            is_valid = False
-            return repository_dependency_tup, is_valid, error_message
-    return repository_dependency_tup, is_valid, error_message
-
-=======
->>>>>>> ed493034
 def is_downloadable( metadata_dict ):
     # NOTE: although repository README files are considered Galaxy utilities, they have no
     # effect on determining if a revision is installable.  See the comments in the
@@ -1474,792 +143,6 @@
 def is_malicious( app, id, changeset_revision, **kwd ):
     """Check the malicious flag in repository metadata for a specified change set revision."""
     repository_metadata = suc.get_repository_metadata_by_changeset_revision( app, id, changeset_revision )
-<<<<<<< HEAD
     if repository_metadata:
         return repository_metadata.malicious
-    return False
-
-def new_datatypes_metadata_required( repository_metadata, metadata_dict ):
-    """
-    Compare the last saved metadata for each datatype in the repository with the new metadata
-    in metadata_dict to determine if a new repository_metadata table record is required or if
-    the last saved metadata record can be updated for datatypes instead.
-    """
-    # Datatypes are stored in metadata as a list of dictionaries that looks like:
-    # [{'dtype': 'galaxy.datatypes.data:Text', 'subclass': 'True', 'extension': 'acedb'}]
-    if 'datatypes' in metadata_dict:
-        current_datatypes = metadata_dict[ 'datatypes' ]
-        if repository_metadata:
-            metadata = repository_metadata.metadata
-            if metadata:
-                if 'datatypes' in metadata:
-                    ancestor_datatypes = metadata[ 'datatypes' ]
-                    # The saved metadata must be a subset of the new metadata.
-                    datatype_comparison = compare_datatypes( ancestor_datatypes, current_datatypes )
-                    if datatype_comparison == NOT_EQUAL_AND_NOT_SUBSET:
-                        return True
-                    else:
-                        return False
-                else:
-                    # The new metadata includes datatypes, but the stored metadata does not, so we can update the stored metadata.
-                    return False
-            else:
-                # There is no stored metadata, so we can update the metadata column in the repository_metadata table.
-                return False
-        else:
-            # There is no stored repository metadata, so we need to create a new repository_metadata table record.
-            return True
-    # The received metadata_dict includes no metadata for datatypes, so a new repository_metadata table record is not needed.
-    return False
-
-def new_metadata_required_for_utilities( app, repository, new_tip_metadata_dict ):
-    """
-    Galaxy utilities currently consist of datatypes, repository_dependency definitions,
-    tools, tool_dependency definitions and exported Galaxy workflows.  This method compares
-    the last stored repository_metadata record associated with the received repository against
-    the contents of the received new_tip_metadata_dict and returns True or False for the union
-    set of Galaxy utilities contained in both metadata dictionaries.  The metadata contained
-    in new_tip_metadata_dict may not be a subset of that contained in the last stored
-    repository_metadata record associated with the received repository because one or more
-    Galaxy utilities may have been deleted from the repository in the new tip.
-    """
-    repository_metadata = get_latest_repository_metadata( app, repository.id, downloadable=False )
-    datatypes_required = new_datatypes_metadata_required( repository_metadata, new_tip_metadata_dict )
-    # Uncomment the following if we decide that README files should affect how installable
-    # repository revisions are defined.  See the NOTE in the compare_readme_files() method.
-    # readme_files_required = new_readme_files_metadata_required( repository_metadata, new_tip_metadata_dict )
-    repository_dependencies_required = new_repository_dependency_metadata_required( app,
-                                                                                    repository_metadata,
-                                                                                    new_tip_metadata_dict )
-    tools_required = new_tool_metadata_required( repository_metadata, new_tip_metadata_dict )
-    tool_dependencies_required = new_tool_dependency_metadata_required( repository_metadata, new_tip_metadata_dict )
-    workflows_required = new_workflow_metadata_required( repository_metadata, new_tip_metadata_dict )
-    if datatypes_required or repository_dependencies_required or tools_required or tool_dependencies_required or workflows_required:
-        return True
-    return False
-
-def new_readme_files_metadata_required( trans, repository_metadata, metadata_dict ):
-    """
-    Compare the last saved metadata for each readme file in the repository with the new metadata in metadata_dict to determine if a new
-    repository_metadata table record is required or if the last saved metadata record can be updated for readme files instead.
-    """
-    # Repository README files are kind of a special case because they have no effect on reproducibility.  We'll simply inspect the file names to
-    # determine if any that exist in the saved metadata are eliminated from the new metadata in the received metadata_dict.
-    if 'readme_files' in metadata_dict:
-        current_readme_files = metadata_dict[ 'readme_files' ]
-        if repository_metadata:
-            metadata = repository_metadata.metadata
-            if metadata:
-                if 'readme_files' in metadata:
-                    ancestor_readme_files = metadata[ 'readme_files' ]
-                    # The saved metadata must be a subset of the new metadata.
-                    readme_file_comparison = compare_readme_files( ancestor_readme_files, current_readme_files )
-                    if readme_file_comparison == NOT_EQUAL_AND_NOT_SUBSET:
-                        return True
-                    else:
-                        return False
-                else:
-                    # The new metadata includes readme_files, but the stored metadata does not, so we can update the stored metadata.
-                    return False
-            else:
-                # There is no stored metadata, so we can update the metadata column in the repository_metadata table.
-                return False
-        else:
-            # There is no stored repository metadata, so we need to create a new repository_metadata table record.
-            return True
-    # The received metadata_dict includes no metadata for readme_files, so a new repository_metadata table record is not needed.
-    return False
-
-def new_repository_dependency_metadata_required( app, repository_metadata, metadata_dict ):
-    """
-    Compare the last saved metadata for each repository dependency in the repository with the new metadata in metadata_dict to determine if a new
-    repository_metadata table record is required or if the last saved metadata record can be updated for repository_dependencies instead.
-    """
-    if repository_metadata:
-        metadata = repository_metadata.metadata
-        if 'repository_dependencies' in metadata:
-            saved_repository_dependencies = metadata[ 'repository_dependencies' ][ 'repository_dependencies' ]
-            new_repository_dependencies_metadata = metadata_dict.get( 'repository_dependencies', None )
-            if new_repository_dependencies_metadata:
-                new_repository_dependencies = metadata_dict[ 'repository_dependencies' ][ 'repository_dependencies' ]
-                # TODO: We used to include the following here to handle the case where repository
-                # dependency definitions were deleted.  However this erroneously returned True in
-                # cases where is should not have done so.  This usually occurred where multiple single
-                # files were uploaded when a single tarball should have been.  We need to implement
-                # support for handling deleted repository dependency definitions so that we can guarantee
-                # reproducibility, but we need to do it in a way that is better than the following.
-                # for new_repository_dependency in new_repository_dependencies:
-                #     if new_repository_dependency not in saved_repository_dependencies:
-                #         return True
-                # The saved metadata must be a subset of the new metadata.
-                for saved_repository_dependency in saved_repository_dependencies:
-                    if saved_repository_dependency not in new_repository_dependencies:
-                        # In some cases, the only difference between a dependency definition in the lists
-                        # is the changeset_revision value.  We'll check to see if this is the case, and if
-                        # the defined dependency is a repository that has metadata set only on its tip.
-                        if not different_revision_defines_tip_only_repository_dependency( app,
-                                                                                          saved_repository_dependency,
-                                                                                          new_repository_dependencies ):
-                            return True
-                return False
-            else:
-                # The repository_dependencies.xml file must have been deleted, so create a new
-                # repository_metadata record so we always have access to the deleted file.
-                return True
-        else:
-            return False
-    else:
-        if 'repository_dependencies' in metadata_dict:
-            # There is no saved repository metadata, so we need to create a new repository_metadata record.
-            return True
-        else:
-            # The received metadata_dict includes no metadata for repository dependencies, so
-            # a new repository_metadata record is not needed.
-            return False
-
-def new_tool_dependency_metadata_required( repository_metadata, metadata_dict ):
-    """
-    Compare the last saved metadata for each tool dependency in the repository with the new
-    metadata in metadata_dict to determine if a new repository_metadata table record is required
-    or if the last saved metadata record can be updated for tool_dependencies instead.
-    """
-    if repository_metadata:
-        metadata = repository_metadata.metadata
-        if metadata:
-            if 'tool_dependencies' in metadata:
-                saved_tool_dependencies = metadata[ 'tool_dependencies' ]
-                new_tool_dependencies = metadata_dict.get( 'tool_dependencies', None )
-                if new_tool_dependencies:
-                    # TODO: We used to include the following here to handle the case where tool dependency definitions were deleted.  However,
-                    # this erroneously returned True in cases where is should not have done so.  This usually occurred where multiple single files
-                    # were uploaded when a single tarball should have been.  We need to implement support for handling deleted tool dependency
-                    # definitions so that we can guarantee reproducibility, but we need to do it in a way that is better than the following.
-                    # for new_tool_dependency in new_tool_dependencies:
-                    #     if new_tool_dependency not in saved_tool_dependencies:
-                    #         return True
-                    # The saved metadata must be a subset of the new metadata.
-                    for saved_tool_dependency in saved_tool_dependencies:
-                        if saved_tool_dependency not in new_tool_dependencies:
-                            return True
-                    return False
-                else:
-                    # The tool_dependencies.xml file must have been deleted, so create a new repository_metadata record so we always have
-                    # access to the deleted file.
-                    return True
-            else:
-                return False
-        else:
-            # We have repository metadata that does not include metadata for any tool dependencies in the repository, so we can update
-            # the existing repository metadata.
-            return False
-    else:
-        if 'tool_dependencies' in metadata_dict:
-            # There is no saved repository metadata, so we need to create a new repository_metadata record.
-            return True
-        else:
-            # The received metadata_dict includes no metadata for tool dependencies, so a new repository_metadata record is not needed.
-            return False
-
-def new_tool_metadata_required( repository_metadata, metadata_dict ):
-    """
-    Compare the last saved metadata for each tool in the repository with the new metadata in
-    metadata_dict to determine if a new repository_metadata table record is required, or if
-    the last saved metadata record can be updated instead.
-    """
-    if 'tools' in metadata_dict:
-        if repository_metadata:
-            metadata = repository_metadata.metadata
-            if metadata:
-                if 'tools' in metadata:
-                    saved_tool_ids = []
-                    # The metadata for one or more tools was successfully generated in the past
-                    # for this repository, so we first compare the version string for each tool id
-                    # in metadata_dict with what was previously saved to see if we need to create
-                    # a new table record or if we can simply update the existing record.
-                    for new_tool_metadata_dict in metadata_dict[ 'tools' ]:
-                        for saved_tool_metadata_dict in metadata[ 'tools' ]:
-                            if saved_tool_metadata_dict[ 'id' ] not in saved_tool_ids:
-                                saved_tool_ids.append( saved_tool_metadata_dict[ 'id' ] )
-                            if new_tool_metadata_dict[ 'id' ] == saved_tool_metadata_dict[ 'id' ]:
-                                if new_tool_metadata_dict[ 'version' ] != saved_tool_metadata_dict[ 'version' ]:
-                                    return True
-                    # So far, a new metadata record is not required, but we still have to check to see if
-                    # any new tool ids exist in metadata_dict that are not in the saved metadata.  We do
-                    # this because if a new tarball was uploaded to a repository that included tools, it
-                    # may have removed existing tool files if they were not included in the uploaded tarball.
-                    for new_tool_metadata_dict in metadata_dict[ 'tools' ]:
-                        if new_tool_metadata_dict[ 'id' ] not in saved_tool_ids:
-                            return True
-                    return False
-                else:
-                    # The new metadata includes tools, but the stored metadata does not, so we can update the stored metadata.
-                    return False
-            else:
-                # There is no stored metadata, so we can update the metadata column in the repository_metadata table.
-                return False
-        else:
-            # There is no stored repository metadata, so we need to create a new repository_metadata table record.
-            return True
-    # The received metadata_dict includes no metadata for tools, so a new repository_metadata table record is not needed.
-    return False
-
-def new_workflow_metadata_required( repository_metadata, metadata_dict ):
-    """
-    Currently everything about an exported workflow except the name is hard-coded, so
-    there's no real way to differentiate versions of exported workflows.  If this changes
-    at some future time, this method should be enhanced accordingly.
-    """
-    if 'workflows' in metadata_dict:
-        if repository_metadata:
-            # The repository has metadata, so update the workflows value - no new record is needed.
-            return False
-        else:
-            # There is no saved repository metadata, so we need to create a new repository_metadata table record.
-            return True
-    # The received metadata_dict includes no metadata for workflows, so a new repository_metadata table record is not needed.
-    return False
-
-def populate_containers_dict_from_repository_metadata( trans, tool_shed_url, tool_path, repository,
-                                                       reinstalling=False, required_repo_info_dicts=None ):
-    """
-    Retrieve necessary information from the received repository's metadata to populate the
-    containers_dict for display.  This method is called only from Galaxy (not the tool shed)
-    when displaying repository dependencies for installed repositories and when displaying
-    them for uninstalled repositories that are being reinstalled.
-    """
-    metadata = repository.metadata
-    if metadata:
-        # Handle proprietary datatypes.
-        datatypes = metadata.get( 'datatypes', None )
-        # Handle invalid tools.
-        invalid_tools = metadata.get( 'invalid_tools', None )
-        # Handle README files.
-        if repository.has_readme_files:
-            if reinstalling or repository.status not in [ trans.install_model.ToolShedRepository.installation_status.DEACTIVATED,
-                                                          trans.install_model.ToolShedRepository.installation_status.INSTALLED ]:
-                # Since we're reinstalling, we need to send a request to the tool shed to get the README files.
-                tool_shed_url = common_util.get_tool_shed_url_from_tool_shed_registry( trans.app, tool_shed_url )
-                params = '?name=%s&owner=%s&changeset_revision=%s' % ( str( repository.name ),
-                                                                       str( repository.owner ),
-                                                                       str( repository.installed_changeset_revision ) )
-                url = common_util.url_join( tool_shed_url,
-                                            'repository/get_readme_files%s' % params )
-                raw_text = common_util.tool_shed_get( trans.app, tool_shed_url, url )
-                readme_files_dict = json.from_json_string( raw_text )
-            else:
-                readme_files_dict = readme_util.build_readme_files_dict( trans.app,
-                                                                         repository,
-                                                                         repository.changeset_revision,
-                                                                         repository.metadata, tool_path )
-        else:
-            readme_files_dict = None
-        # Handle repository dependencies.
-        installed_repository_dependencies, missing_repository_dependencies = \
-            trans.app.installed_repository_manager.get_installed_and_missing_repository_dependencies( repository )
-        # Handle the current repository's tool dependencies.
-        repository_tool_dependencies = metadata.get( 'tool_dependencies', None )
-        # Make sure to display missing tool dependencies as well.
-        repository_invalid_tool_dependencies = metadata.get( 'invalid_tool_dependencies', None )
-        if repository_invalid_tool_dependencies is not None:
-            if repository_tool_dependencies is None:
-                repository_tool_dependencies = {}
-            repository_tool_dependencies.update( repository_invalid_tool_dependencies )
-        repository_installed_tool_dependencies, repository_missing_tool_dependencies = \
-            tool_dependency_util.get_installed_and_missing_tool_dependencies_for_installed_repository( trans,
-                                                                                                       repository,
-                                                                                                       repository_tool_dependencies )
-        if reinstalling:
-            installed_tool_dependencies, missing_tool_dependencies = \
-                tool_dependency_util.populate_tool_dependencies_dicts( app=trans.app,
-                                                                       tool_shed_url=tool_shed_url,
-                                                                       tool_path=tool_path,
-                                                                       repository_installed_tool_dependencies=repository_installed_tool_dependencies,
-                                                                       repository_missing_tool_dependencies=repository_missing_tool_dependencies,
-                                                                       required_repo_info_dicts=required_repo_info_dicts )
-        else:
-            installed_tool_dependencies = repository_installed_tool_dependencies
-            missing_tool_dependencies = repository_missing_tool_dependencies
-        # Handle valid tools.
-        valid_tools = metadata.get( 'tools', None )
-        # Handle workflows.
-        workflows = metadata.get( 'workflows', None )
-        # Handle Data Managers
-        valid_data_managers = None
-        invalid_data_managers = None
-        data_managers_errors = None
-        if 'data_manager' in metadata:
-            valid_data_managers = metadata['data_manager'].get( 'data_managers', None )
-            invalid_data_managers = metadata['data_manager'].get( 'invalid_data_managers', None )
-            data_managers_errors = metadata['data_manager'].get( 'messages', None )
-        containers_dict = container_util.build_repository_containers_for_galaxy( app=trans.app,
-                                                                                 repository=repository,
-                                                                                 datatypes=datatypes,
-                                                                                 invalid_tools=invalid_tools,
-                                                                                 missing_repository_dependencies=missing_repository_dependencies,
-                                                                                 missing_tool_dependencies=missing_tool_dependencies,
-                                                                                 readme_files_dict=readme_files_dict,
-                                                                                 repository_dependencies=installed_repository_dependencies,
-                                                                                 tool_dependencies=installed_tool_dependencies,
-                                                                                 valid_tools=valid_tools,
-                                                                                 workflows=workflows,
-                                                                                 valid_data_managers=valid_data_managers,
-                                                                                 invalid_data_managers=invalid_data_managers,
-                                                                                 data_managers_errors=data_managers_errors,
-                                                                                 new_install=False,
-                                                                                 reinstalling=reinstalling )
-    else:
-        containers_dict = dict( datatypes=None,
-                                invalid_tools=None,
-                                readme_files_dict=None,
-                                repository_dependencies=None,
-                                tool_dependencies=None,
-                                valid_tools=None,
-                                workflows=None )
-    return containers_dict
-
-def reset_all_metadata_on_installed_repository( app, id ):
-    """Reset all metadata on a single tool shed repository installed into a Galaxy instance."""
-    invalid_file_tups = []
-    metadata_dict = {}
-    repository = suc.get_installed_tool_shed_repository( app, id )
-    repository_clone_url = common_util.generate_clone_url_for_installed_repository( app, repository )
-    tool_path, relative_install_dir = repository.get_tool_relative_path( app )
-    if relative_install_dir:
-        original_metadata_dict = repository.metadata
-        metadata_dict, invalid_file_tups = \
-            generate_metadata_for_changeset_revision( app=app,
-                                                      repository=repository,
-                                                      changeset_revision=repository.changeset_revision,
-                                                      repository_clone_url=repository_clone_url,
-                                                      shed_config_dict = repository.get_shed_config_dict( app ),
-                                                      relative_install_dir=relative_install_dir,
-                                                      repository_files_dir=None,
-                                                      resetting_all_metadata_on_repository=False,
-                                                      updating_installed_repository=False,
-                                                      persist=False )
-        repository.metadata = metadata_dict
-        if metadata_dict != original_metadata_dict:
-            suc.update_in_shed_tool_config( app, repository )
-            app.install_model.context.add( repository )
-            app.install_model.context.flush()
-            log.debug( 'Metadata has been reset on repository %s.' % repository.name )
-        else:
-            log.debug( 'Metadata did not need to be reset on repository %s.' % repository.name )
-    else:
-        log.debug( 'Error locating installation directory for repository %s.' % repository.name )
-    return invalid_file_tups, metadata_dict
-
-def reset_all_metadata_on_repository_in_tool_shed( trans, id ):
-    """Reset all metadata on a single repository in a tool shed."""
-
-    def reset_all_tool_versions( trans, id, repo ):
-        """Reset tool version lineage for those changeset revisions that include valid tools."""
-        changeset_revisions_that_contain_tools = []
-        for changeset in repo.changelog:
-            changeset_revision = str( repo.changectx( changeset ) )
-            repository_metadata = suc.get_repository_metadata_by_changeset_revision( trans.app, id, changeset_revision )
-            if repository_metadata:
-                metadata = repository_metadata.metadata
-                if metadata:
-                    if metadata.get( 'tools', None ):
-                        changeset_revisions_that_contain_tools.append( changeset_revision )
-        # The list of changeset_revisions_that_contain_tools is now filtered to contain only those that are downloadable and contain tools.
-        # If a repository includes tools, build a dictionary of { 'tool id' : 'parent tool id' } pairs for each tool in each changeset revision.
-        for index, changeset_revision in enumerate( changeset_revisions_that_contain_tools ):
-            tool_versions_dict = {}
-            repository_metadata = suc.get_repository_metadata_by_changeset_revision( trans.app, id, changeset_revision )
-            metadata = repository_metadata.metadata
-            tool_dicts = metadata[ 'tools' ]
-            if index == 0:
-                # The first changeset_revision is a special case because it will have no ancestor changeset_revisions in which to match tools.
-                # The parent tool id for tools in the first changeset_revision will be the "old_id" in the tool config.
-                for tool_dict in tool_dicts:
-                    tool_versions_dict[ tool_dict[ 'guid' ] ] = tool_dict[ 'id' ]
-            else:
-                for tool_dict in tool_dicts:
-                    parent_id = get_parent_id( trans.app,
-                                               id,
-                                               tool_dict[ 'id' ],
-                                               tool_dict[ 'version' ],
-                                               tool_dict[ 'guid' ],
-                                               changeset_revisions_that_contain_tools[ 0:index ] )
-                    tool_versions_dict[ tool_dict[ 'guid' ] ] = parent_id
-            if tool_versions_dict:
-                repository_metadata.tool_versions = tool_versions_dict
-                trans.sa_session.add( repository_metadata )
-                trans.sa_session.flush()
-
-    repository = suc.get_repository_in_tool_shed( trans.app, id )
-    log.debug( "Resetting all metadata on repository: %s" % repository.name )
-    repo_dir = repository.repo_path( trans.app )
-    repo = hg_util.get_repo_for_repository( trans.app, repository=None, repo_path=repo_dir, create=False )
-    repository_clone_url = common_util.generate_clone_url_for_repository_in_tool_shed( trans.user, repository )
-    # The list of changeset_revisions refers to repository_metadata records that have been created or updated.  When the following loop
-    # completes, we'll delete all repository_metadata records for this repository that do not have a changeset_revision value in this list.
-    changeset_revisions = []
-    # When a new repository_metadata record is created, it always uses the values of metadata_changeset_revision and metadata_dict.
-    metadata_changeset_revision = None
-    metadata_dict = None
-    ancestor_changeset_revision = None
-    ancestor_metadata_dict = None
-    invalid_file_tups = []
-    for changeset in repository.get_changesets_for_setting_metadata( trans.app ):
-        work_dir = tempfile.mkdtemp( prefix="tmp-toolshed-ramorits" )
-        current_changeset_revision = str( repo.changectx( changeset ) )
-        ctx = repo.changectx( changeset )
-        log.debug( "Cloning repository changeset revision: %s", str( ctx.rev() ) )
-        cloned_ok, error_message = hg_util.clone_repository( repository_clone_url, work_dir, str( ctx.rev() ) )
-        if cloned_ok:
-            log.debug( "Generating metadata for changset revision: %s", str( ctx.rev() ) )
-            current_metadata_dict, invalid_tups = generate_metadata_for_changeset_revision( app=trans.app,
-                                                                                            repository=repository,
-                                                                                            changeset_revision=current_changeset_revision,
-                                                                                            repository_clone_url=repository_clone_url,
-                                                                                            relative_install_dir=repo_dir,
-                                                                                            repository_files_dir=work_dir,
-                                                                                            resetting_all_metadata_on_repository=True,
-                                                                                            updating_installed_repository=False,
-                                                                                            persist=False )
-            # We'll only display error messages for the repository tip (it may be better to display error
-            # messages for each installable changeset revision).
-            if current_changeset_revision == repository.tip( trans.app ):
-                invalid_file_tups.extend( invalid_tups )
-            if current_metadata_dict:
-                if metadata_changeset_revision is None and metadata_dict is None:
-                    # We're at the first change set in the change log.
-                    metadata_changeset_revision = current_changeset_revision
-                    metadata_dict = current_metadata_dict
-                if ancestor_changeset_revision:
-                    # Compare metadata from ancestor and current.  The value of comparison will be one of:
-                    # NO_METADATA - no metadata for either ancestor or current, so continue from current
-                    # EQUAL - ancestor metadata is equivalent to current metadata, so continue from current
-                    # SUBSET - ancestor metadata is a subset of current metadata, so continue from current
-                    # NOT_EQUAL_AND_NOT_SUBSET - ancestor metadata is neither equal to nor a subset of current
-                    # metadata, so persist ancestor metadata.
-                    comparison = compare_changeset_revisions( trans.app,
-                                                              ancestor_changeset_revision,
-                                                              ancestor_metadata_dict,
-                                                              current_changeset_revision,
-                                                              current_metadata_dict )
-                    if comparison in [ NO_METADATA, EQUAL, SUBSET ]:
-                        ancestor_changeset_revision = current_changeset_revision
-                        ancestor_metadata_dict = current_metadata_dict
-                    elif comparison == NOT_EQUAL_AND_NOT_SUBSET:
-                        metadata_changeset_revision = ancestor_changeset_revision
-                        metadata_dict = ancestor_metadata_dict
-                        repository_metadata = create_or_update_repository_metadata( trans.app,
-                                                                                    id,
-                                                                                    repository,
-                                                                                    metadata_changeset_revision,
-                                                                                    metadata_dict )
-                        changeset_revisions.append( metadata_changeset_revision )
-                        ancestor_changeset_revision = current_changeset_revision
-                        ancestor_metadata_dict = current_metadata_dict
-                else:
-                    # We're at the beginning of the change log.
-                    ancestor_changeset_revision = current_changeset_revision
-                    ancestor_metadata_dict = current_metadata_dict
-                if not ctx.children():
-                    metadata_changeset_revision = current_changeset_revision
-                    metadata_dict = current_metadata_dict
-                    # We're at the end of the change log.
-                    repository_metadata = create_or_update_repository_metadata( trans.app,
-                                                                                id,
-                                                                                repository,
-                                                                                metadata_changeset_revision,
-                                                                                metadata_dict )
-                    changeset_revisions.append( metadata_changeset_revision )
-                    ancestor_changeset_revision = None
-                    ancestor_metadata_dict = None
-            elif ancestor_metadata_dict:
-                # We reach here only if current_metadata_dict is empty and ancestor_metadata_dict is not.
-                if not ctx.children():
-                    # We're at the end of the change log.
-                    repository_metadata = create_or_update_repository_metadata( trans.app,
-                                                                                id,
-                                                                                repository,
-                                                                                metadata_changeset_revision,
-                                                                                metadata_dict )
-                    changeset_revisions.append( metadata_changeset_revision )
-                    ancestor_changeset_revision = None
-                    ancestor_metadata_dict = None
-        basic_util.remove_dir( work_dir )
-    # Delete all repository_metadata records for this repository that do not have a changeset_revision
-    # value in changeset_revisions.
-    clean_repository_metadata( trans, id, changeset_revisions )
-    # Set tool version information for all downloadable changeset revisions.  Get the list of changeset
-    # revisions from the changelog.
-    reset_all_tool_versions( trans, id, repo )
-    # Reset the tool_data_tables by loading the empty tool_data_table_conf.xml file.
-    tool_util.reset_tool_data_tables( trans.app )
-    return invalid_file_tups, metadata_dict
-
-def reset_metadata_on_selected_repositories( trans, **kwd ):
-    """
-    Inspect the repository changelog to reset metadata for all appropriate changeset revisions.
-    This method is called from both Galaxy and the Tool Shed.
-    """
-    repository_ids = util.listify( kwd.get( 'repository_ids', None ) )
-    message = ''
-    status = 'done'
-    if repository_ids:
-        successful_count = 0
-        unsuccessful_count = 0
-        for repository_id in repository_ids:
-            try:
-                if trans.webapp.name == 'tool_shed':
-                    # We're in the tool shed.
-                    repository = suc.get_repository_in_tool_shed( trans.app, repository_id )
-                    owner = str( repository.user.username )
-                    invalid_file_tups, metadata_dict = reset_all_metadata_on_repository_in_tool_shed( trans, repository_id )
-                else:
-                    # We're in Galaxy.
-                    repository = suc.get_installed_tool_shed_repository( trans.app, repository_id )
-                    owner = str( repository.owner )
-                    invalid_file_tups, metadata_dict = reset_all_metadata_on_installed_repository( trans.app, repository_id )
-                if invalid_file_tups:
-                    message = tool_util.generate_message_for_invalid_tools( trans.app, invalid_file_tups, repository, None, as_html=False )
-                    log.debug( message )
-                    unsuccessful_count += 1
-                else:
-                    log.debug( "Successfully reset metadata on repository %s owned by %s" % ( str( repository.name ), owner ) )
-                    successful_count += 1
-            except:
-                log.exception( "Error attempting to reset metadata on repository %s", str( repository.name ) )
-                unsuccessful_count += 1
-        message = "Successfully reset metadata on %d %s.  " % ( successful_count, inflector.cond_plural( successful_count, "repository" ) )
-        if unsuccessful_count:
-            message += "Error setting metadata on %d %s - see the paster log for details.  " % ( unsuccessful_count,
-                                                                                                 inflector.cond_plural( unsuccessful_count, "repository" ) )
-    else:
-        message = 'Select at least one repository to on which to reset all metadata.'
-        status = 'error'
-    return message, status
-
-def set_add_to_tool_panel_attribute_for_tool( tool, guid, datatypes ):
-    """
-    Determine if a tool should be loaded into the Galaxy tool panel.  Examples of valid tools that should not be displayed in the tool panel are datatypes
-    converters and DataManager tools.
-    """
-    if hasattr( tool, 'tool_type' ):
-        if tool.tool_type in [ 'manage_data' ]:
-            # We have a DataManager tool.
-            return False
-    if datatypes:
-        for datatype_dict in datatypes:
-            converters = datatype_dict.get( 'converters', None )
-            # [{"converters":
-            #    [{"target_datatype": "gff",
-            #      "tool_config": "bed_to_gff_converter.xml",
-            #      "guid": "localhost:9009/repos/test/bed_to_gff_converter/CONVERTER_bed_to_gff_0/2.0.0"}],
-            #   "display_in_upload": "true",
-            #   "dtype": "galaxy.datatypes.interval:Bed",
-            #   "extension": "bed"}]
-            if converters:
-                for converter_dict in converters:
-                    converter_guid = converter_dict.get( 'guid', None )
-                    if converter_guid:
-                        if converter_guid == guid:
-                            # We have a datatypes converter.
-                            return False
-    return True
-
-def set_repository_metadata( app, host, user, repository, content_alert_str='', **kwd ):
-    """
-    Set metadata using the repository's current disk files, returning specific error
-    messages (if any) to alert the repository owner that the changeset has problems.
-    """
-    sa_session = app.model.context.current
-    message = ''
-    status = 'done'
-    encoded_id = app.security.encode_id( repository.id )
-    repository_clone_url = common_util.generate_clone_url_for_repository_in_tool_shed( user, repository )
-    repo_dir = repository.repo_path( app )
-    repo = hg_util.get_repo_for_repository( app, repository=None, repo_path=repo_dir, create=False )
-    metadata_dict, invalid_file_tups = generate_metadata_for_changeset_revision( app=app,
-                                                                                 repository=repository,
-                                                                                 changeset_revision=repository.tip( app ),
-                                                                                 repository_clone_url=repository_clone_url,
-                                                                                 relative_install_dir=repo_dir,
-                                                                                 repository_files_dir=None,
-                                                                                 resetting_all_metadata_on_repository=False,
-                                                                                 updating_installed_repository=False,
-                                                                                 persist=False )
-    if metadata_dict:
-        repository_metadata = None
-        repository_type_class = app.repository_types_registry.get_class_by_label( repository.type )
-        tip_only = isinstance( repository_type_class, TipOnly )
-        if not tip_only and new_metadata_required_for_utilities( app, repository, metadata_dict ):
-            # Create a new repository_metadata table row.
-            repository_metadata = create_or_update_repository_metadata( app,
-                                                                        encoded_id,
-                                                                        repository,
-                                                                        repository.tip( app ),
-                                                                        metadata_dict )
-            # If this is the first record stored for this repository, see if we need to send any email alerts.
-            if len( repository.downloadable_revisions ) == 1:
-                suc.handle_email_alerts( app, host, repository, content_alert_str='', new_repo_alert=True, admin_only=False )
-        else:
-            # Update the latest stored repository metadata with the contents and attributes of metadata_dict.
-            repository_metadata = get_latest_repository_metadata( app, repository.id, downloadable=False )
-            if repository_metadata:
-                downloadable = is_downloadable( metadata_dict )
-                # Update the last saved repository_metadata table row.
-                repository_metadata.changeset_revision = repository.tip( app )
-                repository_metadata.metadata = metadata_dict
-                repository_metadata.downloadable = downloadable
-                if 'datatypes' in metadata_dict:
-                    repository_metadata.includes_datatypes = True
-                else:
-                    repository_metadata.includes_datatypes = False
-                # We don't store information about the special type of repository dependency that is needed only for
-                # compiling a tool dependency defined for the dependent repository.
-                repository_dependencies_dict = metadata_dict.get( 'repository_dependencies', {} )
-                repository_dependencies = repository_dependencies_dict.get( 'repository_dependencies', [] )
-                has_repository_dependencies, has_repository_dependencies_only_if_compiling_contained_td = \
-                    suc.get_repository_dependency_types( repository_dependencies )
-                repository_metadata.has_repository_dependencies = has_repository_dependencies
-                if 'tool_dependencies' in metadata_dict:
-                    repository_metadata.includes_tool_dependencies = True
-                else:
-                    repository_metadata.includes_tool_dependencies = False
-                if 'tools' in metadata_dict:
-                    repository_metadata.includes_tools = True
-                else:
-                    repository_metadata.includes_tools = False
-                if 'workflows' in metadata_dict:
-                    repository_metadata.includes_workflows = True
-                else:
-                    repository_metadata.includes_workflows = False
-                repository_metadata.do_not_test = False
-                repository_metadata.time_last_tested = None
-                repository_metadata.tools_functionally_correct = False
-                repository_metadata.missing_test_components = False
-                repository_metadata.tool_test_results = None
-                sa_session.add( repository_metadata )
-                sa_session.flush()
-            else:
-                # There are no metadata records associated with the repository.
-                repository_metadata = create_or_update_repository_metadata( app,
-                                                                            encoded_id,
-                                                                            repository,
-                                                                            repository.tip( app ),
-                                                                            metadata_dict )
-        if 'tools' in metadata_dict and repository_metadata and status != 'error':
-            # Set tool versions on the new downloadable change set.  The order of the list of changesets is
-            # critical, so we use the repo's changelog.
-            changeset_revisions = []
-            for changeset in repo.changelog:
-                changeset_revision = str( repo.changectx( changeset ) )
-                if suc.get_repository_metadata_by_changeset_revision( app, encoded_id, changeset_revision ):
-                    changeset_revisions.append( changeset_revision )
-            add_tool_versions( app, encoded_id, repository_metadata, changeset_revisions )
-    elif len( repo ) == 1 and not invalid_file_tups:
-        message = "Revision <b>%s</b> includes no Galaxy utilities for which metadata can " % str( repository.tip( app ) )
-        message += "be defined so this revision cannot be automatically installed into a local Galaxy instance."
-        status = "error"
-    if invalid_file_tups:
-        message = tool_util.generate_message_for_invalid_tools( app, invalid_file_tups, repository, metadata_dict )
-        status = 'error'
-    # Reset the tool_data_tables by loading the empty tool_data_table_conf.xml file.
-    tool_util.reset_tool_data_tables( app )
-    return message, status
-
-def set_repository_metadata_due_to_new_tip( app, host, user, repository, content_alert_str=None, **kwd ):
-    """Set metadata on the repository tip in the tool shed."""
-    # This method is not called from Galaxy.
-    error_message, status = set_repository_metadata( app, host, user, repository, content_alert_str=content_alert_str, **kwd )
-    return status, error_message
-
-def update_existing_tool_dependency( app, repository, original_dependency_dict, new_dependencies_dict ):
-    """
-    Update an exsiting tool dependency whose definition was updated in a change set
-    pulled by a Galaxy administrator when getting updates to an installed tool shed
-    repository.  The original_dependency_dict is a single tool dependency definition,
-    an example of which is::
-
-        {"name": "bwa",
-         "readme": "\\nCompiling BWA requires zlib and libpthread to be present on your system.\\n        ",
-         "type": "package",
-         "version": "0.6.2"}
-
-    The new_dependencies_dict is the dictionary generated by the metadata_util.generate_tool_dependency_metadata method.
-    """
-    new_tool_dependency = None
-    original_name = original_dependency_dict[ 'name' ]
-    original_type = original_dependency_dict[ 'type' ]
-    original_version = original_dependency_dict[ 'version' ]
-    # Locate the appropriate tool_dependency associated with the repository.
-    tool_dependency = None
-    for tool_dependency in repository.tool_dependencies:
-        if tool_dependency.name == original_name and tool_dependency.type == original_type and tool_dependency.version == original_version:
-            break
-    if tool_dependency and tool_dependency.can_update:
-        dependency_install_dir = tool_dependency.installation_directory( app )
-        removed_from_disk, error_message = tool_dependency_util.remove_tool_dependency_installation_directory( dependency_install_dir )
-        if removed_from_disk:
-            context = app.install_model.context
-            new_dependency_name = None
-            new_dependency_type = None
-            new_dependency_version = None
-            for new_dependency_key, new_dependency_val_dict in new_dependencies_dict.items():
-                # Match on name only, hopefully this will be enough!
-                if original_name == new_dependency_val_dict[ 'name' ]:
-                    new_dependency_name = new_dependency_val_dict[ 'name' ]
-                    new_dependency_type = new_dependency_val_dict[ 'type' ]
-                    new_dependency_version = new_dependency_val_dict[ 'version' ]
-                    break
-            if new_dependency_name and new_dependency_type and new_dependency_version:
-                # Update all attributes of the tool_dependency record in the database.
-                log.debug( "Updating version %s of tool dependency %s %s to have new version %s and type %s." % \
-                    ( str( tool_dependency.version ),
-                      str( tool_dependency.type ),
-                      str( tool_dependency.name ),
-                      str( new_dependency_version ),
-                      str( new_dependency_type ) ) )
-                tool_dependency.type = new_dependency_type
-                tool_dependency.version = new_dependency_version
-                tool_dependency.status = app.install_model.ToolDependency.installation_status.UNINSTALLED
-                tool_dependency.error_message = None
-                context.add( tool_dependency )
-                context.flush()
-                new_tool_dependency = tool_dependency
-            else:
-                # We have no new tool dependency definition based on a matching dependency name, so remove
-                # the existing tool dependency record from the database.
-                log.debug( "Deleting version %s of tool dependency %s %s from the database since it is no longer defined." % \
-                    ( str( tool_dependency.version ), str( tool_dependency.type ), str( tool_dependency.name ) ) )
-                context.delete( tool_dependency )
-                context.flush()
-    return new_tool_dependency
-
-def update_repository_dependencies_metadata( metadata, repository_dependency_tups, is_valid, description ):
-    if is_valid:
-        repository_dependencies_dict = metadata.get( 'repository_dependencies', None )
-    else:
-        repository_dependencies_dict = metadata.get( 'invalid_repository_dependencies', None )
-    for repository_dependency_tup in repository_dependency_tups:
-        if is_valid:
-            tool_shed, name, owner, changeset_revision, prior_installation_required, only_if_compiling_contained_td = repository_dependency_tup
-        else:
-            tool_shed, name, owner, changeset_revision, prior_installation_required, only_if_compiling_contained_td, error_message = repository_dependency_tup
-        if repository_dependencies_dict:
-            repository_dependencies = repository_dependencies_dict.get( 'repository_dependencies', [] )
-            for repository_dependency_tup in repository_dependency_tups:
-                if repository_dependency_tup not in repository_dependencies:
-                    repository_dependencies.append( repository_dependency_tup )
-            repository_dependencies_dict[ 'repository_dependencies' ] = repository_dependencies
-        else:
-            repository_dependencies_dict = dict( description=description,
-                                                 repository_dependencies=repository_dependency_tups )
-    if repository_dependencies_dict:
-        if is_valid:
-            metadata[ 'repository_dependencies' ] = repository_dependencies_dict
-        else:
-            metadata[ 'invalid_repository_dependencies' ] = repository_dependencies_dict
-    return metadata
-=======
-    if repository_metadata:
-        return repository_metadata.malicious
-    return False
->>>>>>> ed493034
+    return False