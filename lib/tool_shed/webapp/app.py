import logging
import sys
import time
from typing import Any

from sqlalchemy.orm.scoping import scoped_session

import galaxy.datatypes.registry
import galaxy.tools.data
import tool_shed.repository_registry
import tool_shed.repository_types.registry
import tool_shed.webapp.model
from galaxy import auth
from galaxy.app import SentryClientMixin
from galaxy.config import configure_logging
from galaxy.managers.citations import CitationsManager
from galaxy.managers.users import UserManager
from galaxy.model.base import SharedModelMapping
from galaxy.model.tags import CommunityTagHandler
from galaxy.quota import NoQuotaAgent, QuotaAgent
from galaxy.security import idencoding
from galaxy.structured_app import BasicSharedApp
from galaxy.util.dbkeys import GenomeBuilds
from galaxy.web_stack import application_stack_instance
from tool_shed.grids.repository_grid_filter_manager import RepositoryGridFilterManager
from tool_shed.util.hgweb_config import hgweb_config_manager
from . import config

log = logging.getLogger(__name__)


<<<<<<< HEAD
class UniverseApplication(BasicSharedApp):
=======
class UniverseApplication(BasicApp, SentryClientMixin):
>>>>>>> 60ab1d5b
    """Encapsulates the state of a Universe application"""

    def __init__(self, **kwd) -> None:
        super().__init__()
        self[BasicSharedApp] = self
        log.debug("python path is: %s", ", ".join(sys.path))
        self.name = "tool_shed"
        # will be overwritten when building WSGI app
        self.is_webapp = False
        # Read the tool_shed.ini configuration file and check for errors.
        self.config: Any = config.Configuration(**kwd)
        self.config.check()
        configure_logging(self.config)
        self.application_stack = application_stack_instance()
        # Initialize the  Galaxy datatypes registry.
        self.datatypes_registry = galaxy.datatypes.registry.Registry()
        self.datatypes_registry.load_datatypes(self.config.root, self.config.datatypes_config)
        # Initialize the Tool Shed repository_types registry.
        self.repository_types_registry = tool_shed.repository_types.registry.Registry()
        # Initialize the RepositoryGridFilterManager.
        self.repository_grid_filter_manager = RepositoryGridFilterManager()
        # Determine the Tool Shed database connection string.
        if self.config.database_connection:
            db_url = self.config.database_connection
        else:
            db_url = f"sqlite:///{self.config.database}?isolation_level=IMMEDIATE"
        # Initialize the Tool Shed database and check for appropriate schema version.
        from tool_shed.webapp.model.migrate.check import create_or_verify_database
        create_or_verify_database(db_url, self.config.database_engine_options)
        # Set up the Tool Shed database engine and ORM.
        from tool_shed.webapp.model import mapping
        model: mapping.ToolShedModelMapping = mapping.init(
            self.config.file_path,
            db_url,
            self.config.database_engine_options
        )
        self.model = model
        self.security = idencoding.IdEncodingHelper(id_secret=self.config.id_secret)
        self._register_singleton(idencoding.IdEncodingHelper, self.security)
        self._register_singleton(SharedModelMapping, model)
        self._register_singleton(mapping.ToolShedModelMapping, model)
        self._register_singleton(scoped_session, self.model.context)
        self._register_singleton(UserManager, UserManager)
        # initialize the Tool Shed tag handler.
        self.tag_handler = CommunityTagHandler(self)
        # Initialize the Tool Shed tool data tables.  Never pass a configuration file here
        # because the Tool Shed should always have an empty dictionary!
        self.tool_data_tables = galaxy.tools.data.ToolDataTableManager(self.config.tool_data_path)
        self.genome_builds = GenomeBuilds(self)
        self.auth_manager = self._register_singleton(auth.AuthManager, auth.AuthManager(self.config))
        # Citation manager needed to load tools.
        self.citations_manager = self._register_singleton(CitationsManager, CitationsManager(self))
        self.use_tool_dependency_resolution = False
        # Initialize the Tool Shed security agent.
        self.security_agent = model.security_agent
        # The Tool Shed makes no use of a quota, but this attribute is still required.
        self.quota_agent = self._register_singleton(QuotaAgent, NoQuotaAgent())
        # Initialize the baseline Tool Shed statistics component.
        self.shed_counter = model.shed_counter
        # Let the Tool Shed's HgwebConfigManager know where the hgweb.config file is located.
        self.hgweb_config_manager = hgweb_config_manager
        self.hgweb_config_manager.hgweb_config_dir = self.config.hgweb_config_dir
        # Initialize the repository registry.
        self.repository_registry = tool_shed.repository_registry.Registry(self)
        # Configure Sentry client if configured
        self.configure_sentry_client()
        #  used for cachebusting -- refactor this into a *SINGLE* UniverseApplication base.
        self.server_starttime = int(time.time())
        log.debug("Tool shed hgweb.config file is: %s", self.hgweb_config_manager.hgweb_config)

    def shutdown(self):
        pass<|MERGE_RESOLUTION|>--- conflicted
+++ resolved
@@ -29,11 +29,7 @@
 log = logging.getLogger(__name__)
 
 
-<<<<<<< HEAD
-class UniverseApplication(BasicSharedApp):
-=======
-class UniverseApplication(BasicApp, SentryClientMixin):
->>>>>>> 60ab1d5b
+class UniverseApplication(BasicSharedApp, SentryClientMixin):
     """Encapsulates the state of a Universe application"""
 
     def __init__(self, **kwd) -> None:
