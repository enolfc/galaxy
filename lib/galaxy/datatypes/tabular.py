"""
Tabular datatype
"""

import abc
import binascii
import csv
import logging
import os
import re
import shutil
import subprocess
import tempfile
from json import dumps
from typing import (
<<<<<<< HEAD
    Optional,
    TYPE_CHECKING,
=======
    cast,
    Dict,
    List,
    Optional,
    TYPE_CHECKING,
    Union,
>>>>>>> 59ac04cd
)

import pysam
from markupsafe import escape

from galaxy import util
from galaxy.datatypes import (
    binary,
    data,
    metadata,
)
from galaxy.datatypes.binary import _BamOrSam
from galaxy.datatypes.data import (
    DatatypeValidation,
    Text,
)
from galaxy.datatypes.dataproviders.column import (
    ColumnarDataProvider,
    DictDataProvider,
)
from galaxy.datatypes.dataproviders.dataset import (
    DatasetColumnarDataProvider,
    DatasetDataProvider,
    DatasetDictDataProvider,
    GenomicRegionDataProvider,
)
from galaxy.datatypes.dataproviders.line import (
    FilteredLineDataProvider,
    RegexLineDataProvider,
)
from galaxy.datatypes.metadata import (
    MetadataElement,
    MetadataParameter,
)
from galaxy.datatypes.sniff import (
    build_sniff_from_prefix,
    FilePrefix,
    get_headers,
    iter_headers,
    validate_tabular,
)
from galaxy.util import compression_utils
from galaxy.util.compression_utils import (
    FileObjType,
    FileObjTypeStr,
)
from galaxy.util.markdown import (
    indicate_data_truncated,
    pre_formatted_contents,
)
from . import dataproviders

if TYPE_CHECKING:
<<<<<<< HEAD
    from galaxy.model import DatasetInstance
=======
    from galaxy.model import (
        DatasetInstance,
        HistoryDatasetAssociation,
    )
>>>>>>> 59ac04cd

log = logging.getLogger(__name__)

MAX_DATA_LINES = 100000


@dataproviders.decorators.has_dataproviders
class TabularData(Text):
    """Generic tabular data"""

    edam_format = "format_3475"
    # All tabular data is chunkable.
    CHUNKABLE = True
    data_line_offset = 0
    max_peek_columns = 50

    MetadataElement(
        name="comment_lines", default=0, desc="Number of comment lines", readonly=False, optional=True, no_value=0
    )
    MetadataElement(
        name="data_lines",
        default=0,
        desc="Number of data lines",
        readonly=True,
        visible=False,
        optional=True,
        no_value=0,
    )
    MetadataElement(name="columns", default=0, desc="Number of columns", readonly=True, visible=False, no_value=0)
    MetadataElement(
        name="column_types",
        default=[],
        desc="Column types",
        param=metadata.ColumnTypesParameter,
        readonly=True,
        visible=False,
        no_value=[],
    )
    MetadataElement(
        name="column_names", default=[], desc="Column names", readonly=True, visible=False, optional=True, no_value=[]
    )
    MetadataElement(
        name="delimiter", default="\t", desc="Data delimiter", readonly=True, visible=False, optional=True, no_value=[]
    )

    @abc.abstractmethod
    def set_meta(self, dataset: "DatasetInstance", *, overwrite: bool = True, **kwd) -> None:
        raise NotImplementedError

    def set_peek(self, dataset: "DatasetInstance", **kwd) -> None:
        kwd.setdefault("line_wrap", False)
        super().set_peek(dataset, **kwd)
        if dataset.metadata.comment_lines:
            dataset.blurb = f"{dataset.blurb}, {util.commaify(str(dataset.metadata.comment_lines))} comments"

    def displayable(self, dataset: "DatasetInstance"):
        try:
            return (
                not dataset.dataset.purged
                and dataset.has_data()
                and dataset.state == dataset.states.OK
                and dataset.metadata.columns > 0
                and dataset.metadata.data_lines != 0
            )
        except Exception:
            return False

    def get_chunk(self, trans, dataset: "DatasetInstance", offset: int = 0, ck_size: Optional[int] = None) -> str:
        ck_data, last_read = self._read_chunk(trans, dataset, offset, ck_size)
        return dumps(
            {
                "ck_data": util.unicodify(ck_data),
                "offset": last_read,
                "data_line_offset": self.data_line_offset,
            }
        )

    def _read_chunk(self, trans, dataset: "DatasetInstance", offset: int, ck_size: Optional[int] = None):
        with compression_utils.get_fileobj(dataset.file_name) as f:
            f.seek(offset)
            ck_data = f.read(ck_size or trans.app.config.display_chunk_size)
            if ck_data and ck_data[-1] != "\n":
                cursor = f.read(1)
                while cursor and cursor != "\n":
                    ck_data += cursor
                    cursor = f.read(1)
            last_read = f.tell()
        return ck_data, last_read

    def display_data(
        self,
        trans,
        dataset: "HistoryDatasetAssociation",
        preview: bool = False,
        filename: Optional[str] = None,
        to_ext: Optional[str] = None,
        offset: Optional[int] = None,
        ck_size: Optional[int] = None,
        **kwd,
    ):
        headers = kwd.get("headers", {})
        preview = util.string_as_bool(preview)
        if offset is not None:
            return self.get_chunk(trans, dataset, offset, ck_size), headers
        elif to_ext or not preview:
            to_ext = to_ext or dataset.extension
            return self._serve_raw(dataset, to_ext, headers, **kwd)
        elif dataset.metadata.columns > 100:
            # Fancy tabular display is only suitable for datasets without an incredibly large number of columns.
            # We should add a new datatype 'matrix', with its own draw method, suitable for this kind of data.
            # For now, default to the old behavior, ugly as it is.  Remove this after adding 'matrix'.
            max_peek_size = 1000000  # 1 MB
            if os.stat(dataset.file_name).st_size < max_peek_size:
                self._clean_and_set_mime_type(trans, dataset.get_mime(), headers)
                return open(dataset.file_name, mode="rb"), headers
            else:
                headers["content-type"] = "text/html"
                return (
                    trans.fill_template_mako(
                        "/dataset/large_file.mako",
                        truncated_data=open(dataset.file_name).read(max_peek_size),
                        data=dataset,
                    ),
                    headers,
                )
        else:
            column_names = "null"
            if dataset.metadata.column_names:
                column_names = dataset.metadata.column_names
            elif hasattr(dataset.datatype, "column_names"):
                column_names = dataset.datatype.column_names
            column_types = dataset.metadata.column_types
            if not column_types:
                column_types = []
            column_number = dataset.metadata.columns
            if column_number is None:
                column_number = "null"
            return (
                trans.fill_template(
                    "/dataset/tabular_chunked.mako",
                    dataset=dataset,
                    chunk=self.get_chunk(trans, dataset, 0),
                    column_number=column_number,
                    column_names=column_names,
                    column_types=column_types,
                ),
                headers,
            )

    def display_as_markdown(self, dataset_instance: "DatasetInstance") -> str:
        with open(dataset_instance.file_name) as f:
            contents = f.read(data.DEFAULT_MAX_PEEK_SIZE)
        markdown = self.make_html_table(dataset_instance, peek=contents)
        if len(contents) == data.DEFAULT_MAX_PEEK_SIZE:
            markdown += indicate_data_truncated()
        return pre_formatted_contents(markdown)

    def make_html_table(self, dataset: "DatasetInstance", **kwargs) -> str:
        """Create HTML table, used for displaying peek"""
        try:
            out = ['<table cellspacing="0" cellpadding="3">']
            out.append(self.make_html_peek_header(dataset, **kwargs))
            out.append(self.make_html_peek_rows(dataset, **kwargs))
            out.append("</table>")
            return "".join(out)
        except Exception as exc:
            return f"Can't create peek: {util.unicodify(exc)}"

    def make_html_peek_header(
        self,
        dataset: "DatasetInstance",
        skipchars: Optional[List] = None,
        column_names: Optional[List] = None,
        column_number_format: str = "%s",
        column_parameter_alias: Optional[Dict] = None,
        **kwargs,
    ) -> str:
        if skipchars is None:
            skipchars = []
        if column_names is None:
            column_names = []
        if column_parameter_alias is None:
            column_parameter_alias = {}
        out = []
        try:
            if not column_names and dataset.metadata.column_names:
                column_names = dataset.metadata.column_names

            columns = dataset.metadata.columns
            if columns is None:
                columns = dataset.metadata.spec.columns.no_value
            columns = min(columns, self.max_peek_columns)
            column_headers = [None] * columns

            # fill in empty headers with data from column_names
            assert column_names is not None
            for i in range(min(columns, len(column_names))):
                if column_headers[i] is None and column_names[i] is not None:
                    column_headers[i] = column_names[i]

            # fill in empty headers from ColumnParameters set in the metadata
            for name, spec in dataset.metadata.spec.items():
                if isinstance(spec.param, metadata.ColumnParameter):
                    try:
                        i = int(getattr(dataset.metadata, name)) - 1
                    except Exception:
                        i = -1
                    if 0 <= i < columns and column_headers[i] is None:
                        column_headers[i] = column_parameter_alias.get(name, name)

            out.append("<tr>")
            for i, header in enumerate(column_headers):
                out.append("<th>")
                if header is None:
                    out.append(column_number_format % str(i + 1))
                else:
                    out.append(f"{str(i + 1)}.{escape(header)}")
                out.append("</th>")
            out.append("</tr>")
        except Exception as exc:
            log.exception("make_html_peek_header failed on HDA %s", dataset.id)
            raise Exception(f"Can't create peek header: {util.unicodify(exc)}")
        return "".join(out)

    def make_html_peek_rows(self, dataset: "DatasetInstance", skipchars: Optional[List] = None, **kwargs) -> str:
        if skipchars is None:
            skipchars = []
        out = []
        try:
            peek = kwargs.get("peek")
            if peek is None:
                if not dataset.peek:
                    dataset.set_peek()
                peek = dataset.peek
            columns = dataset.metadata.columns
            if columns is None:
                columns = dataset.metadata.spec.columns.no_value
            columns = min(columns, self.max_peek_columns)
            for i, line in enumerate(peek.splitlines()):
                if i >= self.data_line_offset:
                    if line.startswith(tuple(skipchars)):
                        out.append(f'<tr><td colspan="100%">{escape(line)}</td></tr>')
                    elif line:
                        elems = line.split(dataset.metadata.delimiter)
                        elems = elems[: min(len(elems), self.max_peek_columns)]
                        # pad shortened elems, since lines could have been truncated by width
                        if len(elems) < columns:
                            elems.extend([""] * (columns - len(elems)))
                        # we may have an invalid comment line or invalid data
                        if len(elems) != columns:
                            out.append(f'<tr><td colspan="100%">{escape(line)}</td></tr>')
                        else:
                            out.append("<tr>")
                            for elem in elems:
                                out.append(f"<td>{escape(elem)}</td>")
                            out.append("</tr>")
        except Exception as exc:
            log.exception("make_html_peek_rows failed on HDA %s", dataset.id)
            raise Exception(f"Can't create peek rows: {util.unicodify(exc)}")
        return "".join(out)

    def display_peek(self, dataset: "DatasetInstance") -> str:
        """Returns formatted html of peek"""
        return self.make_html_table(dataset)

    def is_int(self, column_text: str) -> bool:
        # Don't allow underscores in numeric literals (PEP 515)
        if "_" in column_text:
            return False
        try:
            int(column_text)
            return True
        except ValueError:
            return False

    def is_float(self, column_text: str) -> bool:
        # Don't allow underscores in numeric literals (PEP 515)
        if "_" in column_text:
            return False
        try:
            float(column_text)
            return True
        except ValueError:
            if column_text.strip().lower() == "na":
                return True  # na is special cased to be a float
            return False

    def guess_type(self, text: str) -> str:
        if self.is_int(text):
            return "int"
        if self.is_float(text):
            return "float"
        else:
            return "str"

    # ------------- Dataproviders
    @dataproviders.decorators.dataprovider_factory("column", ColumnarDataProvider.settings)
    def column_dataprovider(self, dataset: "DatasetInstance", **settings) -> ColumnarDataProvider:
        """Uses column settings that are passed in"""
        dataset_source = DatasetDataProvider(dataset)
        delimiter = dataset.metadata.delimiter
        return ColumnarDataProvider(dataset_source, deliminator=delimiter, **settings)

    @dataproviders.decorators.dataprovider_factory("dataset-column", ColumnarDataProvider.settings)
    def dataset_column_dataprovider(self, dataset: "DatasetInstance", **settings) -> DatasetColumnarDataProvider:
        """Attempts to get column settings from dataset.metadata"""
        delimiter = dataset.metadata.delimiter
        return DatasetColumnarDataProvider(dataset, deliminator=delimiter, **settings)

    @dataproviders.decorators.dataprovider_factory("dict", DictDataProvider.settings)
    def dict_dataprovider(self, dataset: "DatasetInstance", **settings) -> DictDataProvider:
        """Uses column settings that are passed in"""
        dataset_source = DatasetDataProvider(dataset)
        delimiter = dataset.metadata.delimiter
        return DictDataProvider(dataset_source, deliminator=delimiter, **settings)

    @dataproviders.decorators.dataprovider_factory("dataset-dict", DictDataProvider.settings)
    def dataset_dict_dataprovider(self, dataset: "DatasetInstance", **settings) -> DatasetDictDataProvider:
        """Attempts to get column settings from dataset.metadata"""
        delimiter = dataset.metadata.delimiter
        return DatasetDictDataProvider(dataset, deliminator=delimiter, **settings)


@dataproviders.decorators.has_dataproviders
class Tabular(TabularData):
    """Tab delimited data"""

    file_ext = "tabular"

    def get_column_names(self, first_line: str) -> Optional[List[str]]:
        return None

    def set_meta(
        self,
        dataset: "DatasetInstance",
        *,
        overwrite: bool = True,
        skip: Optional[int] = None,
        max_data_lines: Optional[int] = MAX_DATA_LINES,
        max_guess_type_data_lines: Optional[int] = None,
        **kwd,
    ) -> None:
        """
        Tries to determine the number of columns as well as those columns that
        contain numerical values in the dataset.  A skip parameter is used
        because various tabular data types reuse this function, and their data
        type classes are responsible to determine how many invalid comment
        lines should be skipped. Using None for skip will cause skip to be
        zero, but the first line will be processed as a header. A
        max_data_lines parameter is used because various tabular data types
        reuse this function, and their data type classes are responsible to
        determine how many data lines should be processed to ensure that the
        non-optional metadata parameters are properly set; if used, optional
        metadata parameters will be set to None, unless the entire file has
        already been read. Using None for max_data_lines will process all data
        lines.

        Items of interest:

        1. We treat 'overwrite' as always True (we always want to set tabular metadata when called).
        2. If a tabular file has no data, it will have one column of type 'str'.
        3. We used to check only the first 100 lines when setting metadata and this class's
           set_peek() method read the entire file to determine the number of lines in the file.
           Since metadata can now be processed on cluster nodes, we've merged the line count portion
           of the set_peek() processing here, and we now check the entire contents of the file.
        """
        # Store original skip value to check with later
        requested_skip = skip
        if skip is None:
            skip = 0
        column_type_set_order = ["int", "float", "list", "str"]  # Order to set column types in
        default_column_type = column_type_set_order[-1]  # Default column type is lowest in list
        column_type_compare_order = list(column_type_set_order)  # Order to compare column types
        column_type_compare_order.reverse()

        def type_overrules_type(column_type1, column_type2):
            if column_type1 is None or column_type1 == column_type2:
                return False
            if column_type2 is None:
                return True
            for column_type in column_type_compare_order:
                if column_type1 == column_type:
                    return True
                if column_type2 == column_type:
                    return False
            # neither column type was found in our ordered list, this cannot happen
            raise ValueError(f"Tried to compare unknown column types: {column_type1} and {column_type2}")

        def is_int(column_text):
            # Don't allow underscores in numeric literals (PEP 515)
            if "_" in column_text:
                return False
            try:
                int(column_text)
                return True
            except ValueError:
                return False

        def is_float(column_text):
            # Don't allow underscores in numeric literals (PEP 515)
            if "_" in column_text:
                return False
            try:
                float(column_text)
                return True
            except ValueError:
                if column_text.strip().lower() == "na":
                    return True  # na is special cased to be a float
                return False

        def is_list(column_text):
            return "," in column_text

        def is_str(column_text):
            # anything, except an empty string, is True
            if column_text == "":
                return False
            return True

        is_column_type = {}  # Dict to store column type string to checking function
        for column_type in column_type_set_order:
            is_column_type[column_type] = locals()[f"is_{column_type}"]

        def guess_column_type(column_text):
            for column_type in column_type_set_order:
                if is_column_type[column_type](column_text):
                    return column_type
            return None

        data_lines = 0
        comment_lines = 0
        column_names = None
        column_types: List = []
        first_line_column_types = [default_column_type]  # default value is one column of type str
        if dataset.has_data():
            # NOTE: if skip > num_check_lines, we won't detect any metadata, and will use default
            with compression_utils.get_fileobj(dataset.file_name) as dataset_fh:
                i = 0
                for line in iter(dataset_fh.readline, ""):
                    line = line.rstrip("\r\n")
                    if i == 0:
                        column_names = self.get_column_names(first_line=line)
                    if i < skip or not line or line.startswith("#"):
                        # We'll call blank lines comments
                        comment_lines += 1
                    else:
                        data_lines += 1
                        if max_guess_type_data_lines is None or data_lines <= max_guess_type_data_lines:
                            fields = line.split("\t")
                            for field_count, field in enumerate(fields):
                                if field_count >= len(
                                    column_types
                                ):  # found a previously unknown column, we append None
                                    column_types.append(None)
                                column_type = guess_column_type(field)
                                if type_overrules_type(column_type, column_types[field_count]):
                                    column_types[field_count] = column_type
                        if i == 0 and requested_skip is None:
                            # This is our first line, people seem to like to upload files that have a header line, but do not
                            # start with '#' (i.e. all column types would then most likely be detected as str).  We will assume
                            # that the first line is always a header (this was previous behavior - it was always skipped).  When
                            # the requested skip is None, we only use the data from the first line if we have no other data for
                            # a column.  This is far from perfect, as
                            # 1,2,3	1.1	2.2	qwerty
                            # 0	0		1,2,3
                            # will be detected as
                            # "column_types": ["int", "int", "float", "list"]
                            # instead of
                            # "column_types": ["list", "float", "float", "str"]  *** would seem to be the 'Truth' by manual
                            # observation that the first line should be included as data.  The old method would have detected as
                            # "column_types": ["int", "int", "str", "list"]
                            first_line_column_types = column_types
                            column_types = [None for col in first_line_column_types]
                    if max_data_lines is not None and data_lines >= max_data_lines:
                        if dataset_fh.tell() != dataset.get_size():
                            # Clear optional data_lines metadata value
                            data_lines = None  # type: ignore [assignment]
                            # Clear optional comment_lines metadata value; additional comment lines could appear below this point
                            comment_lines = None  # type: ignore [assignment]
                        break
                    i += 1

        # we error on the larger number of columns
        # first we pad our column_types by using data from first line
        if len(first_line_column_types) > len(column_types):
            for column_type in first_line_column_types[len(column_types) :]:
                column_types.append(column_type)
        # Now we fill any unknown (None) column_types with data from first line
        for i in range(len(column_types)):
            if column_types[i] is None:
                if len(first_line_column_types) <= i or first_line_column_types[i] is None:
                    column_types[i] = default_column_type
                else:
                    column_types[i] = first_line_column_types[i]
        # Set the discovered metadata values for the dataset
        dataset.metadata.data_lines = data_lines
        dataset.metadata.comment_lines = comment_lines
        dataset.metadata.column_types = column_types
        dataset.metadata.columns = len(column_types)
        dataset.metadata.delimiter = "\t"
        if column_names is not None:
            dataset.metadata.column_names = column_names

    def as_gbrowse_display_file(self, dataset: "DatasetInstance", **kwd) -> Union[FileObjType, str]:
        return open(dataset.file_name, "rb")

    def as_ucsc_display_file(self, dataset: "DatasetInstance", **kwd) -> Union[FileObjType, str]:
        return open(dataset.file_name, "rb")


class SraManifest(Tabular):
    """A manifest received from the sra_source tool."""

    file_ext = "sra_manifest.tabular"
    data_line_offset = 1

    def set_meta(self, dataset: "DatasetInstance", overwrite: bool = True, **kwd) -> None:
        super().set_meta(dataset, overwrite=overwrite, **kwd)
        dataset.metadata.comment_lines = 1

    def get_column_names(self, first_line: str) -> Optional[List[str]]:
        return first_line.strip().split("\t")


class Taxonomy(Tabular):
    file_ext = "taxonomy"

    def __init__(self, **kwd):
        """Initialize taxonomy datatype"""
        super().__init__(**kwd)
        self.column_names = [
            "Name",
            "TaxId",
            "Root",
            "Superkingdom",
            "Kingdom",
            "Subkingdom",
            "Superphylum",
            "Phylum",
            "Subphylum",
            "Superclass",
            "Class",
            "Subclass",
            "Superorder",
            "Order",
            "Suborder",
            "Superfamily",
            "Family",
            "Subfamily",
            "Tribe",
            "Subtribe",
            "Genus",
            "Subgenus",
            "Species",
            "Subspecies",
        ]

    def display_peek(self, dataset: "DatasetInstance") -> str:
        """Returns formated html of peek"""
        return self.make_html_table(dataset, column_names=self.column_names)


@dataproviders.decorators.has_dataproviders
@build_sniff_from_prefix
class Sam(Tabular, _BamOrSam):
    edam_format = "format_2573"
    edam_data = "data_0863"
    file_ext = "sam"
    track_type = "ReadTrack"
    data_sources = {"data": "bam", "index": "bigwig"}

    MetadataElement(
        name="bam_version",
        default=None,
        desc="BAM Version",
        param=MetadataParameter,
        readonly=True,
        visible=False,
        optional=True,
    )
    MetadataElement(
        name="sort_order",
        default=None,
        desc="Sort Order",
        param=MetadataParameter,
        readonly=True,
        visible=False,
        optional=True,
    )
    MetadataElement(
        name="read_groups",
        default=[],
        desc="Read Groups",
        param=MetadataParameter,
        readonly=True,
        visible=False,
        optional=True,
        no_value=[],
    )
    MetadataElement(
        name="reference_names",
        default=[],
        desc="Chromosome Names",
        param=MetadataParameter,
        readonly=True,
        visible=False,
        optional=True,
        no_value=[],
    )
    MetadataElement(
        name="reference_lengths",
        default=[],
        desc="Chromosome Lengths",
        param=MetadataParameter,
        readonly=True,
        visible=False,
        optional=True,
        no_value=[],
    )
    MetadataElement(
        name="bam_header",
        default={},
        desc="Dictionary of BAM Headers",
        param=MetadataParameter,
        readonly=True,
        visible=False,
        optional=True,
        no_value={},
    )

    def __init__(self, **kwd):
        """Initialize sam datatype"""
        super().__init__(**kwd)
        self.column_names = [
            "QNAME",
            "FLAG",
            "RNAME",
            "POS",
            "MAPQ",
            "CIGAR",
            "MRNM",
            "MPOS",
            "ISIZE",
            "SEQ",
            "QUAL",
            "OPT",
        ]

    def display_peek(self, dataset: "DatasetInstance") -> str:
        """Returns formated html of peek"""
        return self.make_html_table(dataset, column_names=self.column_names)

    def sniff_prefix(self, file_prefix: FilePrefix) -> bool:
        """
        Determines whether the file is in SAM format

        A file in SAM format consists of lines of tab-separated data.
        The following header line may be the first line::

          @QNAME  FLAG    RNAME   POS     MAPQ    CIGAR   MRNM    MPOS    ISIZE   SEQ     QUAL
          or
          @QNAME  FLAG    RNAME   POS     MAPQ    CIGAR   MRNM    MPOS    ISIZE   SEQ     QUAL    OPT

        Data in the OPT column is optional and can consist of tab-separated data

        For complete details see http://samtools.sourceforge.net/SAM1.pdf

        Rules for sniffing as True::

            There must be 11 or more columns of data on each line
            Columns 2 (FLAG), 4(POS), 5 (MAPQ), 8 (MPOS), and 9 (ISIZE) must be numbers (9 can be negative)
            We will only check that up to the first 5 alignments are correctly formatted.

        >>> from galaxy.datatypes.sniff import get_test_fname
        >>> fname = get_test_fname( 'sequence.maf' )
        >>> Sam().sniff( fname )
        False
        >>> fname = get_test_fname( '1.sam' )
        >>> Sam().sniff( fname )
        True
        """
        count = 0
        for line in file_prefix.line_iterator():
            line = line.strip()
            if line:
                if line[0] != "@":
                    line_pieces = line.split("\t")
                    if len(line_pieces) < 11:
                        return False
                    try:
                        int(line_pieces[1])
                        int(line_pieces[3])
                        int(line_pieces[4])
                        int(line_pieces[7])
                        int(line_pieces[8])
                    except ValueError:
                        return False
                    count += 1
                    if count == 5:
                        return True
        if count < 5 and count > 0:
            return True
        return False

    def set_meta(
        self,
        dataset: "DatasetInstance",
        overwrite: bool = True,
        skip: Optional[int] = None,
        max_data_lines: Optional[int] = 5,
        **kwd,
    ) -> None:
        """
        >>> from galaxy.datatypes.sniff import get_test_fname
        >>> from galaxy.datatypes.registry import example_datatype_registry_for_sample
        >>> from galaxy.model import Dataset, set_datatypes_registry
        >>> from galaxy.model import History, HistoryDatasetAssociation
        >>> from galaxy.model.mapping import init
        >>> sa_session = init("/tmp", "sqlite:///:memory:", create_tables=True).session
        >>> hist = History()
        >>> sa_session.add(hist)
        >>> sa_session.flush()
        >>> set_datatypes_registry(example_datatype_registry_for_sample())
        >>> fname = get_test_fname( 'sam_with_header.sam' )
        >>> samds = Dataset(external_filename=fname)
        >>> hda = hist.add_dataset(HistoryDatasetAssociation(id=1, extension='sam', create_dataset=True, sa_session=sa_session, dataset=samds))
        >>> Sam().set_meta(hda)
        >>> hda.metadata.comment_lines
        2
        >>> hda.metadata.reference_names
        ['ref', 'ref2']
        """
        if dataset.has_data():
            with open(dataset.file_name) as dataset_fh:
                comment_lines = 0
                if (
                    self.max_optional_metadata_filesize >= 0
                    and dataset.get_size() > self.max_optional_metadata_filesize
                ):
                    # If the dataset is larger than optional_metadata, just count comment lines.
                    for line in dataset_fh:
                        if line.startswith("@"):
                            comment_lines += 1
                        else:
                            # No more comments, and the file is too big to look at the whole thing. Give up.
                            dataset.metadata.data_lines = None
                            break
                else:
                    # Otherwise, read the whole thing and set num data lines.
                    for i, l in enumerate(dataset_fh):  # noqa: B007
                        if l.startswith("@"):
                            comment_lines += 1
                    dataset.metadata.data_lines = i + 1 - comment_lines
            dataset.metadata.comment_lines = comment_lines
            dataset.metadata.columns = 12
            dataset.metadata.column_types = [
                "str",
                "int",
                "str",
                "int",
                "int",
                "str",
                "str",
                "int",
                "int",
                "str",
                "str",
                "str",
            ]

            _BamOrSam().set_meta(dataset, overwrite=overwrite, **kwd)

    @staticmethod
    def merge(split_files: List[str], output_file: str) -> None:
        """
        Multiple SAM files may each have headers. Since the headers should all be the same, remove
        the headers from files 1-n, keeping them in the first file only
        """
        shutil.move(split_files[0], output_file)

        if len(split_files) > 1:
            cmd = ["egrep", "-v", "-h", "^@"] + split_files[1:] + [">>", output_file]
            subprocess.check_call(cmd, shell=True)

    # Dataproviders
    # sam does not use '#' to indicate comments/headers - we need to strip out those headers from the std. providers
    # TODO:?? seems like there should be an easier way to do this - metadata.comment_char?
    @dataproviders.decorators.dataprovider_factory("line", FilteredLineDataProvider.settings)
    def line_dataprovider(self, dataset: "DatasetInstance", **settings) -> FilteredLineDataProvider:
        settings["comment_char"] = "@"
        return super().line_dataprovider(dataset, **settings)

    @dataproviders.decorators.dataprovider_factory("regex-line", RegexLineDataProvider.settings)
    def regex_line_dataprovider(self, dataset: "DatasetInstance", **settings) -> RegexLineDataProvider:
        settings["comment_char"] = "@"
        return super().regex_line_dataprovider(dataset, **settings)

    @dataproviders.decorators.dataprovider_factory("column", ColumnarDataProvider.settings)
    def column_dataprovider(self, dataset: "DatasetInstance", **settings) -> ColumnarDataProvider:
        settings["comment_char"] = "@"
        return super().column_dataprovider(dataset, **settings)

    @dataproviders.decorators.dataprovider_factory("dataset-column", ColumnarDataProvider.settings)
    def dataset_column_dataprovider(self, dataset: "DatasetInstance", **settings) -> DatasetColumnarDataProvider:
        settings["comment_char"] = "@"
        return super().dataset_column_dataprovider(dataset, **settings)

    @dataproviders.decorators.dataprovider_factory("dict", DictDataProvider.settings)
    def dict_dataprovider(self, dataset: "DatasetInstance", **settings) -> DictDataProvider:
        settings["comment_char"] = "@"
        return super().dict_dataprovider(dataset, **settings)

    @dataproviders.decorators.dataprovider_factory("dataset-dict", DictDataProvider.settings)
    def dataset_dict_dataprovider(self, dataset: "DatasetInstance", **settings) -> DatasetDictDataProvider:
        settings["comment_char"] = "@"
        return super().dataset_dict_dataprovider(dataset, **settings)

    @dataproviders.decorators.dataprovider_factory("header", RegexLineDataProvider.settings)
    def header_dataprovider(self, dataset: "DatasetInstance", **settings) -> RegexLineDataProvider:
        dataset_source = DatasetDataProvider(dataset)
        headers_source = RegexLineDataProvider(dataset_source, regex_list=["^@"])
        return RegexLineDataProvider(headers_source, **settings)

    @dataproviders.decorators.dataprovider_factory("id-seq-qual", dict_dataprovider.settings)
    def id_seq_qual_dataprovider(self, dataset: "DatasetInstance", **settings) -> DictDataProvider:
        # provided as an example of a specified column dict (w/o metadata)
        settings["indeces"] = [0, 9, 10]
        settings["column_names"] = ["id", "seq", "qual"]
        return self.dict_dataprovider(dataset, **settings)

    @dataproviders.decorators.dataprovider_factory("genomic-region", GenomicRegionDataProvider.settings)
    def genomic_region_dataprovider(self, dataset: "DatasetInstance", **settings) -> GenomicRegionDataProvider:
        settings["comment_char"] = "@"
        return GenomicRegionDataProvider(dataset, 2, 3, 3, **settings)

    @dataproviders.decorators.dataprovider_factory("genomic-region-dict", GenomicRegionDataProvider.settings)
    def genomic_region_dict_dataprovider(self, dataset: "DatasetInstance", **settings) -> GenomicRegionDataProvider:
        settings["comment_char"] = "@"
        return GenomicRegionDataProvider(dataset, 2, 3, 3, True, **settings)

    # @dataproviders.decorators.dataprovider_factory( 'samtools' )
    # def samtools_dataprovider( self, dataset, **settings ):
    #     dataset_source = dataproviders.dataset.DatasetDataProvider( dataset )
    #     return dataproviders.dataset.SamtoolsDataProvider( dataset_source, **settings )


@dataproviders.decorators.has_dataproviders
@build_sniff_from_prefix
class Pileup(Tabular):
    """Tab delimited data in pileup (6- or 10-column) format"""

    edam_format = "format_3015"
    file_ext = "pileup"
    line_class = "genomic coordinate"
    data_sources = {"data": "tabix"}

    MetadataElement(name="chromCol", default=1, desc="Chrom column", param=metadata.ColumnParameter)
    MetadataElement(name="startCol", default=2, desc="Start column", param=metadata.ColumnParameter)
    MetadataElement(name="endCol", default=2, desc="End column", param=metadata.ColumnParameter)
    MetadataElement(name="baseCol", default=3, desc="Reference base column", param=metadata.ColumnParameter)

    def init_meta(self, dataset: "DatasetInstance", copy_from: Optional["DatasetInstance"] = None) -> None:
        super().init_meta(dataset, copy_from=copy_from)

    def display_peek(self, dataset: "DatasetInstance") -> str:
        """Returns formated html of peek"""
        return self.make_html_table(
            dataset, column_parameter_alias={"chromCol": "Chrom", "startCol": "Start", "baseCol": "Base"}
        )

    def sniff_prefix(self, file_prefix: FilePrefix) -> bool:
        """
        Checks for 'pileup-ness'

        There are two main types of pileup: 6-column and 10-column. For both,
        the first three and last two columns are the same. We only check the
        first three to allow for some personalization of the format.

        >>> from galaxy.datatypes.sniff import get_test_fname
        >>> fname = get_test_fname( 'interval.interval' )
        >>> Pileup().sniff( fname )
        False
        >>> fname = get_test_fname( '6col.pileup' )
        >>> Pileup().sniff( fname )
        True
        >>> fname = get_test_fname( '10col.pileup' )
        >>> Pileup().sniff( fname )
        True
        >>> fname = get_test_fname( '1.excel.xls' )
        >>> Pileup().sniff( fname )
        False
        >>> fname = get_test_fname( '2.txt' )
        >>> Pileup().sniff( fname )  # 2.txt
        False
        >>> fname = get_test_fname( 'test_tab2.tabular' )
        >>> Pileup().sniff( fname )
        False
        """
        found_non_comment_lines = False
        try:
            headers = iter_headers(file_prefix, "\t")
            for hdr in headers:
                if hdr and not hdr[0].startswith("#"):
                    if len(hdr) < 5:
                        return False
                    # chrom start in column 1 (with 0-based columns)
                    # and reference base is in column 2
                    chrom = int(hdr[1])
                    assert chrom >= 0
                    assert hdr[2] in ["A", "C", "G", "T", "N", "a", "c", "g", "t", "n"]
                    found_non_comment_lines = True
        except Exception:
            return False
        return found_non_comment_lines

    # Dataproviders
    @dataproviders.decorators.dataprovider_factory("genomic-region", GenomicRegionDataProvider.settings)
    def genomic_region_dataprovider(self, dataset: "DatasetInstance", **settings) -> GenomicRegionDataProvider:
        return GenomicRegionDataProvider(dataset, **settings)

    @dataproviders.decorators.dataprovider_factory("genomic-region-dict", GenomicRegionDataProvider.settings)
    def genomic_region_dict_dataprovider(self, dataset: "DatasetInstance", **settings) -> GenomicRegionDataProvider:
        settings["named_columns"] = True
        return self.genomic_region_dataprovider(dataset, **settings)


@dataproviders.decorators.has_dataproviders
@build_sniff_from_prefix
class BaseVcf(Tabular):
    """Variant Call Format for describing SNPs and other simple genome variations."""

    edam_format = "format_3016"
    track_type = "VariantTrack"
    data_sources = {"data": "tabix", "index": "bigwig"}

    column_names = ["Chrom", "Pos", "ID", "Ref", "Alt", "Qual", "Filter", "Info", "Format", "data"]

    MetadataElement(name="columns", default=10, desc="Number of columns", readonly=True, visible=False)
    MetadataElement(
        name="column_types",
        default=["str", "int", "str", "str", "str", "int", "str", "list", "str", "str"],
        param=metadata.ColumnTypesParameter,
        desc="Column types",
        readonly=True,
        visible=False,
    )
    MetadataElement(
        name="viz_filter_cols",
        desc="Score column for visualization",
        default=[5],
        param=metadata.ColumnParameter,
        optional=True,
        multiple=True,
        visible=False,
    )
    MetadataElement(
        name="sample_names", default=[], desc="Sample names", readonly=True, visible=False, optional=True, no_value=[]
    )

    def _sniff(self, fname_or_file_prefix: Union[str, FilePrefix]) -> bool:
        # Because this sniffer is run on compressed files that might be BGZF (due to the VcfGz subclass), we should
        # handle unicode decode errors. This should ultimately be done in get_headers(), but guess_ext() currently
        # relies on get_headers() raising this exception.
        headers = get_headers(fname_or_file_prefix, "\n", count=1)
        return headers[0][0].startswith("##fileformat=VCF")

    def display_peek(self, dataset: "DatasetInstance") -> str:
        """Returns formated html of peek"""
        return self.make_html_table(dataset, column_names=self.column_names)

    def set_meta(self, dataset: "DatasetInstance", overwrite: bool = True, **kwd) -> None:
        super().set_meta(dataset, overwrite=overwrite, **kwd)
        line = None
        with compression_utils.get_fileobj(dataset.file_name) as fh:
            # Skip comments.
            for line in fh:
                if not line.startswith("##"):
                    break

        if line and line.startswith("#"):
            # Found header line, get sample names.
            dataset.metadata.sample_names = line.split()[9:]

    @staticmethod
    def merge(split_files: List[str], output_file: str) -> None:
        stderr_f = tempfile.NamedTemporaryFile(prefix="bam_merge_stderr")
        stderr_name = stderr_f.name
        command = ["bcftools", "concat"] + split_files + ["-o", output_file]
        log.info(f"Merging vcf files with command [{' '.join(command)}]")
        exit_code = subprocess.call(args=command, stderr=open(stderr_name, "wb"))
        with open(stderr_name, "rb") as f:
            stderr = f.read().strip()
        # Did merge succeed?
        if exit_code != 0:
            raise Exception(f"Error merging VCF files: {stderr!r}")

    def validate(self, dataset: "DatasetInstance", **kwd) -> DatatypeValidation:
        def validate_row(row):
            if len(row) < 8:
                raise Exception("Not enough columns in row %s" % row.join("\t"))

        validate_tabular(dataset.file_name, sep="\t", validate_row=validate_row, comment_designator="#")
        return DatatypeValidation.validated()

    # Dataproviders
    @dataproviders.decorators.dataprovider_factory("genomic-region", GenomicRegionDataProvider.settings)
    def genomic_region_dataprovider(self, dataset: "DatasetInstance", **settings) -> GenomicRegionDataProvider:
        return GenomicRegionDataProvider(dataset, 0, 1, 1, **settings)

    @dataproviders.decorators.dataprovider_factory("genomic-region-dict", GenomicRegionDataProvider.settings)
    def genomic_region_dict_dataprovider(self, dataset: "DatasetInstance", **settings) -> GenomicRegionDataProvider:
        settings["named_columns"] = True
        return self.genomic_region_dataprovider(dataset, **settings)


class Vcf(BaseVcf):
    file_ext = "vcf"

    def sniff_prefix(self, file_prefix: FilePrefix) -> bool:
        return self._sniff(file_prefix)


class VcfGz(BaseVcf, binary.Binary):
    # This class name is a misnomer, should be VcfBgzip
    file_ext = "vcf_bgzip"
    file_ext_export_alias = "vcf.gz"
    compressed = True
    compressed_format = "gzip"

    MetadataElement(
        name="tabix_index",
        desc="Vcf Index File",
        param=metadata.FileParameter,
        file_ext="tbi",
        readonly=True,
        visible=False,
        optional=True,
    )

    def sniff(self, filename: str) -> bool:
        if not self._sniff(filename):
            return False
        # Check that the file is compressed with bgzip (not gzip), i.e. the
        # compressed format is BGZF, as explained in
        # http://samtools.github.io/hts-specs/SAMv1.pdf
        with open(filename, "rb") as fh:
            fh.seek(-28, 2)
            last28 = fh.read()
            return binascii.hexlify(last28) == b"1f8b08040000000000ff0600424302001b0003000000000000000000"

    def set_meta(
        self, dataset: "DatasetInstance", overwrite: bool = True, metadata_tmp_files_dir: Optional[str] = None, **kwd
    ) -> None:
        super().set_meta(dataset, overwrite=overwrite, **kwd)
        # Creates the index for the VCF file.
        # These metadata values are not accessible by users, always overwrite
        index_file = dataset.metadata.tabix_index
        if not index_file:
            index_file = dataset.metadata.spec["tabix_index"].param.new_file(
                dataset=dataset, metadata_tmp_files_dir=metadata_tmp_files_dir
            )

        try:
            pysam.tabix_index(
                dataset.file_name, index=index_file.file_name, preset="vcf", keep_original=True, force=True
            )
        except Exception as e:
            raise Exception(f"Error setting VCF.gz metadata: {util.unicodify(e)}")
        dataset.metadata.tabix_index = index_file


@build_sniff_from_prefix
class Eland(Tabular):
    """Support for the export.txt.gz file used by Illumina's ELANDv2e aligner"""

    compressed = True
    compressed_format = "gzip"
    file_ext = "_export.txt.gz"
    MetadataElement(name="columns", default=0, desc="Number of columns", readonly=True, visible=False)
    MetadataElement(
        name="column_types",
        default=[],
        param=metadata.ColumnTypesParameter,
        desc="Column types",
        readonly=True,
        visible=False,
        no_value=[],
    )
    MetadataElement(name="comment_lines", default=0, desc="Number of comments", readonly=True, visible=False)
    MetadataElement(
        name="tiles",
        default=[],
        param=metadata.ListParameter,
        desc="Set of tiles",
        readonly=True,
        visible=False,
        no_value=[],
    )
    MetadataElement(
        name="reads",
        default=[],
        param=metadata.ListParameter,
        desc="Set of reads",
        readonly=True,
        visible=False,
        no_value=[],
    )
    MetadataElement(
        name="lanes",
        default=[],
        param=metadata.ListParameter,
        desc="Set of lanes",
        readonly=True,
        visible=False,
        no_value=[],
    )
    MetadataElement(
        name="barcodes",
        default=[],
        param=metadata.ListParameter,
        desc="Set of barcodes",
        readonly=True,
        visible=False,
        no_value=[],
    )

    def __init__(self, **kwd):
        """Initialize eland datatype"""
        super().__init__(**kwd)
        self.column_names = [
            "MACHINE",
            "RUN_NO",
            "LANE",
            "TILE",
            "X",
            "Y",
            "INDEX",
            "READ_NO",
            "SEQ",
            "QUAL",
            "CHROM",
            "CONTIG",
            "POSITION",
            "STRAND",
            "DESC",
            "SRAS",
            "PRAS",
            "PART_CHROM" "PART_CONTIG",
            "PART_OFFSET",
            "PART_STRAND",
            "FILT",
        ]

    def make_html_table(
        self, dataset: "DatasetInstance", skipchars: Optional[List] = None, peek: Optional[List] = None, **kwargs
    ) -> str:
        """Create HTML table, used for displaying peek"""
        skipchars = skipchars or []
        try:
            out = ['<table cellspacing="0" cellpadding="3">']
            # Generate column header
            out.append("<tr>")
            for i, name in enumerate(self.column_names):
                out.append(f"<th>{str(i + 1)}.{name}</th>")
            # This data type requires at least 11 columns in the data
            if dataset.metadata.columns - len(self.column_names) > 0:
                for i in range(len(self.column_names), max(dataset.metadata.columns, self.max_peek_columns)):
                    out.append(f"<th>{str(i + 1)}</th>")
                out.append("</tr>")
            out.append(self.make_html_peek_rows(dataset, skipchars=skipchars, peek=peek))
            out.append("</table>")
            return "".join(out)
        except Exception as exc:
            return f"Can't create peek {exc}"

    def sniff_prefix(self, file_prefix: FilePrefix) -> bool:
        """
        Determines whether the file is in ELAND export format

        A file in ELAND export format consists of lines of tab-separated data.
        There is no header.

        Rules for sniffing as True::

            - There must be 22 columns on each line
            - LANE, TILEm X, Y, INDEX, READ_NO, SEQ, QUAL, POSITION, *STRAND, FILT must be correct
            - We will only check that up to the first 5 alignments are correctly formatted.
        """
        count = 0
        for line in file_prefix.line_iterator():
            line = line.strip()
            if not line:
                break  # Had a EOF comment previously, but this does not indicate EOF. I assume empty lines are not valid and this was intentional.
            if line:
                line_pieces = line.split("\t")
                if len(line_pieces) != 22:
                    return False
                if int(line_pieces[1]) < 0:
                    raise Exception("Out of range")
                if int(line_pieces[2]) < 0:
                    raise Exception("Out of range")
                if int(line_pieces[3]) < 0:
                    raise Exception("Out of range")
                int(line_pieces[4])
                int(line_pieces[5])
                # can get a lot more specific
                count += 1
                if count == 5:
                    break
        if count > 0:
            return True
        return False

    def set_meta(
        self,
        dataset: "DatasetInstance",
        overwrite: bool = True,
        skip: Optional[int] = None,
        max_data_lines: Optional[int] = 5,
        **kwd,
    ) -> None:
        if dataset.has_data():
            with compression_utils.get_fileobj(dataset.file_name, compressed_formats=["gzip"]) as dataset_fh:
                dataset_fh = cast(FileObjTypeStr, dataset_fh)
                lanes = {}
                tiles = {}
                barcodes = {}
                reads = {}
                # Should always read the entire file (until we devise a more clever way to pass metadata on)
                # if self.max_optional_metadata_filesize >= 0 and dataset.get_size() > self.max_optional_metadata_filesize:
                # If the dataset is larger than optional_metadata, just count comment lines.
                #     dataset.metadata.data_lines = None
                # else:
                # Otherwise, read the whole thing and set num data lines.
                for i, line in enumerate(dataset_fh):
                    if line:
                        line_pieces = line.split("\t")
                        if len(line_pieces) != 22:
                            raise Exception("%s:%d:Corrupt line!" % (dataset.file_name, i))
                        lanes[line_pieces[2]] = 1
                        tiles[line_pieces[3]] = 1
                        barcodes[line_pieces[6]] = 1
                        reads[line_pieces[7]] = 1
                dataset.metadata.data_lines = i + 1
            dataset.metadata.comment_lines = 0
            dataset.metadata.columns = 21
            dataset.metadata.column_types = [
                "str",
                "int",
                "int",
                "int",
                "int",
                "int",
                "str",
                "int",
                "str",
                "str",
                "str",
                "str",
                "str",
                "str",
                "str",
                "str",
                "str",
                "str",
                "str",
                "str",
                "str",
            ]
            dataset.metadata.lanes = list(lanes.keys())
            dataset.metadata.tiles = ["%04d" % int(t) for t in tiles.keys()]
            dataset.metadata.barcodes = [_ for _ in barcodes.keys() if _ != "0"] + [
                "NoIndex" for _ in barcodes.keys() if _ == "0"
            ]
            dataset.metadata.reads = list(reads.keys())


@build_sniff_from_prefix
class ElandMulti(Tabular):
    file_ext = "elandmulti"

    def sniff_prefix(self, file_prefix: FilePrefix) -> bool:
        return False


class FeatureLocationIndex(Tabular):
    """
    An index that stores feature locations in tabular format.
    """

    file_ext = "fli"
    MetadataElement(name="columns", default=2, desc="Number of columns", readonly=True, visible=False)
    MetadataElement(
        name="column_types",
        default=["str", "str"],
        param=metadata.ColumnTypesParameter,
        desc="Column types",
        readonly=True,
        visible=False,
        no_value=[],
    )


@dataproviders.decorators.has_dataproviders
class BaseCSV(TabularData):
    """
    Delimiter-separated table data.
    This includes CSV, TSV and other dialects understood by the
    Python 'csv' module https://docs.python.org/2/library/csv.html
    Must be extended to define the dialect to use, strict_width and file_ext.
    See the Python module csv for documentation of dialect settings
    """

    @property
    def dialect(self):
        raise NotImplementedError

    @property
    def strict_width(self):
        raise NotImplementedError

    delimiter = ","
    peek_size = 1024  # File chunk used for sniffing CSV dialect
    big_peek_size = 10240  # Large File chunk used for sniffing CSV dialect

    def sniff(self, filename: str) -> bool:
        """Return True if if recognizes dialect and header."""
        # check the dialect works
        with open(filename, newline="") as f:
            reader = csv.reader(f, self.dialect)
            # Check we can read header and get columns
            header_row = next(reader)
            if len(header_row) < 2:
                # No columns so not separated by this dialect.
                return False

            # Check that there is a second row as it is used by set_meta and
            # that all rows can be read
            if self.strict_width:
                num_columns = len(header_row)
                found_second_line = False
                for data_row in reader:
                    found_second_line = True
                    # All columns must be the same length
                    if num_columns != len(data_row):
                        return False
                if not found_second_line:
                    return False
            else:
                data_row = next(reader)
                if len(data_row) < 2:
                    # No columns so not separated by this dialect.
                    return False
                # ignore the length in the rest
                for _ in reader:
                    pass

        # Optional: Check Python's csv comes up with a similar dialect
        with open(filename) as f:
            big_peek = f.read(self.big_peek_size)
        auto_dialect = csv.Sniffer().sniff(big_peek)
        if auto_dialect.delimiter != self.dialect.delimiter:
            return False
        if auto_dialect.quotechar != self.dialect.quotechar:
            return False
        # Not checking for other dialect options
        # They may be mis detected from just the sample.
        # Or not effect the read such as doublequote

        # Optional: Check for headers as in the past.
        # Note: No way around Python's csv calling Sniffer.sniff again.
        # Note: Without checking the dialect returned by sniff
        #       this test may be checking the wrong dialect.
        if not csv.Sniffer().has_header(big_peek):
            return False
        return True

    def set_meta(self, dataset: "DatasetInstance", overwrite: bool = True, **kwd) -> None:
        column_types = []
        header_row = []
        data_row = []
        data_lines = 0
        if dataset.has_data():
            with open(dataset.file_name, newline="") as csvfile:
                # Parse file with the correct dialect
                reader = csv.reader(csvfile, self.dialect)
                try:
                    header_row = next(reader)
                    data_row = next(reader)
                    for _ in reader:
                        pass
                except StopIteration:
                    pass
                except csv.Error as e:
                    raise Exception("CSV reader error - line %d: %s" % (reader.line_num, e))
                else:
                    data_lines = reader.line_num - 1

        # Guess column types
        for cell in data_row:
            column_types.append(self.guess_type(cell))

        # Set metadata
        dataset.metadata.data_lines = data_lines
        dataset.metadata.comment_lines = int(bool(header_row))
        dataset.metadata.column_types = column_types
        dataset.metadata.columns = max(len(header_row), len(data_row))
        dataset.metadata.column_names = header_row
        dataset.metadata.delimiter = self.dialect.delimiter


@dataproviders.decorators.has_dataproviders
class CSV(BaseCSV):
    """
    Comma-separated table data.
    Only sniffs comma-separated files with at least 2 rows and 2 columns.
    """

    file_ext = "csv"
    dialect = csv.excel  # This is the default
    strict_width = False  # Previous csv type did not check column width


@dataproviders.decorators.has_dataproviders
class TSV(BaseCSV):
    """
    Tab-separated table data.
    Only sniff tab-separated files with at least 2 rows and 2 columns.

    Note: Use of this datatype is optional as the general tabular datatype will
    handle most tab-separated files. This datatype is only required for datasets
    with tabs INSIDE double quotes.

    This datatype currently does not support TSV files where the header has one
    column less to indicate first column is row names. This kind of file is
    handled fine by the tabular datatype.
    """

    file_ext = "tsv"
    dialect = csv.excel_tab
    strict_width = True  # Leave files with different width to tabular


@build_sniff_from_prefix
class ConnectivityTable(Tabular):
    edam_format = "format_3309"
    file_ext = "ct"

    header_regexp = re.compile("^[0-9]+(?:	|[ ]+).*?(?:ENERGY|energy|dG)[ 	].*?=")
    structure_regexp = re.compile(
        "^[0-9]+(?:	|[ ]+)[ACGTURYKMSWBDHVN]+(?:	|[ ]+)[^	]+(?:	|[ ]+)[^	]+(?:	|[ ]+)[^	]+(?:	|[ ]+)[^	]+"
    )

    def __init__(self, **kwd):
        super().__init__(**kwd)
        self.columns = 6
        self.column_names = ["base_index", "base", "neighbor_left", "neighbor_right", "partner", "natural_numbering"]
        self.column_types = ["int", "str", "int", "int", "int", "int"]

    def set_meta(self, dataset: "DatasetInstance", overwrite: bool = True, **kwd) -> None:
        data_lines = 0

        with open(dataset.file_name) as fh:
            for _ in fh:
                data_lines += 1

        dataset.metadata.data_lines = data_lines

    def sniff_prefix(self, file_prefix: FilePrefix) -> bool:
        """
        The ConnectivityTable (CT) is a file format used for describing
        RNA 2D structures by tools including MFOLD, UNAFOLD and
        the RNAStructure package. The tabular file format is defined as
        follows::

            5	energy = -12.3	sequence name
            1	G	0	2	0	1
            2	A	1	3	0	2
            3	A	2	4	0	3
            4	A	3	5	0	4
            5	C	4	6	1	5

        The links given at the edam ontology page do not indicate what
        type of separator is used (space or tab) while different
        implementations exist. The implementation that uses spaces as
        separator (implemented in RNAStructure) is as follows::

            10    ENERGY = -34.8  seqname
            1 G       0    2    9    1
            2 G       1    3    8    2
            3 G       2    4    7    3
            4 a       3    5    0    4
            5 a       4    6    0    5
            6 a       5    7    0    6
            7 C       6    8    3    7
            8 C       7    9    2    8
            9 C       8   10    1    9
            10 a       9    0    0   10
        """

        i = 0
        j = 1

        handle = file_prefix.string_io()
        for line in handle:
            line = line.strip()

            if len(line) > 0:
                if i == 0:
                    if not self.header_regexp.match(line):
                        return False
                    else:
                        length = int(re.split(r"\W+", line, 1)[0])
                else:
                    if not self.structure_regexp.match(line.upper()):
                        return False
                    else:
                        if j != int(re.split(r"\W+", line, 1)[0]):
                            return False
                        elif j == length:  # Last line of first sequence has been reached
                            return True
                        else:
                            j += 1
                i += 1
        return False

    def get_chunk(self, trans, dataset: "DatasetInstance", offset: int = 0, ck_size: Optional[int] = None) -> str:
        ck_data, last_read = self._read_chunk(trans, dataset, offset, ck_size)
        try:
            # The ConnectivityTable format has several derivatives of which one is delimited by (multiple) spaces.
            # By converting these spaces back to tabs, chunks can still be interpreted by tab delimited file parsers
            ck_data_header, ck_data_body = ck_data.split("\n", 1)
            ck_data_header = re.sub("^([0-9]+)[ ]+", r"\1\t", ck_data_header)
            ck_data_body = re.sub("\n[ \t]+", "\n", ck_data_body)
            ck_data_body = re.sub("[ ]+", "\t", ck_data_body)
            ck_data = f"{ck_data_header}\n{ck_data_body}"
        except ValueError:
            pass  # 1 or 0 lines left

        return dumps(
            {
                "ck_data": util.unicodify(ck_data),
                "offset": last_read,
                "data_line_offset": self.data_line_offset,
            }
        )


@build_sniff_from_prefix
class MatrixMarket(TabularData):
    """
    The Matrix Market (MM) exchange formats provide a simple mechanism
    to facilitate the exchange of matrix data. MM coordinate format is
    suitable for representing sparse matrices. Only nonzero entries need
    be encoded, and the coordinates of each are given explicitly.

    The tabular file format is defined as follows:

    .. code-block::

        %%MatrixMarket matrix coordinate real general <--- header line
        %                                             <--+
        % comments                                       |-- 0 or more comment lines
        %                                             <--+
            M  N  L                                   <--- rows, columns, entries
            I1  J1  A(I1, J1)                         <--+
            I2  J2  A(I2, J2)                            |
            I3  J3  A(I3, J3)                            |-- L lines
                . . .                                    |
            IL JL  A(IL, JL)                          <--+

    Indices are 1-based, i.e. A(1,1) is the first element.

    >>> from galaxy.datatypes.sniff import get_test_fname
    >>> MatrixMarket().sniff( get_test_fname( 'sequence.maf' ) )
    False
    >>> MatrixMarket().sniff( get_test_fname( '1.mtx' ) )
    True
    >>> MatrixMarket().sniff( get_test_fname( '2.mtx' ) )
    True
    >>> MatrixMarket().sniff( get_test_fname( '3.mtx' ) )
    True
    """

    file_ext = "mtx"

    def __init__(self, **kwd):
        super().__init__(**kwd)

    def sniff_prefix(self, file_prefix: FilePrefix) -> bool:
        return file_prefix.startswith("%%MatrixMarket matrix coordinate")

    def set_meta(
        self,
        dataset: "DatasetInstance",
        overwrite: bool = True,
        skip: Optional[int] = None,
        max_data_lines: Optional[int] = 5,
        **kwd,
    ) -> None:
        if dataset.has_data():
            # If the dataset is larger than optional_metadata, just count comment lines.
            with open(dataset.file_name) as dataset_fh:
                line = ""
                data_lines = 0
                comment_lines = 0
                # If the dataset is larger than optional_metadata, just count comment lines.
                count_comments_only = (
                    self.max_optional_metadata_filesize >= 0
                    and dataset.get_size() > self.max_optional_metadata_filesize
                )
                for line in dataset_fh:
                    if line.startswith("%"):
                        comment_lines += 1
                    elif count_comments_only:
                        data_lines = None  # type: ignore [assignment]
                        break
                    else:
                        data_lines += 1
                if " " in line:
                    dataset.metadata.delimiter = " "
                else:
                    dataset.metadata.delimiter = "\t"
            dataset.metadata.comment_lines = comment_lines
            dataset.metadata.data_lines = data_lines
            dataset.metadata.columns = 3
            dataset.metadata.column_types = ["int", "int", "float"]


@build_sniff_from_prefix
class CMAP(TabularData):
    """
    # CMAP File Version:    2.0
    # Label Channels:   1
    # Nickase Recognition Site 1:   cttaag;green_01
    # Nickase Recognition Site 2:   cctcagc;red_01
    # Number of Consensus Maps: 459
    # Values corresponding to intervals (StdDev, HapDelta) refer to the interval between current site and next site
    #h  CMapId  ContigLength    NumSites    SiteID  LabelChannel    Position    StdDev  Coverage    Occurrence  ChimQuality SegDupL SegDupR FragileL    FragileR    OutlierFrac ChimNorm    Mask
    #f  int float   int int int float   float   float   float   float   float   float   float   float   float   float   Hex
    182 58474736.7  10235   1   1   58820.9 35.4    13.5    13.5    -1.00   -1.00   -1.00   3.63    0.00    0.00    -1.00   0
    182 58474736.7  10235   1   1   58820.9 35.4    13.5    13.5    -1.00   -1.00   -1.00   3.63    0.00    0.00    -1.00   0
    182 58474736.7  10235   1   1   58820.9 35.4    13.5    13.5    -1.00   -1.00   -1.00   3.63    0.00    0.00    -1.00   0
    """

    file_ext = "cmap"

    MetadataElement(
        name="cmap_version",
        default="0.2",
        desc="version of cmap",
        readonly=True,
        visible=True,
        optional=False,
        no_value="0.2",
    )
    MetadataElement(
        name="label_channels",
        default=1,
        desc="the number of label channels",
        readonly=True,
        visible=True,
        optional=False,
        no_value=1,
    )
    MetadataElement(
        name="nickase_recognition_site_1",
        default=[],
        desc="comma separated list of label motif recognition sequences for channel 1",
        readonly=True,
        visible=True,
        optional=False,
        no_value=[],
    )
    MetadataElement(
        name="number_of_consensus_nanomaps",
        default=0,
        desc="the total number of consensus genome maps in the CMAP file",
        readonly=True,
        visible=True,
        optional=False,
        no_value=0,
    )
    MetadataElement(
        name="nickase_recognition_site_2",
        default=[],
        desc="comma separated list of label motif recognition sequences for channel 2",
        readonly=True,
        visible=True,
        optional=True,
        no_value=[],
    )
    MetadataElement(
        name="channel_1_color",
        default=[],
        desc="channel 1 color",
        readonly=True,
        visible=True,
        optional=True,
        no_value=[],
    )
    MetadataElement(
        name="channel_2_color",
        default=[],
        desc="channel 2 color",
        readonly=True,
        visible=True,
        optional=True,
        no_value=[],
    )

    def sniff_prefix(self, file_prefix: FilePrefix) -> bool:
        handle = file_prefix.string_io()
        for line in handle:
            if not line.startswith("#"):
                return False
            if line.startswith("# CMAP File Version:"):
                return True
        return False

    def set_meta(
        self,
        dataset: "DatasetInstance",
        overwrite: bool = True,
        skip: Optional[int] = None,
        max_data_lines: Optional[int] = 7,
        **kwd,
    ) -> None:
        if dataset.has_data():
            with open(dataset.file_name) as dataset_fh:
                comment_lines = 0
                column_headers = None
                cleaned_column_types = None
                number_of_columns = 0
                for i, line in enumerate(dataset_fh):
                    line = line.strip("\n")
                    if line.startswith("#"):

                        if line.startswith("#h"):

                            column_headers = line.split("\t")[1:]
                        elif line.startswith("#f"):
                            cleaned_column_types = []
                            for column_type in line.split("\t")[1:]:
                                if column_type == "Hex":
                                    cleaned_column_types.append("str")
                                else:
                                    cleaned_column_types.append(column_type)
                        comment_lines += 1
                        fields = line.split("\t")
                        if len(fields) == 2:
                            if fields[0] == "# CMAP File Version:":
                                dataset.metadata.cmap_version = fields[1]
                            elif fields[0] == "# Label Channels:":
                                dataset.metadata.label_channels = int(fields[1])
                            elif fields[0] == "# Nickase Recognition Site 1:":
                                fields2 = fields[1].split(";")
                                if len(fields2) == 2:
                                    dataset.metadata.channel_1_color = fields2[1]
                                dataset.metadata.nickase_recognition_site_1 = fields2[0].split(",")
                            elif fields[0] == "# Number of Consensus Maps:":
                                dataset.metadata.number_of_consensus_nanomaps = int(fields[1])
                            elif fields[0] == "# Nickase Recognition Site 2:":
                                fields2 = fields[1].split(";")
                                if len(fields2) == 2:
                                    dataset.metadata.channel_2_color = fields2[1]
                                dataset.metadata.nickase_recognition_site_2 = fields2[0].split(",")
                    elif (
                        self.max_optional_metadata_filesize >= 0
                        and dataset.get_size() > self.max_optional_metadata_filesize
                    ):
                        # If the dataset is larger than optional_metadata, just count comment lines.
                        # No more comments, and the file is too big to look at the whole thing. Give up.
                        dataset.metadata.data_lines = None
                        break
                    elif i == comment_lines + 1:
                        number_of_columns = len(line.split("\t"))
                if not (
                    self.max_optional_metadata_filesize >= 0
                    and dataset.get_size() > self.max_optional_metadata_filesize
                ):
                    dataset.metadata.data_lines = i + 1 - comment_lines
            dataset.metadata.comment_lines = comment_lines
            dataset.metadata.column_names = column_headers
            dataset.metadata.column_types = cleaned_column_types
            dataset.metadata.columns = number_of_columns
            dataset.metadata.delimiter = "\t"


@build_sniff_from_prefix
class Psl(Tabular):
    """Tab delimited data in psl format."""

    edam_format = "format_3007"
    file_ext = "psl"
    line_class = "assemblies"
    data_sources = {"data": "tabix"}

    def __init__(self, **kwd):
        """Initialize psl datatype"""
        super().__init__(**kwd)
        self.column_names = [
            "matches",
            "misMatches",
            "repMatches",
            "nCount",
            "qNumInsert",
            "qBaseInsert",
            "tNumInsert",
            "tBaseInsert",
            "strand",
            "qName",
            "qSize",
            "qStart",
            "qEnd",
            "tName",
            "tSize",
            "tStart",
            "tEnd",
            "blockCount",
            "blockSizes",
            "qStarts",
            "tStarts",
        ]

    def sniff_prefix(self, file_prefix: FilePrefix):
        """
        PSL lines represent alignments, and are typically generated
        by BLAT. Each line consists of 21 required fields, and track
        lines may optionally be used to provide more information.

        Fields are tab-separated, and all 21 are required.
        Although not part of the formal PSL specification, track lines
        may be used to further configure sets of features.  Track lines
        are placed at the beginning of the list of features they are
        to affect.

        Rules for sniffing as True::

            - There must be 21 columns on each fields line
            - matches, misMatches repMatches, nCount, qNumInsert,
              qBaseInsert, tNumInsert, tBaseInsert, strand, qSize, qStart,
              qEnd, tName, tSize, tStart, tEnd, blockCount, blockSizes,
              qStarts, tStarts  must be correct
            - We will only check that up to the first 10 alignments are
              correctly formatted.
        >>> from galaxy.datatypes.sniff import get_test_fname
        >>> fname = get_test_fname( '1.psl' )
        >>> Psl().sniff( fname )
        True
        >>> fname = get_test_fname( '2.psl' )
        >>> Psl().sniff( fname )
        True
        >>> fname = get_test_fname( 'interval.interval' )
        >>> Psl().sniff( fname )
        False
        >>> fname = get_test_fname( '2.txt' )
        >>> Psl().sniff( fname )
        False
        >>> fname = get_test_fname( 'test_tab2.tabular' )
        >>> Psl().sniff( fname )
        False
        >>> fname = get_test_fname( 'mothur_datatypetest_true.mothur.ref.taxonomy' )
        >>> Psl().sniff( fname )
        False
        """

        def check_items(s):
            s_items = s.split(",")
            for item in s_items:
                if int(item) < 0:
                    raise Exception("Out of range")

        count = 0
        for line in file_prefix.line_iterator():
            line = line.strip()
            if not line:
                break
            if line:
                if line.startswith("browser") or line.startswith("track"):
                    # Skip track lines.
                    continue
                items = line.split("\t")
                if len(items) != 21:
                    return False
                # tName is a string
                items.pop(13)
                # qName is a string
                items.pop(9)
                # strand
                if items.pop(8) not in ["-", "+", "+-", "-+"]:
                    raise Exception("Invalid strand")
                # blockSizes
                s = items.pop(15).rstrip(",")
                check_items(s)
                # qStarts
                s = items.pop(15).rstrip(",")
                check_items(s)
                # tStarts
                s = items.pop(15).rstrip(",")
                check_items(s)
                if any(int(item) < 0 for item in items):
                    raise Exception("Out of range")
                count += 1
                if count == 10:
                    break
        if count > 0:
            return True<|MERGE_RESOLUTION|>--- conflicted
+++ resolved
@@ -13,17 +13,12 @@
 import tempfile
 from json import dumps
 from typing import (
-<<<<<<< HEAD
-    Optional,
-    TYPE_CHECKING,
-=======
     cast,
     Dict,
     List,
     Optional,
     TYPE_CHECKING,
     Union,
->>>>>>> 59ac04cd
 )
 
 import pysam
@@ -77,14 +72,10 @@
 from . import dataproviders
 
 if TYPE_CHECKING:
-<<<<<<< HEAD
-    from galaxy.model import DatasetInstance
-=======
     from galaxy.model import (
         DatasetInstance,
         HistoryDatasetAssociation,
     )
->>>>>>> 59ac04cd
 
 log = logging.getLogger(__name__)
 
