--- conflicted
+++ resolved
@@ -20,16 +20,11 @@
 
 log = logging.getLogger(__name__)
 
+
 @dataproviders.decorators.has_dataproviders
-<<<<<<< HEAD
-class Tabular( data.Text ):
-    """Tab delimited data"""
-    edam_format = "format_3475"
-=======
 class TabularData( data.Text ):
     """Generic tabular data"""
-
->>>>>>> bc8bdadc
+    edam_format = "format_3475"
     # All tabular data is chunkable.
     CHUNKABLE = True
 
