--- conflicted
+++ resolved
@@ -8,11 +8,8 @@
 import os
 import re
 import string
-<<<<<<< HEAD
+import subprocess
 import sys
-=======
-import subprocess
->>>>>>> f925ffe4
 from cgi import escape
 
 import bx.align.maf
