"""This module contains a linting functions for tool tests."""
import typing
from inspect import (
    Parameter,
    signature,
)

from ._util import is_datasource
from ..verify import asserts


# Misspelled so as not be picked up by nosetests.
def lint_tsts(tool_xml, lint_ctx):
    # determine node to report for general problems with tests
    tests = tool_xml.findall("./tests/test")
    general_node = tool_xml.find("./tests")
    if general_node is None:
        general_node = tool_xml.getroot()
    datasource = is_datasource(tool_xml)
    if not tests:
        if not datasource:
            lint_ctx.warn("No tests found, most tools should define test cases.", node=general_node)
        elif datasource:
            lint_ctx.info("No tests found, that should be OK for data_sources.", node=general_node)
        return

    num_valid_tests = 0
    for test_idx, test in enumerate(tests, start=1):
        has_test = False
        test_expect = ("expect_failure", "expect_exit_code", "expect_num_outputs")
        for te in test_expect:
            if te in test.attrib:
                has_test = True
                break
        test_assert = ("assert_stdout", "assert_stderr", "assert_command")
        for ta in test_assert:
            assertions = test.findall(ta)
            if len(assertions) == 0:
                continue
            if len(assertions) > 1:
                lint_ctx.error("Test {test_idx}: More than one {ta} found. Only the first is considered.")
            has_test = True
            _check_asserts(test_idx, assertions, lint_ctx)
        _check_asserts(test_idx, test.findall(".//assert_contents"), lint_ctx)

        # really simple test that test parameters are also present in the inputs
        for param in test.findall("param"):
            name = param.attrib.get("name", None)
            if not name:
                lint_ctx.error(f"Test {test_idx}: Found test param tag without a name defined.", node=param)
                continue
            name = name.split("|")[-1]
            xpaths = [f"@name='{name}'", f"@argument='{name}'", f"@argument='-{name}'", f"@argument='--{name}'"]
            if "_" in name:
                xpaths += [f"@argument='-{name.replace('_', '-')}'", f"@argument='--{name.replace('_', '-')}'"]
            found = False
            for xp in xpaths:
                inxpath = f".//inputs//param[{xp}]"
                inparam = tool_xml.findall(inxpath)
                if len(inparam) > 0:
                    found = True
                    break
            if not found:
                lint_ctx.error(f"Test {test_idx}: Test param {name} not found in the inputs", node=param)

        output_data_or_collection = _collect_output_names(tool_xml)
        found_output_test = False
        for output in test.findall("output") + test.findall("output_collection"):
            found_output_test = True
            name = output.attrib.get("name", None)
            if not name:
                lint_ctx.error(f"Test {test_idx}: Found {output.tag} tag without a name defined.", node=output)
<<<<<<< HEAD
                continue
            if name not in output_data_or_collection:
                lint_ctx.error(f"Test {test_idx}: Found {output.tag} tag with unknown name [{name}], valid names {list(output_data_or_collection)}", node=output)
                continue

            # check that
            # - test/output corresponds to outputs/data and
            # - test/collection to outputs/output_collection
            corresponding_output = output_data_or_collection[name]
            if output.tag == "output" and corresponding_output.tag != "data":
                lint_ctx.error(f"Test {test_idx}: test output {name} does not correspond to a 'data' output, but a '{corresponding_output.tag}'", node=output)
            elif output.tag == "output_collection" and corresponding_output.tag != "collection":
                lint_ctx.error(f"Test {test_idx}: test collection output '{name}' does not correspond to a 'output_collection' output, but a '{corresponding_output.tag}'", node=output)

            # check that discovered data is tested sufficiently
            discover_datasets = corresponding_output.find(".//discover_datasets")
            if discover_datasets is not None:
                if output.tag == "output":
                    if "count" not in output.attrib and output.find("./discovered_datasets") is None:
                        lint_ctx.error(f"Test {test_idx}: test output '{name}' must have a 'count' attribute and/or 'discovered_datasets' children", node=output)
                        pass
                else:
                    elements = output.findall("./element")
                    if "count" not in output.attrib and len(elements) == 0:
                        lint_ctx.error(f"Test {test_idx}: test collection '{name}' must have a 'count' attribute or 'element' children", node=output)
                    if corresponding_output.get("type", "") in ["list:list", "list:paired"]:
                        nested_elements = output.find("./element/element")
                        element_with_count = output.find("./element[@count]")
                        if nested_elements is None and element_with_count is None:
                            lint_ctx.error(f"Test {test_idx}: test collection '{name}' must contain nested 'element' tags and/or element childen with a 'count' attribute", node=output)
=======
            else:
                if name not in valid_names:
                    lint_ctx.error(
                        f"Test {test_idx}: Found {output.tag} tag with unknown name [{name}], valid names [{valid_names}]",
                        node=output,
                    )
>>>>>>> 6b3c7d38

        if "expect_failure" in test.attrib and found_output_test:
            lint_ctx.error(f"Test {test_idx}: Cannot specify outputs in a test expecting failure.", node=test)
            continue

        has_test = has_test or found_output_test
        if not has_test:
            lint_ctx.warn(
                f"Test {test_idx}: No outputs or expectations defined for tests, this test is likely invalid.",
                node=test,
            )
        else:
            num_valid_tests += 1

    if num_valid_tests or datasource:
        lint_ctx.valid(f"{num_valid_tests} test(s) found.", node=general_node)
    else:
        lint_ctx.warn("No valid test(s) found.", node=general_node)


def _check_asserts(test_idx, assertions, lint_ctx):
    """
    assertions is a list of assert_contents, assert_stdout, assert_stderr, assert_command
    in practice only for the first case the list may be longer than one
    """
    for assertion in assertions:
        for i, a in enumerate(assertion.iter()):
            if i == 0:  # skip root note itself
                continue
            assert_function_name = "assert_" + a.tag
            if assert_function_name not in asserts.assertion_functions:
                lint_ctx.error(f"Test {test_idx}: unknown assertion '{a.tag}'", node=a)
                continue
            assert_function_sig = signature(asserts.assertion_functions[assert_function_name])
            # check type of the attributes (int, float ...)
            for attrib in a.attrib:
                if attrib not in assert_function_sig.parameters:
                    lint_ctx.error(f"Test {test_idx}: unknown attribute '{attrib}' for '{a.tag}'", node=a)
                    continue
                annotation = assert_function_sig.parameters[attrib].annotation
                annotation = _handle_optionals(annotation)
                if annotation is not Parameter.empty:
                    try:
                        annotation(a.attrib[attrib])
                    except TypeError:
                        raise Exception(f"Faild to instantiate {attrib} for {assert_function_name}")
                    except ValueError:
                        lint_ctx.error(
                            f"Test {test_idx}: attribute '{attrib}' for '{a.tag}' needs to be '{annotation.__name__}' got '{a.attrib[attrib]}'",
                            node=a,
                        )
            # check missing required attributes
            for p in assert_function_sig.parameters:
                if p in ["output", "output_bytes", "verify_assertions_function", "children"]:
                    continue
                if assert_function_sig.parameters[p].default is Parameter.empty and p not in a.attrib:
                    lint_ctx.error(f"Test {test_idx}: missing attribute '{p}' for '{a.tag}'", node=a)
            # has_n_lines, has_n_columns, and has_size need to specify n/value, min, or max
            if a.tag in ["has_n_lines", "has_n_columns"]:
                if "n" not in a.attrib and "min" not in a.attrib and "max" not in a.attrib:
                    lint_ctx.error(f"Test {test_idx}: '{a.tag}' needs to specify 'n', 'min', or 'max'", node=a)
            if a.tag == "has_size":
                if "value" not in a.attrib and "min" not in a.attrib and "max" not in a.attrib:
                    lint_ctx.error(f"Test {test_idx}: '{a.tag}' needs to specify 'n', 'min', or 'max'", node=a)


def _handle_optionals(annotation):
    as_dict = annotation.__dict__
    if "__origin__" in as_dict and as_dict["__origin__"] == typing.Union:
        return as_dict["__args__"][0]
    return annotation


def _collect_output_names(tool_xml):
    """
    determine dict mapping the names of data and collection outputs to the
    corresponding nodes
    """
    output_data_or_collection = {}
    outputs = tool_xml.findall("./outputs")
    if len(outputs) == 1:
        for output in list(outputs[0]):
            name = output.attrib.get("name", None)
            if not name:
                continue
            output_data_or_collection[name] = output
    return output_data_or_collection<|MERGE_RESOLUTION|>--- conflicted
+++ resolved
@@ -70,10 +70,12 @@
             name = output.attrib.get("name", None)
             if not name:
                 lint_ctx.error(f"Test {test_idx}: Found {output.tag} tag without a name defined.", node=output)
-<<<<<<< HEAD
                 continue
             if name not in output_data_or_collection:
-                lint_ctx.error(f"Test {test_idx}: Found {output.tag} tag with unknown name [{name}], valid names {list(output_data_or_collection)}", node=output)
+                lint_ctx.error(
+                    f"Test {test_idx}: Found {output.tag} tag with unknown name [{name}], valid names {list(output_data_or_collection)}",
+                    node=output
+                )
                 continue
 
             # check that
@@ -101,14 +103,6 @@
                         element_with_count = output.find("./element[@count]")
                         if nested_elements is None and element_with_count is None:
                             lint_ctx.error(f"Test {test_idx}: test collection '{name}' must contain nested 'element' tags and/or element childen with a 'count' attribute", node=output)
-=======
-            else:
-                if name not in valid_names:
-                    lint_ctx.error(
-                        f"Test {test_idx}: Found {output.tag} tag with unknown name [{name}], valid names [{valid_names}]",
-                        node=output,
-                    )
->>>>>>> 6b3c7d38
 
         if "expect_failure" in test.attrib and found_output_test:
             lint_ctx.error(f"Test {test_idx}: Cannot specify outputs in a test expecting failure.", node=test)
