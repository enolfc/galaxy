#!/usr/bin/env python

import argparse
import logging
from glob import glob
from html.parser import HTMLParser

import requests

from .util import MULLED_SOCKET_TIMEOUT

QUAY_API_ENDPOINT = 'https://quay.io/api/v1/repository'


def get_quay_containers(repository='biocontainers'):
    """
    Get all quay containers in the biocontainers repo
    """
    containers = []

    repos_parameters = {'public': 'true', 'namespace': repository}
    repos_headers = {'Accept-encoding': 'gzip', 'Accept': 'application/json'}
    repos_response = requests.get(
        QUAY_API_ENDPOINT, headers=repos_headers, params=repos_parameters, timeout=12)

    repos = repos_response.json()['repositories']

    for repo in repos:
        logging.info(repo)
        tags_response = requests.get(
<<<<<<< HEAD
            f"{QUAY_API_ENDPOINT}/{repository}/{repo['name']}")
=======
            "{}/{}/{}".format(QUAY_API_ENDPOINT, repository, repo['name']),
            timeout=MULLED_SOCKET_TIMEOUT)
>>>>>>> 8503ab20
        tags = tags_response.json()['tags']
        for tag in tags:
            containers.append(f"{repo['name']}:{tag}")

    return containers


def get_singularity_containers():
    """
    Get all existing singularity containers from "https://depot.galaxyproject.org/singularity/"
    """
    class GetContainerNames(HTMLParser):  # small parser which gets list of containers
        def __init__(self):
            HTMLParser.__init__(self)
            self.containers = []

        def handle_starttag(self, tag, attrs):
            try:
                for attr in attrs:
                    if attr[0] == 'href' and attr[1] != '../':
                        self.containers.append(attr[1].replace('%3A', ':'))
            except IndexError:
                pass

    parser = GetContainerNames()
    index = requests.get("https://depot.galaxyproject.org/singularity/", timeout=MULLED_SOCKET_TIMEOUT)
    parser.feed(index.text)
    return parser.containers


def get_conda_envs(filepath):
    """
    Get list of already existing envs
    """
    return [n.split('__')[-1].replace('@', ':') for n in glob(f'{filepath}/*')]


def get_missing_containers(quay_list, singularity_list, blocklist_file=None):
    r"""
    Return list of quay containers that do not exist as singularity containers. Files stored in a blocklist will be ignored
    """
    blocklist = []
    if blocklist_file:
        with open(blocklist_file) as fh:
            blocklist = fh.read().split('\n')
    return [n for n in quay_list if n not in singularity_list and n not in blocklist]


def get_missing_envs(quay_list, conda_list, blocklist_file=None):
    r"""
    Compares list of conda envs and docker containers and returns missing conda envs
    """
    blocklist = []
    if blocklist_file:
        with open(blocklist_file) as fh:
            blocklist = fh.read().split('\n')

    return [n for n in quay_list if n.split('--')[0] not in conda_list and n.split('--')[0] not in blocklist]


def main():
    parser = argparse.ArgumentParser(
        description='Returns list of Docker containers in the quay.io biocontainers repository.')
    parser.add_argument('--source', '-s',
                        help="Docker, Singularity or Conda.")
    parser.add_argument('--not-singularity', dest='not_singularity', action="store_true",
                        help="Exclude Docker containers from which Singularity containers have already been built.")
    parser.add_argument('--not-conda', dest='not_conda', action="store_true",
                        help="Exclude Docker containers from which Conda environments have already been extracted.")
    parser.add_argument('--conda-filepath', dest='conda_filepath', default=None,
                        help="If searching for conda environments or employing the --not-conda option, a filepath where the environments are located.")
    parser.add_argument('-b', '--blocklist', '--blacklist', dest='blocklist', default=None,
                        help="Provide a 'blocklist file' containing containers which should be excluded from the list.")
    parser.add_argument('-f', '--file', dest='output', default=None,
                        help="File to write list to. If not given output will be returned on the command line.")

    args = parser.parse_args()

    if args.source == 'docker':
        containers = get_quay_containers()
        if args.not_singularity:
            containers = get_missing_containers(
                containers, get_singularity_containers(), args.blocklist)
        if args.not_conda:
            containers = get_missing_envs(containers, get_conda_envs(
                args.conda_filepath), args.blocklist)
    elif args.source == 'singularity':
        containers = get_singularity_containers()
    elif args.source == 'conda':
        containers = get_conda_envs(args.conda_filepath)
    else:
        print("The 'source' argument was not understood.")
        return

    if args.output:
        with open(args.output, 'a') as f:
            for container in containers:
                f.write(f'{container}\n')
    else:
        print(containers)


if __name__ == '__main__':
    main()<|MERGE_RESOLUTION|>--- conflicted
+++ resolved
@@ -28,12 +28,8 @@
     for repo in repos:
         logging.info(repo)
         tags_response = requests.get(
-<<<<<<< HEAD
-            f"{QUAY_API_ENDPOINT}/{repository}/{repo['name']}")
-=======
-            "{}/{}/{}".format(QUAY_API_ENDPOINT, repository, repo['name']),
+            f"{QUAY_API_ENDPOINT}/{repository}/{repo['name']}",
             timeout=MULLED_SOCKET_TIMEOUT)
->>>>>>> 8503ab20
         tags = tags_response.json()['tags']
         for tag in tags:
             containers.append(f"{repo['name']}:{tag}")
