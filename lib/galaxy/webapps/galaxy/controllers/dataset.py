--- conflicted
+++ resolved
@@ -215,12 +215,9 @@
         display_data, headers = data.datatype.display_data(
             trans, data, preview, filename, to_ext, offset=offset, ck_size=ck_size, **kwd
         )
-<<<<<<< HEAD
-=======
         if isinstance(display_data, ZipstreamWrapper):
             trans.response.headers.update(headers)
             return display_data.response()
->>>>>>> 0ac6f411
         trans.response.headers.update(headers)
         return display_data
 
