--- conflicted
+++ resolved
@@ -121,16 +121,6 @@
         grids.GridAction("Create new user", url_args=dict(webapp="galaxy", action="create_new_user"))
     ]
     operations = [
-<<<<<<< HEAD
-        grids.GridOperation("Manage Roles and Groups",
-                            condition=(lambda item: not item.deleted),
-                            allow_multiple=False,
-                            url_args=dict(action="forms/manage_roles_and_groups_for_user")),
-        grids.GridOperation("Reset Password",
-                            condition=(lambda item: not item.deleted),
-                            allow_multiple=True,
-                            url_args=dict(action="forms/reset_user_password"),
-=======
         grids.GridOperation("Manage Information",
                             condition=(lambda item: not item.deleted),
                             allow_multiple=False,
@@ -143,7 +133,6 @@
                             condition=(lambda item: not item.deleted),
                             allow_multiple=True,
                             url_args=dict(action="form/reset_user_password"),
->>>>>>> 2f2acb98
                             target="top"),
         grids.GridOperation("Recalculate Disk Usage",
                             condition=(lambda item: not item.deleted),
@@ -204,11 +193,7 @@
     columns = [
         NameColumn("Name",
                    key="name",
-<<<<<<< HEAD
-                   link=(lambda item: dict(action="forms/manage_users_and_groups_for_role", id=item.id, webapp="galaxy")),
-=======
                    link=(lambda item: dict(action="form/manage_users_and_groups_for_role", id=item.id, webapp="galaxy")),
->>>>>>> 2f2acb98
                    model_class=model.Role,
                    attach_popup=True,
                    filterable="advanced",
@@ -227,12 +212,8 @@
         UsersColumn("Users", attach_popup=False),
         StatusColumn("Status", attach_popup=False),
         # Columns that are valid for filtering but are not visible.
-<<<<<<< HEAD
-        grids.DeletedColumn("Deleted", key="deleted", visible=False, filterable="advanced")
-=======
         grids.DeletedColumn("Deleted", key="deleted", visible=False, filterable="advanced"),
         grids.GridColumn("Last Updated", key="update_time", format=time_ago)
->>>>>>> 2f2acb98
     ]
     columns.append(grids.MulticolFilterColumn("Search",
                                               cols_to_filter=[columns[0], columns[1], columns[2]],
@@ -240,14 +221,6 @@
                                               visible=False,
                                               filterable="standard"))
     global_actions = [
-<<<<<<< HEAD
-        grids.GridAction("Add new role", url_args=dict(action="forms/create_role"))
-    ]
-    operations = [grids.GridOperation("Edit",
-                                      condition=(lambda item: not item.deleted),
-                                      allow_multiple=False,
-                                      url_args=dict(action="forms/rename_role")),
-=======
         grids.GridAction("Add new role", url_args=dict(action="form/create_role"))
     ]
     operations = [grids.GridOperation("Edit Name/Description",
@@ -258,7 +231,6 @@
                                       condition=(lambda item: not item.deleted),
                                       allow_multiple=False,
                                       url_args=dict(action="form/manage_users_and_groups_for_role", webapp="galaxy")),
->>>>>>> 2f2acb98
                   grids.GridOperation("Delete",
                                       condition=(lambda item: not item.deleted),
                                       allow_multiple=True),
@@ -312,11 +284,7 @@
     columns = [
         NameColumn("Name",
                    key="name",
-<<<<<<< HEAD
-                   link=(lambda item: dict(action="forms/manage_users_and_roles_for_group", id=item.id, webapp="galaxy")),
-=======
                    link=(lambda item: dict(action="form/manage_users_and_roles_for_group", id=item.id, webapp="galaxy")),
->>>>>>> 2f2acb98
                    model_class=model.Group,
                    attach_popup=True,
                    filterable="advanced"),
@@ -324,12 +292,8 @@
         RolesColumn("Roles", attach_popup=False),
         StatusColumn("Status", attach_popup=False),
         # Columns that are valid for filtering but are not visible.
-<<<<<<< HEAD
-        grids.DeletedColumn("Deleted", key="deleted", visible=False, filterable="advanced")
-=======
         grids.DeletedColumn("Deleted", key="deleted", visible=False, filterable="advanced"),
         grids.GridColumn("Last Updated", key="update_time", format=time_ago)
->>>>>>> 2f2acb98
     ]
     columns.append(grids.MulticolFilterColumn("Search",
                                               cols_to_filter=[columns[0]],
@@ -337,14 +301,6 @@
                                               visible=False,
                                               filterable="standard"))
     global_actions = [
-<<<<<<< HEAD
-        grids.GridAction("Add new group", url_args=dict(action="forms/create_group"))
-    ]
-    operations = [grids.GridOperation("Rename",
-                                      condition=(lambda item: not item.deleted),
-                                      allow_multiple=False,
-                                      url_args=dict(action="forms/rename_group")),
-=======
         grids.GridAction("Add new group", url_args=dict(action="form/create_group"))
     ]
     operations = [grids.GridOperation("Edit Name",
@@ -355,7 +311,6 @@
                                       condition=(lambda item: not item.deleted),
                                       allow_multiple=False,
                                       url_args=dict(action="form/manage_users_and_roles_for_group", webapp="galaxy")),
->>>>>>> 2f2acb98
                   grids.GridOperation("Delete",
                                       condition=(lambda item: not item.deleted),
                                       allow_multiple=True),
@@ -418,11 +373,7 @@
     columns = [
         NameColumn("Name",
                    key="name",
-<<<<<<< HEAD
-                   link=(lambda item: dict(action="forms/edit_quota", id=item.id)),
-=======
                    link=(lambda item: dict(action="form/edit_quota", id=item.id)),
->>>>>>> 2f2acb98
                    model_class=model.Quota,
                    attach_popup=True,
                    filterable="advanced"),
@@ -447,34 +398,11 @@
                                               visible=False,
                                               filterable="standard"))
     global_actions = [
-<<<<<<< HEAD
-        grids.GridAction("Add new quota", dict(action='forms/create_quota'))
-=======
         grids.GridAction("Add new quota", dict(action="form/create_quota"))
->>>>>>> 2f2acb98
     ]
     operations = [grids.GridOperation("Rename",
                                       condition=(lambda item: not item.deleted),
                                       allow_multiple=False,
-<<<<<<< HEAD
-                                      url_args=dict(action="forms/rename_quota")),
-                  grids.GridOperation("Change amount",
-                                      condition=(lambda item: not item.deleted),
-                                      allow_multiple=False,
-                                      url_args=dict(action="forms/edit_quota")),
-                  grids.GridOperation("Manage users and groups",
-                                      condition=(lambda item: not item.default and not item.deleted),
-                                      allow_multiple=False,
-                                      url_args=dict(action="forms/manage_users_and_groups_for_quota")),
-                  grids.GridOperation("Set as different type of default",
-                                      condition=(lambda item: item.default),
-                                      allow_multiple=False,
-                                      url_args=dict(action="forms/set_quota_default")),
-                  grids.GridOperation("Set as default",
-                                      condition=(lambda item: not item.default and not item.deleted),
-                                      allow_multiple=False,
-                                      url_args=dict(action="forms/set_quota_default")),
-=======
                                       url_args=dict(action="form/rename_quota")),
                   grids.GridOperation("Change amount",
                                       condition=(lambda item: not item.deleted),
@@ -492,7 +420,6 @@
                                       condition=(lambda item: not item.default and not item.deleted),
                                       allow_multiple=False,
                                       url_args=dict(action="form/set_quota_default")),
->>>>>>> 2f2acb98
                   grids.GridOperation("Unset as default",
                                       condition=(lambda item: item.default and not item.deleted),
                                       allow_multiple=False),
@@ -634,21 +561,13 @@
         if 'operation' in kwargs:
             id = kwargs.get('id')
             if not id:
-<<<<<<< HEAD
-                return message_exception(trans, 'Invalid quota id (%s) received.' % str(id))
-=======
                 return self.message_exception(trans, 'Invalid quota id (%s) received.' % str(id))
->>>>>>> 2f2acb98
             quotas = []
             for quota_id in util.listify(id):
                 try:
                     quotas.append(get_quota(trans, quota_id))
                 except MessageException as e:
-<<<<<<< HEAD
-                    return message_exception(trans, str(e))
-=======
                     return self.message_exception(trans, str(e))
->>>>>>> 2f2acb98
             operation = kwargs.pop('operation').lower()
             try:
                 if operation == 'delete':
@@ -713,22 +632,14 @@
                 quota, message = self._create_quota(util.Params(payload), decode_id=trans.security.decode_id)
                 return {'message': message}
             except ActionInputError as e:
-<<<<<<< HEAD
-                return message_exception(trans, e.err_msg)
-=======
                 return self.message_exception(trans, e.err_msg)
->>>>>>> 2f2acb98
 
     @web.expose_api
     @web.require_admin
     def rename_quota(self, trans, payload=None, **kwd):
         id = kwd.get('id')
         if not id:
-<<<<<<< HEAD
-            return message_exception(trans, 'No quota id received for renaming.')
-=======
             return self.message_exception(trans, 'No quota id received for renaming.')
->>>>>>> 2f2acb98
         quota = get_quota(trans, id)
         if trans.request.method == 'GET':
             return {
@@ -747,22 +658,14 @@
             try:
                 return {'message': self._rename_quota(quota, util.Params(payload))}
             except ActionInputError as e:
-<<<<<<< HEAD
-                return message_exception(trans, e.err_msg)
-=======
                 return self.message_exception(trans, e.err_msg)
->>>>>>> 2f2acb98
 
     @web.expose_api
     @web.require_admin
     def manage_users_and_groups_for_quota(self, trans, payload=None, **kwd):
         quota_id = kwd.get('id')
         if not quota_id:
-<<<<<<< HEAD
-            return message_exception(trans, 'Invalid quota id (%s) received' % str(quota_id))
-=======
             return self.message_exception(trans, 'Invalid quota id (%s) received' % str(quota_id))
->>>>>>> 2f2acb98
         quota = get_quota(trans, quota_id)
         if trans.request.method == 'GET':
             in_users = []
@@ -791,22 +694,14 @@
             try:
                 return {'message': self._manage_users_and_groups_for_quota(quota, util.Params(payload), decode_id=trans.security.decode_id)}
             except ActionInputError as e:
-<<<<<<< HEAD
-                return message_exception(trans, e.err_msg)
-=======
                 return self.message_exception(trans, e.err_msg)
->>>>>>> 2f2acb98
 
     @web.expose_api
     @web.require_admin
     def edit_quota(self, trans, payload=None, **kwd):
         id = kwd.get('id')
         if not id:
-<<<<<<< HEAD
-            return message_exception(trans, 'No quota id received for renaming.')
-=======
             return self.message_exception(trans, 'No quota id received for renaming.')
->>>>>>> 2f2acb98
         quota = get_quota(trans, id)
         if trans.request.method == 'GET':
             return {
@@ -827,22 +722,14 @@
             try:
                 return {'message': self._edit_quota(quota, util.Params(payload))}
             except ActionInputError as e:
-<<<<<<< HEAD
-                return message_exception(trans, e.err_msg)
-=======
                 return self.message_exception(trans, e.err_msg)
->>>>>>> 2f2acb98
 
     @web.expose_api
     @web.require_admin
     def set_quota_default(self, trans, payload=None, **kwd):
         id = kwd.get('id')
         if not id:
-<<<<<<< HEAD
-            return message_exception(trans, 'No quota id received for renaming.')
-=======
             return self.message_exception(trans, 'No quota id received for renaming.')
->>>>>>> 2f2acb98
         quota = get_quota(trans, id)
         if trans.request.method == 'GET':
             default_value = quota.default[0].type if quota.default else 'no'
@@ -863,11 +750,7 @@
             try:
                 return {'message': self._set_quota_default(quota, util.Params(payload))}
             except ActionInputError as e:
-<<<<<<< HEAD
-                return message_exception(trans, e.err_msg)
-=======
                 return self.message_exception(trans, e.err_msg)
->>>>>>> 2f2acb98
 
     @web.expose
     @web.require_admin
@@ -1104,13 +987,8 @@
                 },
                     build_select_input('in_groups', 'Groups', all_groups, []),
                     build_select_input('in_users', 'Users', all_users, []), {
-<<<<<<< HEAD
-                    'name'  : 'create_group_for_role',
-                    'label' : 'Create a new role of the same name for this group:',
-=======
                     'name'  : 'auto_create',
                     'label' : 'Create a new group of the same name for this role:',
->>>>>>> 2f2acb98
                     'type'  : 'boolean'
                 }]}
         else:
@@ -1120,19 +998,11 @@
             in_users = [trans.sa_session.query(trans.app.model.User).get(trans.security.decode_id(x)) for x in util.listify(payload.get('in_users'))]
             in_groups = [trans.sa_session.query(trans.app.model.Group).get(trans.security.decode_id(x)) for x in util.listify(payload.get('in_groups'))]
             if not name or not description:
-<<<<<<< HEAD
-                return message_exception(trans, 'Enter a valid name and a description.')
-            elif trans.sa_session.query(trans.app.model.Role).filter(trans.app.model.Role.table.c.name == name).first():
-                return message_exception(trans, 'Role names must be unique and a role with that name already exists, so choose another name.')
-            elif None in in_users or None in in_groups:
-                return message_exception(trans, 'One or more invalid user/group id has been provided.')
-=======
                 return self.message_exception(trans, 'Enter a valid name and a description.')
             elif trans.sa_session.query(trans.app.model.Role).filter(trans.app.model.Role.table.c.name == name).first():
                 return self.message_exception(trans, 'Role names must be unique and a role with that name already exists, so choose another name.')
             elif None in in_users or None in in_groups:
                 return self.message_exception(trans, 'One or more invalid user/group id has been provided.')
->>>>>>> 2f2acb98
             else:
                 # Create the role
                 role = trans.app.model.Role(name=name, description=description, type=trans.app.model.Role.types.ADMIN)
@@ -1148,11 +1018,7 @@
                 if auto_create_checked:
                     # Check if role with same name already exists
                     if trans.sa_session.query(trans.app.model.Group).filter(trans.app.model.Group.table.c.name == name).first():
-<<<<<<< HEAD
-                        return message_exception(trans, 'A group with that name already exists, so choose another name or disable group creation.')
-=======
                         return self.message_exception(trans, 'A group with that name already exists, so choose another name or disable group creation.')
->>>>>>> 2f2acb98
                     # Create the group
                     group = trans.app.model.Group(name=name)
                     trans.sa_session.add(group)
@@ -1173,11 +1039,7 @@
     def rename_role(self, trans, payload=None, **kwd):
         id = kwd.get('id')
         if not id:
-<<<<<<< HEAD
-            return message_exception(trans, 'No role id received for renaming.')
-=======
             return self.message_exception(trans, 'No role id received for renaming.')
->>>>>>> 2f2acb98
         role = get_role(trans, id)
         if trans.request.method == 'GET':
             return {
@@ -1197,19 +1059,11 @@
             new_name = util.restore_text(payload.get('name'))
             new_description = util.restore_text(payload.get('description'))
             if not new_name:
-<<<<<<< HEAD
-                return message_exception(trans, 'Enter a valid role name.')
-            else:
-                existing_role = trans.sa_session.query(trans.app.model.Role).filter(trans.app.model.Role.table.c.name == new_name).first()
-                if existing_role and existing_role.id != role.id:
-                    return message_exception(trans, 'A role with that name already exists.')
-=======
                 return self.message_exception(trans, 'Enter a valid role name.')
             else:
                 existing_role = trans.sa_session.query(trans.app.model.Role).filter(trans.app.model.Role.table.c.name == new_name).first()
                 if existing_role and existing_role.id != role.id:
                     return self.message_exception(trans, 'A role with that name already exists.')
->>>>>>> 2f2acb98
                 else:
                     if not (role.name == new_name and role.description == new_description):
                         role.name = new_name
@@ -1223,11 +1077,7 @@
     def manage_users_and_groups_for_role(self, trans, payload=None, **kwd):
         role_id = kwd.get('id')
         if not role_id:
-<<<<<<< HEAD
-            return message_exception(trans, 'Invalid role id (%s) received' % str(role_id))
-=======
             return self.message_exception(trans, 'Invalid role id (%s) received' % str(role_id))
->>>>>>> 2f2acb98
         role = get_role(trans, role_id)
         if trans.request.method == 'GET':
             in_users = []
@@ -1256,11 +1106,7 @@
             in_users = [trans.sa_session.query(trans.app.model.User).get(trans.security.decode_id(x)) for x in util.listify(payload.get('in_users'))]
             in_groups = [trans.sa_session.query(trans.app.model.Group).get(trans.security.decode_id(x)) for x in util.listify(payload.get('in_groups'))]
             if None in in_users or None in in_groups:
-<<<<<<< HEAD
-                return message_exception(trans, 'One or more invalid user/group id has been provided.')
-=======
                 return self.message_exception(trans, 'One or more invalid user/group id has been provided.')
->>>>>>> 2f2acb98
             for ura in role.users:
                 user = trans.sa_session.query(trans.app.model.User).get(ura.user_id)
                 if user not in in_users:
@@ -1346,11 +1192,7 @@
         if 'operation' in kwargs:
             id = kwargs.get('id')
             if not id:
-<<<<<<< HEAD
-                return message_exception(trans, 'Invalid group id (%s) received.' % str(id))
-=======
                 return self.message_exception(trans, 'Invalid group id (%s) received.' % str(id))
->>>>>>> 2f2acb98
             ids = util.listify(id)
             operation = kwargs['operation'].lower().replace('+', ' ')
             if operation == 'delete':
@@ -1370,11 +1212,7 @@
     def rename_group(self, trans, payload=None, **kwd):
         id = kwd.get('id')
         if not id:
-<<<<<<< HEAD
-            return message_exception(trans, 'No group id received for renaming.')
-=======
             return self.message_exception(trans, 'No group id received for renaming.')
->>>>>>> 2f2acb98
         group = get_group(trans, id)
         if trans.request.method == 'GET':
             return {
@@ -1389,19 +1227,11 @@
             old_name = group.name
             new_name = util.restore_text(payload.get('name'))
             if not new_name:
-<<<<<<< HEAD
-                return message_exception(trans, 'Enter a valid group name.')
-            else:
-                existing_group = trans.sa_session.query(trans.app.model.Group).filter(trans.app.model.Group.table.c.name == new_name).first()
-                if existing_group and existing_group.id != group.id:
-                    return message_exception(trans, 'A group with that name already exists.')
-=======
                 return self.message_exception(trans, 'Enter a valid group name.')
             else:
                 existing_group = trans.sa_session.query(trans.app.model.Group).filter(trans.app.model.Group.table.c.name == new_name).first()
                 if existing_group and existing_group.id != group.id:
                     return self.message_exception(trans, 'A group with that name already exists.')
->>>>>>> 2f2acb98
                 else:
                     if not (group.name == new_name):
                         group.name = new_name
@@ -1414,11 +1244,7 @@
     def manage_users_and_roles_for_group(self, trans, payload=None, **kwd):
         group_id = kwd.get('id')
         if not group_id:
-<<<<<<< HEAD
-            return message_exception(trans, 'Invalid group id (%s) received' % str(group_id))
-=======
             return self.message_exception(trans, 'Invalid group id (%s) received' % str(group_id))
->>>>>>> 2f2acb98
         group = get_group(trans, group_id)
         if trans.request.method == 'GET':
             in_users = []
@@ -1447,11 +1273,7 @@
             in_users = [trans.sa_session.query(trans.app.model.User).get(trans.security.decode_id(x)) for x in util.listify(payload.get('in_users'))]
             in_roles = [trans.sa_session.query(trans.app.model.Role).get(trans.security.decode_id(x)) for x in util.listify(payload.get('in_roles'))]
             if None in in_users or None in in_roles:
-<<<<<<< HEAD
-                return message_exception(trans, 'One or more invalid user/role id has been provided.')
-=======
                 return self.message_exception(trans, 'One or more invalid user/role id has been provided.')
->>>>>>> 2f2acb98
             trans.app.security_agent.set_entity_group_associations(groups=[group], users=in_users, roles=in_roles)
             trans.sa_session.refresh(group)
             return {'message' : 'Group \'%s\' has been updated with %d associated users and %d associated roles.' % (group.name, len(in_users), len(in_roles))}
@@ -1489,19 +1311,11 @@
             in_users = [trans.sa_session.query(trans.app.model.User).get(trans.security.decode_id(x)) for x in util.listify(payload.get('in_users'))]
             in_roles = [trans.sa_session.query(trans.app.model.Role).get(trans.security.decode_id(x)) for x in util.listify(payload.get('in_roles'))]
             if not name:
-<<<<<<< HEAD
-                return message_exception(trans, 'Enter a valid name.')
-            elif trans.sa_session.query(trans.app.model.Group).filter(trans.app.model.Group.table.c.name == name).first():
-                return message_exception(trans, 'Group names must be unique and a group with that name already exists, so choose another name.')
-            elif None in in_users or None in in_roles:
-                return message_exception(trans, 'One or more invalid user/role id has been provided.')
-=======
                 return self.message_exception(trans, 'Enter a valid name.')
             elif trans.sa_session.query(trans.app.model.Group).filter(trans.app.model.Group.table.c.name == name).first():
                 return self.message_exception(trans, 'Group names must be unique and a group with that name already exists, so choose another name.')
             elif None in in_users or None in in_roles:
                 return self.message_exception(trans, 'One or more invalid user/role id has been provided.')
->>>>>>> 2f2acb98
             else:
                 # Create the role
                 group = trans.app.model.Group(name=name)
@@ -1517,11 +1331,7 @@
                 if auto_create_checked:
                     # Check if role with same name already exists
                     if trans.sa_session.query(trans.app.model.Role).filter(trans.app.model.Role.table.c.name == name).first():
-<<<<<<< HEAD
-                        return message_exception(trans, 'A role with that name already exists, so choose another name or disable role creation.')
-=======
                         return self.message_exception(trans, 'A role with that name already exists, so choose another name or disable role creation.')
->>>>>>> 2f2acb98
                     # Create the role
                     role = trans.app.model.Role(name=name, description='Role for group %s' % name)
                     trans.sa_session.add(role)
@@ -1600,26 +1410,16 @@
                 password = payload.get('password')
                 confirm = payload.get('confirm')
                 if len(password) < 6:
-<<<<<<< HEAD
-                    return message_exception(trans, 'Use a password of at least 6 characters.')
-                elif password != confirm:
-                    return message_exception(trans, 'Passwords do not match.')
-=======
                     return self.message_exception(trans, 'Use a password of at least 6 characters.')
                 elif password != confirm:
                     return self.message_exception(trans, 'Passwords do not match.')
->>>>>>> 2f2acb98
                 for user in users.itervalues():
                     user.set_password_cleartext(password)
                     trans.sa_session.add(user)
                     trans.sa_session.flush()
                 return {'message': 'Passwords reset for %d user(s).' % len(users)}
         else:
-<<<<<<< HEAD
-            return message_exception(trans, 'Please specify user ids.')
-=======
             return self.message_exception(trans, 'Please specify user ids.')
->>>>>>> 2f2acb98
 
     def _delete_user(self, trans, ids):
         message = 'Deleted %d users: ' % len(ids)
@@ -1724,11 +1524,7 @@
     def manage_roles_and_groups_for_user(self, trans, payload=None, **kwd):
         user_id = kwd.get('id')
         if not user_id:
-<<<<<<< HEAD
-            return message_exception(trans, 'Invalid user id (%s) received' % str(user_id))
-=======
             return self.message_exception(trans, 'Invalid user id (%s) received' % str(user_id))
->>>>>>> 2f2acb98
         user = get_user(trans, user_id)
         if trans.request.method == 'GET':
             in_roles = []
@@ -1760,11 +1556,7 @@
             in_roles = [trans.sa_session.query(trans.app.model.Role).get(trans.security.decode_id(x)) for x in util.listify(payload.get('in_roles'))]
             in_groups = [trans.sa_session.query(trans.app.model.Group).get(trans.security.decode_id(x)) for x in util.listify(payload.get('in_groups'))]
             if None in in_groups or None in in_roles:
-<<<<<<< HEAD
-                return message_exception(trans, 'One or more invalid role/group id has been provided.')
-=======
                 return self.message_exception(trans, 'One or more invalid role/group id has been provided.')
->>>>>>> 2f2acb98
 
             # make sure the user is not dis-associating himself from his private role
             private_role = trans.app.security_agent.get_private_user_role(user)
@@ -1937,14 +1729,6 @@
             'value'     : value}
 
 
-<<<<<<< HEAD
-def message_exception(trans, message):
-    trans.response.status = 400
-    return {'err_msg': sanitize_text(message)}
-
-
-=======
->>>>>>> 2f2acb98
 def get_user(trans, user_id):
     """Get a User from the database by id."""
     user = trans.sa_session.query(trans.model.User).get(trans.security.decode_id(user_id))
