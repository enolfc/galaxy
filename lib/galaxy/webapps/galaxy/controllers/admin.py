--- conflicted
+++ resolved
@@ -18,10 +18,6 @@
 from galaxy.web import url_for
 from galaxy.web.base import controller
 from galaxy.web.base.controller import UsesQuotaMixin
-<<<<<<< HEAD
-from galaxy.web.base.controllers.admin import Admin
-=======
->>>>>>> 696a1eda
 from galaxy.web.framework.helpers import grids, time_ago
 from galaxy.web.params import QuotaParamParser
 from galaxy.tools import global_tool_errors
@@ -487,111 +483,16 @@
         return trans.install_model.context.query(self.model_class)
 
 
-<<<<<<< HEAD
-class AdminGalaxy( controller.JSAppLauncher, Admin, AdminActions, UsesQuotaMixin, QuotaParamParser ):
-=======
 class AdminGalaxy(controller.JSAppLauncher, AdminActions, UsesQuotaMixin, QuotaParamParser):
->>>>>>> 696a1eda
 
     user_list_grid = UserListGrid()
     role_list_grid = RoleListGrid()
     group_list_grid = GroupListGrid()
     quota_list_grid = QuotaListGrid()
     tool_version_list_grid = ToolVersionListGrid()
-<<<<<<< HEAD
-    delete_operation = grids.GridOperation( "Delete", condition=( lambda item: not item.deleted ), allow_multiple=True )
-    undelete_operation = grids.GridOperation( "Undelete", condition=( lambda item: item.deleted and not item.purged ), allow_multiple=True )
-    purge_operation = grids.GridOperation( "Purge", condition=( lambda item: item.deleted and not item.purged ), allow_multiple=True )
-
-    @web.expose
-    @web.require_admin
-    def index( self, trans, **kwd ):
-        message = escape( kwd.get( 'message', ''  ) )
-        status = kwd.get( 'status', 'done' )
-        settings = {
-            'is_repo_installed'          : trans.install_model.context.query( trans.install_model.ToolShedRepository ).first() is not None,
-            'installing_repository_ids'  : repository_util.get_ids_of_tool_shed_repositories_being_installed( trans.app, as_string=True ),
-            'is_tool_shed_installed'     : bool( trans.app.tool_shed_registry and trans.app.tool_shed_registry.tool_sheds )
-        }
-        return self.template( trans, 'admin', settings=settings, message=message, status=status )
-
-    @web.expose
-    @web.require_admin
-    def quotas( self, trans, **kwargs ):
-        if 'operation' in kwargs:
-            operation = kwargs.pop('operation').lower()
-            if operation == "quotas":
-                return self.quota( trans, **kwargs )
-            if operation == "create":
-                return self.create_quota( trans, **kwargs )
-            if operation == "delete":
-                return self.mark_quota_deleted( trans, **kwargs )
-            if operation == "undelete":
-                return self.undelete_quota( trans, **kwargs )
-            if operation == "purge":
-                return self.purge_quota( trans, **kwargs )
-            if operation == "change amount":
-                return self.edit_quota( trans, **kwargs )
-            if operation == "manage users and groups":
-                return self.manage_users_and_groups_for_quota( trans, **kwargs )
-            if operation == "rename":
-                return self.rename_quota( trans, **kwargs )
-            if operation == "edit":
-                return self.edit_quota( trans, **kwargs )
-        # Render the list view
-        return self.quota_list_grid( trans, **kwargs )
-
-    @web.expose
-    @web.require_admin
-    def create_quota( self, trans, **kwd ):
-        params = self.get_quota_params( kwd )
-        if params.get( 'create_quota_button', False ):
-            try:
-                quota, message = self._create_quota( params )
-                return trans.response.send_redirect( web.url_for( controller='admin',
-                                                                  action='quotas',
-                                                                  webapp=params.webapp,
-                                                                  message=sanitize_text( message ),
-                                                                  status='done' ) )
-            except MessageException as e:
-                params.message = str( e )
-                params.status = 'error'
-        in_users = map( int, params.in_users )
-        in_groups = map( int, params.in_groups )
-        new_in_users = []
-        new_in_groups = []
-        for user in trans.sa_session.query( trans.app.model.User ) \
-                                    .filter( trans.app.model.User.table.c.deleted == expression.false() ) \
-                                    .order_by( trans.app.model.User.table.c.email ):
-            if user.id in in_users:
-                new_in_users.append( ( user.id, user.email ) )
-            else:
-                params.out_users.append( ( user.id, user.email ) )
-        for group in trans.sa_session.query( trans.app.model.Group ) \
-                                     .filter( trans.app.model.Group.table.c.deleted == expression.false() ) \
-                                     .order_by( trans.app.model.Group.table.c.name ):
-            if group.id in in_groups:
-                new_in_groups.append( ( group.id, group.name ) )
-            else:
-                params.out_groups.append( ( group.id, group.name ) )
-        return trans.fill_template( '/admin/quota/quota_create.mako',
-                                    webapp=params.webapp,
-                                    name=params.name,
-                                    description=params.description,
-                                    amount=params.amount,
-                                    operation=params.operation,
-                                    default=params.default,
-                                    in_users=new_in_users,
-                                    out_users=params.out_users,
-                                    in_groups=new_in_groups,
-                                    out_groups=params.out_groups,
-                                    message=params.message,
-                                    status=params.status )
-=======
     delete_operation = grids.GridOperation("Delete", condition=(lambda item: not item.deleted), allow_multiple=True)
     undelete_operation = grids.GridOperation("Undelete", condition=(lambda item: item.deleted and not item.purged), allow_multiple=True)
     purge_operation = grids.GridOperation("Purge", condition=(lambda item: item.deleted and not item.purged), allow_multiple=True)
->>>>>>> 696a1eda
 
     @web.expose
     @web.require_admin
