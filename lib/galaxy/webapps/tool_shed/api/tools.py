--- conflicted
+++ resolved
@@ -91,27 +91,6 @@
 
         tool_search = ToolSearch()
 
-<<<<<<< HEAD
-        Boosts = namedtuple( 'Boosts', [ 'tool_name_boost',
-                                         'tool_description_boost',
-                                         'tool_help_boost',
-                                         'tool_repo_owner_username_boost' ] )
-        boosts = Boosts( float( conf.get( 'tool_name_boost', 1.2 ) ),
-                         float( conf.get( 'tool_description_boost', 0.6 ) ),
-                         float( conf.get( 'tool_help_boost', 0.4 ) ),
-                         float( conf.get( 'tool_repo_owner_username_boost', 0.3 ) ) )
-
-        results = tool_search.search( trans,
-                                      search_term,
-                                      page,
-                                      page_size,
-                                      boosts )
-        results[ 'hostname' ] = web.url_for( '/', qualified=True )
-        return results
-
-    @expose_api_raw_anonymous_and_sessionless
-    def json( self, trans, **kwd ):
-=======
         Boosts = namedtuple('Boosts', ['tool_name_boost',
                                        'tool_description_boost',
                                        'tool_help_boost',
@@ -131,7 +110,6 @@
 
     @expose_api_raw_anonymous_and_sessionless
     def json(self, trans, **kwd):
->>>>>>> 696a1eda
         """
         GET /api/tools/json
 
@@ -146,32 +124,6 @@
         :param changeset:     the changeset at which to load the tool json
         :param changeset:     str
         """
-<<<<<<< HEAD
-        guid = kwd.get( 'guid', None )
-        tsr_id = kwd.get( 'tsr_id', None )
-        changeset = kwd.get( 'changeset', None )
-        if None in [ changeset, tsr_id, guid ]:
-            message = 'Changeset, repository ID, and tool GUID are all required parameters.'
-            trans.response.status = 400
-            return { 'status': 'error', 'message': message }
-        tsucm = ToolShedUtilityContainerManager( trans.app )
-        repository = repository_util.get_repository_in_tool_shed( self.app, tsr_id )
-        repository_clone_url = common_util.generate_clone_url_for_repository_in_tool_shed( repository.user, repository )
-        repository_metadata = metadata_util.get_repository_metadata_by_changeset_revision( trans.app, tsr_id, changeset )
-        toolshed_base_url = str( web.url_for( '/', qualified=True ) ).rstrip( '/' )
-        rb = relation_builder.RelationBuilder( trans.app, repository, repository_metadata, toolshed_base_url )
-        repository_dependencies = rb.get_repository_dependencies_for_changeset_revision()
-        containers_dict = tsucm.build_repository_containers( repository,
-                                                             changeset,
-                                                             repository_dependencies,
-                                                             repository_metadata )
-        found_tool = None
-        for folder in containers_dict[ 'valid_tools' ].folders:
-            if hasattr( folder, 'valid_tools' ):
-                for tool in folder.valid_tools:
-                    tool.id = tool.tool_id
-                    tool_guid = suc.generate_tool_guid( repository_clone_url, tool )
-=======
         guid = kwd.get('guid', None)
         tsr_id = kwd.get('tsr_id', None)
         changeset = kwd.get('changeset', None)
@@ -196,43 +148,10 @@
                 for tool in folder.valid_tools:
                     tool.id = tool.tool_id
                     tool_guid = suc.generate_tool_guid(repository_clone_url, tool)
->>>>>>> 696a1eda
                     if tool_guid == guid:
                         found_tool = tool
                         break
         if found_tool is None:
-<<<<<<< HEAD
-            message = 'Unable to find tool with guid %s in repository %s.' % ( guid, repository.name )
-            trans.response.status = 404
-            return { 'status': 'error', 'message': message }
-
-        tv = tool_validator.ToolValidator( trans.app )
-        repository, tool, message = tv.load_tool_from_changeset_revision( tsr_id,
-                                                                          changeset,
-                                                                          found_tool.tool_config )
-        if message:
-            status = 'error'
-            return dict( message=message, status=status )
-        tool_help = ''
-        if tool.help:
-            tool_help = tool.help.render( static_path=web.url_for( '/static' ), host_url=web.url_for( '/', qualified=True ) )
-            tool_help = util.unicodify( tool_help, 'utf-8' )
-        tool_dict = tool.to_dict( trans )
-        tool_dict[ 'inputs' ] = {}
-        tool.populate_model( trans, tool.inputs, {}, tool_dict[ 'inputs' ] )
-        tool_dict.update({
-            'help'          : tool_help,
-            'citations'     : bool( tool.citations ),
-            'biostar_url'   : trans.app.config.biostar_url,
-            'requirements'  : [ { 'name' : r.name, 'version' : r.version } for r in tool.requirements ],
-            'state_inputs'  : params_to_strings( tool.inputs, {}, trans.app ),
-            'display'       : tool.display_interface,
-            'action'        : web.url_for( tool.action ),
-            'method'        : tool.method,
-            'enctype'       : tool.enctype
-        })
-        return json.dumps( tool_dict )
-=======
             message = 'Unable to find tool with guid %s in repository %s.' % (guid, repository.name)
             trans.response.status = 404
             return {'status': 'error', 'message': message}
@@ -262,5 +181,4 @@
             'method'        : tool.method,
             'enctype'       : tool.enctype
         })
-        return json.dumps(tool_dict)
->>>>>>> 696a1eda
+        return json.dumps(tool_dict)