"""
Universe configuration builder.
"""

import sys, os
import logging, logging.config
from optparse import OptionParser
import ConfigParser
from galaxy.util import string_as_bool

log = logging.getLogger( __name__ )

def resolve_path( path, root ):
    """If 'path' is relative make absolute by prepending 'root'"""
    if not( os.path.isabs( path ) ):
        path = os.path.join( root, path )
    return path
      
class ConfigurationError( Exception ):
    pass

class Configuration( object ):
    def __init__( self, **kwargs ):
        self.config_dict = kwargs
        self.root = kwargs.get( 'root_dir', '.' )
        # Database related configuration
        self.database = resolve_path( kwargs.get( "database_file", "database/universe.d" ), self.root )
        self.database_connection =  kwargs.get( "database_connection", False )
        self.database_engine_options = get_database_engine_options( kwargs )                        
        # Where dataset files are stored
        self.file_path = resolve_path( kwargs.get( "file_path", "database/files" ), self.root )
        self.new_file_path = resolve_path( kwargs.get( "new_file_path", "database/tmp" ), self.root )
        self.tool_path = resolve_path( kwargs.get( "tool_path", "tools" ), self.root )
        self.tool_data_path = resolve_path( kwargs.get( "tool_data_path", "tool-data" ), os.getcwd() )
        self.test_conf = resolve_path( kwargs.get( "test_conf", "" ), self.root )
        self.tool_config = resolve_path( kwargs.get( 'tool_config_file', 'tool_conf.xml' ), self.root )
        self.tool_secret = kwargs.get( "tool_secret", "" )
        self.id_secret = kwargs.get( "id_secret", "USING THE DEFAULT IS NOT SECURE!" )
        self.use_remote_user = string_as_bool( kwargs.get( "use_remote_user", "False" ) )
        self.remote_user_maildomain = kwargs.get( "remote_user_maildomain", None )
        self.template_path = resolve_path( kwargs.get( "template_path", "templates" ), self.root )
        self.template_cache = resolve_path( kwargs.get( "template_cache_path", "database/compiled_templates" ), self.root )
        self.job_queue_workers = int( kwargs.get( "job_queue_workers", "10" ) )
        self.job_scheduler_policy = kwargs.get("job_scheduler_policy", "FIFO")
        self.job_queue_cleanup_interval = int( kwargs.get("job_queue_cleanup_interval", "5") )
        self.job_working_directory = resolve_path( kwargs.get( "job_working_directory", "database/job_working_directory" ), self.root )
        self.admin_users = kwargs.get( "admin_users", "" )
        self.sendmail_path = kwargs.get('sendmail_path',"/usr/sbin/sendmail")
        self.mailing_join_addr = kwargs.get('mailing_join_addr',"galaxy-user-join@bx.psu.edu")
        self.error_email_to = kwargs.get( 'error_email_to', None )
        self.smtp_server = kwargs.get( 'smtp_server', None )
        self.start_job_runners = kwargs.get( 'start_job_runners', None )
        self.default_cluster_job_runner = kwargs.get( 'default_cluster_job_runner', 'local:///' )
        self.pbs_application_server = kwargs.get('pbs_application_server', "" )
        self.pbs_dataset_server = kwargs.get('pbs_dataset_server', "" )
        self.pbs_dataset_path = kwargs.get('pbs_dataset_path', "" )
        self.pbs_stage_path = kwargs.get('pbs_stage_path', "" )
        self.use_heartbeat = string_as_bool( kwargs.get( 'use_heartbeat', "False" ) )
        self.use_memdump = kwargs.get( 'use_memdump', False )
        self.ucsc_display_sites = kwargs.get( 'ucsc_display_sites', "main,test,archaea" ).lower().split(",")
        self.gbrowse_display_sites = kwargs.get( 'gbrowse_display_sites', "wormbase,flybase,elegans" ).lower().split(",")
        self.brand = kwargs.get( 'brand', None )
        self.wiki_url = kwargs.get( 'wiki_url', 'http://g2.trac.bx.psu.edu/' )
        self.bugs_email = kwargs.get( 'bugs_email', None )
        self.blog_url = kwargs.get( 'blog_url', None )
        self.screencasts_url = kwargs.get( 'screencasts_url', None )
<<<<<<< HEAD
        self.library_import_dir = kwargs.get( 'library_import_dir', None )
        if self.library_import_dir is not None and not os.path.exists( self.library_import_dir ):
            raise ConfigurationError( "library_import_dir specified in config (%s) does not exist" % self.library_import_dir )
=======
        # Configuration options for taking advantage of nginx features
        self.nginx_x_accel_redirect_base = kwargs.get( 'nginx_x_accel_redirect_base', False )
        self.nginx_upload_location = kwargs.get( 'nginx_upload_store', False )
        if self.nginx_upload_location:
            self.nginx_upload_location = os.path.abspath( self.nginx_upload_location )
>>>>>>> 35168f40
        # Parse global_conf and save the parser
        global_conf = kwargs.get( 'global_conf', None )
        global_conf_parser = ConfigParser.ConfigParser()
        self.global_conf_parser = global_conf_parser
        if global_conf and "__file__" in global_conf:
            global_conf_parser.read(global_conf['__file__'])
        #Store per-tool runner config
        try:
            self.tool_runners = global_conf_parser.items("galaxy:tool_runners")
        except ConfigParser.NoSectionError:
            self.tool_runners = []
        self.datatypes_config = kwargs.get( 'datatypes_config_file', 'datatypes_conf.xml' )
    def get( self, key, default ):
        return self.config_dict.get( key, default )
    def get_bool( self, key, default ):
        if key in self.config_dict:
            return string_as_bool( key )
        else:
            return default
    def check( self ):
        # Check that required directories exist
        for path in self.root, self.file_path, self.tool_path, self.tool_data_path, self.template_path, self.job_working_directory:
            if not os.path.isdir( path ):
                raise ConfigurationError("Directory does not exist: %s" % path )
        # Check that required files exist
        for path in self.tool_config, self.datatypes_config:
            if not os.path.isfile(path):
                raise ConfigurationError("File not found: %s" % path )

def get_database_engine_options( kwargs ):
    """
    Allow options for the SQLAlchemy database engine to be passed by using
    the prefix "database_engine_option_".
    """
    conversions =  {
        'convert_unicode': string_as_bool,
        'pool_timeout': int,
        'echo': string_as_bool,
        'echo_pool': string_as_bool,
        'pool_recycle': int,
        'pool_size': int,
        'max_overflow': int,
        'pool_threadlocal': string_as_bool
    }
    prefix = "database_engine_option_"
    prefix_len = len( prefix )
    rval = {}
    for key, value in kwargs.iteritems():
        if key.startswith( prefix ):
            key = key[prefix_len:]
            if key in conversions:
                value = conversions[key](value)
            rval[ key  ] = value
    return rval

def configure_logging( config ):
    """
    Allow some basic logging configuration to be read from the cherrpy
    config.
    """
    # PasteScript will have already configured the logger if the appropriate
    # sections were found in the config file, so we do nothing if the
    # config has a loggers section, otherwise we do some simple setup
    # using the 'log_*' values from the config.
    if config.global_conf_parser.has_section( "loggers" ):
        return
    format = config.get( "log_format", "%(name)s %(levelname)s %(asctime)s %(message)s" )
    level = logging._levelNames[ config.get( "log_level", "DEBUG" ) ]
    destination = config.get( "log_destination", "stdout" )
    log.info( "Logging at '%s' level to '%s'" % ( level, destination ) )
    # Get root logger
    root = logging.getLogger()
    # Set level
    root.setLevel( level )
    # Turn down paste httpserver logging
    if level <= logging.DEBUG:
        logging.getLogger( "paste.httpserver.ThreadPool" ).setLevel( logging.WARN )
    # Remove old handlers
    for h in root.handlers[:]: 
        root.removeHandler(h)
    # Create handler
    if destination == "stdout":
        handler = logging.StreamHandler( sys.stdout )
    else:
        handler = logging.FileHandler( destination )
    # Create formatter
    formatter = logging.Formatter( format )    
    # Hook everything up
    handler.setFormatter( formatter )
    root.addHandler( handler )
    
    <|MERGE_RESOLUTION|>--- conflicted
+++ resolved
@@ -64,17 +64,14 @@
         self.bugs_email = kwargs.get( 'bugs_email', None )
         self.blog_url = kwargs.get( 'blog_url', None )
         self.screencasts_url = kwargs.get( 'screencasts_url', None )
-<<<<<<< HEAD
         self.library_import_dir = kwargs.get( 'library_import_dir', None )
         if self.library_import_dir is not None and not os.path.exists( self.library_import_dir ):
             raise ConfigurationError( "library_import_dir specified in config (%s) does not exist" % self.library_import_dir )
-=======
         # Configuration options for taking advantage of nginx features
         self.nginx_x_accel_redirect_base = kwargs.get( 'nginx_x_accel_redirect_base', False )
         self.nginx_upload_location = kwargs.get( 'nginx_upload_store', False )
         if self.nginx_upload_location:
             self.nginx_upload_location = os.path.abspath( self.nginx_upload_location )
->>>>>>> 35168f40
         # Parse global_conf and save the parser
         global_conf = kwargs.get( 'global_conf', None )
         global_conf_parser = ConfigParser.ConfigParser()
