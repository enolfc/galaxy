--- conflicted
+++ resolved
@@ -122,15 +122,9 @@
 pkgutil-resolve-name==1.3.10 ; python_version >= "3.7" and python_version < "3.9"
 prompt-toolkit==3.0.38 ; python_version >= "3.7" and python_version < "3.12"
 prov==1.5.1 ; python_version >= "3.7" and python_version < "3.12"
-<<<<<<< HEAD
 psutil==5.9.5 ; python_version >= "3.7" and python_version < "3.12"
-pulsar-galaxy-lib==0.15.2 ; python_version >= "3.7" and python_version < "3.12"
+pulsar-galaxy-lib==0.15.5 ; python_version >= "3.7" and python_version < "3.12"
 pyasn1==0.5.0 ; python_version >= "3.7" and python_version < "3.12"
-=======
-psutil==5.9.4 ; python_version >= "3.7" and python_version < "3.12"
-pulsar-galaxy-lib==0.15.5 ; python_version >= "3.7" and python_version < "3.12"
-pyasn1==0.4.8 ; python_version >= "3.7" and python_version < "3.12"
->>>>>>> fead133b
 pycparser==2.21 ; python_version >= "3.7" and python_version < "3.12"
 pycryptodome==3.18.0 ; python_version >= "3.7" and python_version < "3.12"
 pydantic-tes==0.1.5 ; python_version >= "3.7" and python_version < "3.12"
