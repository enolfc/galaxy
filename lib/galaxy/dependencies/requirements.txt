# packages with C extensions
# numpy should be installed before bx to enable extra features in bx
numpy
bx-python
MarkupSafe
PyYAML
SQLAlchemy
mercurial
pycrypto

# Install python_lzo if you want to support indexed access to lzo-compressed
# locally cached maf files via bx-python
#python_lzo

# pure Python packages
bz2file; python_version < '3.3'
<<<<<<< HEAD
=======
boltons
>>>>>>> 2f2acb98
Paste
PasteDeploy
docutils
wchartype
repoze.lru
Routes
WebOb
WebHelpers
Mako
pytz
Babel
Beaker
dictobj
nose
Parsley
six
Whoosh
galaxy_sequence_utils

# Cheetah and dependencies
Cheetah
Markdown

# BioBlend and dependencies
bioblend
boto
requests
requests-toolbelt

# kombu and dependencies
kombu

# Pulsar requirements
psutil
pulsar-galaxy-lib>=0.7.0.dev4

# sqlalchemy-migrate and dependencies
sqlalchemy-migrate
decorator
Tempita
sqlparse
pbr

# svgwrite and dependencies
svgwrite
pyparsing

# Fabric and dependencies
Fabric
paramiko
ecdsa

# We still pin these dependencies because of modifications to the upstream packages

# Flexible BAM index naming
pysam==0.8.4+gx5<|MERGE_RESOLUTION|>--- conflicted
+++ resolved
@@ -14,10 +14,7 @@
 
 # pure Python packages
 bz2file; python_version < '3.3'
-<<<<<<< HEAD
-=======
 boltons
->>>>>>> 2f2acb98
 Paste
 PasteDeploy
 docutils
