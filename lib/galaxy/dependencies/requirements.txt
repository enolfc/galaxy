--- conflicted
+++ resolved
@@ -16,11 +16,8 @@
 
 # pure Python packages
 bz2file; python_version < '3.3'
-<<<<<<< HEAD
+ipaddress; python_version < '3.3'
 boltons
-=======
-ipaddress; python_version < '3.3'
->>>>>>> 18467e9b
 Paste
 PasteDeploy
 docutils
