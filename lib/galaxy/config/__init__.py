"""
Universe configuration builder.
"""
# absolute_import needed for tool_shed package.
from __future__ import absolute_import

import collections
import errno
import ipaddress
import logging
import logging.config
import os
import re
import signal
import socket
import string
import sys
import tempfile
import threading
import time
from datetime import timedelta

import yaml
from six import string_types
from six.moves import configparser

from galaxy.config.schema import AppSchema
from galaxy.containers import parse_containers_config
from galaxy.exceptions import ConfigurationError
from galaxy.model import mapping
from galaxy.model.tool_shed_install.migrate.check import create_or_verify_database as tsi_create_or_verify_database
from galaxy.tool_util.deps.container_resolvers.mulled import DEFAULT_CHANNELS
from galaxy.util import (
    ExecutionTimer,
    listify,
    string_as_bool,
    unicodify,
)
from galaxy.util.dbkeys import GenomeBuilds
from galaxy.util.logging import LOGLV_TRACE
from galaxy.util.properties import (
    find_config_file,
    read_properties_from_file,
    running_from_source,
)
from galaxy.web.formatting import expand_pretty_datetime_format
from galaxy.web_stack import (
    get_stack_facts,
    register_postfork_function
)
from ..version import VERSION_MAJOR

log = logging.getLogger(__name__)

GALAXY_APP_NAME = 'galaxy'
GALAXY_CONFIG_SCHEMA_PATH = 'lib/galaxy/webapps/galaxy/config_schema.yml'
LOGGING_CONFIG_DEFAULT = {
    'disable_existing_loggers': False,
    'version': 1,
    'root': {
        'handlers': ['console'],
        'level': 'DEBUG',
    },
    'loggers': {
        'paste.httpserver.ThreadPool': {
            'level': 'WARN',
            'qualname': 'paste.httpserver.ThreadPool',
        },
        'routes.middleware': {
            'level': 'WARN',
            'qualname': 'routes.middleware',
        },
    },
    'filters': {
        'stack': {
            '()': 'galaxy.web_stack.application_stack_log_filter',
        },
    },
    'handlers': {
        'console': {
            'class': 'logging.StreamHandler',
            'formatter': 'stack',
            'level': 'DEBUG',
            'stream': 'ext://sys.stderr',
            'filters': ['stack'],
        },
    },
    'formatters': {
        'stack': {
            '()': 'galaxy.web_stack.application_stack_log_formatter',
        },
    },
}
"""Default value for logging configuration, passed to :func:`logging.config.dictConfig`"""


def resolve_path(path, root):
    """If 'path' is relative make absolute by prepending 'root'"""
    if not os.path.isabs(path):
        path = os.path.join(root, path)
    return path


def find_root(kwargs):
    root = os.path.abspath(kwargs.get('root_dir', '.'))
    return root


class BaseAppConfiguration(object):
    def _set_config_base(self, config_kwargs):
        self.sample_config_dir = os.path.join(os.path.dirname(__file__), 'sample')
        self.config_file = find_config_file('galaxy')
        # Parse global_conf and save the parser
        self.global_conf = config_kwargs.get('global_conf', None)
        self.global_conf_parser = configparser.ConfigParser()
        if not self.config_file and self.global_conf and "__file__" in self.global_conf:
            self.config_file = self.global_conf['__file__']
        if self.config_file is None:
            log.warning("No Galaxy config file found, running from current working directory: %s", os.getcwd())
        else:
            try:
                self.global_conf_parser.read(self.config_file)
            except (IOError, OSError):
                raise
            except Exception:
                # Not an INI file
                pass
        self.config_dir = config_kwargs.get('config_dir', os.path.dirname(self.config_file or os.getcwd()))
        self.data_dir = config_kwargs.get('data_dir', None)
        # mutable_config_dir is intentionally not configurable. You can
        # override individual mutable configs with config options, but they
        # should be considered Galaxy-controlled data files and will by default
        # just live in the data dir
        if running_from_source:
            if self.data_dir is None:
                self.data_dir = os.path.join(self.root, 'database')
            if self.config_file is None:
                self.config_dir = os.path.join(self.root, 'config')
            self.mutable_config_dir = self.config_dir
            # TODO: do we still need to support ../shed_tools?
            self.shed_tools_dir = os.path.join(self.data_dir, 'shed_tools')
        else:
            if self.data_dir is None:
                self.data_dir = os.path.join(self.config_dir, 'data')
            self.mutable_config_dir = os.path.join(self.data_dir, 'config')
            self.shed_tools_dir = os.path.join(self.data_dir, 'shed_tools')
        log.debug("Configuration directory is %s", self.config_dir)
        log.debug("Data directory is %s", self.data_dir)
        log.debug("Mutable config directory is %s", self.mutable_config_dir)

    def _in_mutable_config_dir(self, path):
        return os.path.join(self.mutable_config_dir, path)

    def _in_config_dir(self, path):
        return os.path.join(self.config_dir, path)

    def _in_sample_dir(self, path):
        return os.path.join(self.sample_config_dir, path)

    def _parse_config_file_options(self, defaults, listify_defaults, config_kwargs):
        for var, values in defaults.items():
            if config_kwargs.get(var, None) is not None:
                path = config_kwargs.get(var)
                setattr(self, var + '_set', True)
            else:
                for value in values:
                    if os.path.exists(resolve_path(value, self.root)):
                        path = value
                        break
                else:
                    path = values[-1]
                setattr(self, var + '_set', False)
            setattr(self, var, resolve_path(path, self.root))

        for var, values in listify_defaults.items():
            paths = []
            if config_kwargs.get(var, None) is not None:
                paths = listify(config_kwargs.get(var))
                setattr(self, var + '_set', True)
            else:
                for value in values:
                    for path in listify(value):
                        if not os.path.exists(resolve_path(path, self.root)):
                            break
                    else:
                        paths = listify(value)
                        break
                else:
                    paths = listify(values[-1])
                setattr(self, var + '_set', False)
            setattr(self, var, [resolve_path(x, self.root) for x in paths])


class GalaxyAppConfiguration(BaseAppConfiguration):
    deprecated_options = ('database_file', 'track_jobs_in_database')
    default_config_file_name = 'galaxy.yml'

    def __init__(self, **kwargs):
        self._load_schema()  # Load schema from schema definition file
        self._load_config_from_schema()  # Load default propery values from schema
        self._update_raw_config_from_kwargs(kwargs)  # Overwrite default values passed as kwargs
        self._create_attributes_from_raw_config()  # Create attributes for LOADED properties
        self._process_config(kwargs)  # Finish processing configuration

    def _load_schema(self):
        self.schema = AppSchema(GALAXY_CONFIG_SCHEMA_PATH, GALAXY_APP_NAME)
        self.appschema = self.schema.app_schema

    def _load_config_from_schema(self):
        self._raw_config = {}  # keeps track of values provided to the app
        self.reloadable_options = set()
        for key, data in self.appschema.items():
            self._raw_config[key] = data.get('default')
            if data.get('reloadable'):
                self.reloadable_options.add(key)

    def _update_raw_config_from_kwargs(self, kwargs):
        type_converters = {
            'bool': string_as_bool,
            'int': int,
            'float': float,
        }
        for key, value in kwargs.items():
            if key in self.appschema:
                datatype = self.appschema[key].get('type')
                if datatype in type_converters:
                    value = type_converters[datatype](value)
                self._raw_config[key] = value

    def _create_attributes_from_raw_config(self):
        for key, value in self._raw_config.items():
            setattr(self, key, value)

    def _process_config(self, kwargs):
        self.config_dict = kwargs
        self.root = find_root(kwargs)
        self._set_config_base(kwargs)

<<<<<<< HEAD
        # Configs no longer read from samples
        self.migrated_tools_config = resolve_path(kwargs.get('migrated_tools_config', 'migrated_tools_conf.xml'), self.mutable_config_dir)
        self.shed_tool_conf = resolve_path(kwargs.get('shed_tool_conf', 'shed_tool_conf.xml'), self.mutable_config_dir)
        for name in ('migrated_tools_config', 'shed_tool_conf'):
            setattr(self, name + '_set', kwargs.get(name, None) is not None)

=======
>>>>>>> dda46a89
        # Resolve paths of other config files
        self.parse_config_file_options(kwargs)

        # Collect the umask and primary gid from the environment
        self.umask = os.umask(0o77)  # get the current umask
        os.umask(self.umask)  # can't get w/o set, so set it back
        self.gid = os.getgid()  # if running under newgrp(1) we'll need to fix the group of data created on the cluster

        self.version_major = VERSION_MAJOR
        # Database related configuration
        self.check_migrate_databases = kwargs.get('check_migrate_databases', True)
        self.database_connection = kwargs.get("database_connection",
                                              "sqlite:///%s?isolation_level=IMMEDIATE" % resolve_path("universe.sqlite", self.data_dir))
        self.database_engine_options = get_database_engine_options(kwargs)
        self.database_create_tables = string_as_bool(kwargs.get("database_create_tables", "True"))
        self.database_query_profiling_proxy = string_as_bool(kwargs.get("database_query_profiling_proxy", "False"))
        self.database_encoding = kwargs.get("database_encoding", None)  # Create new databases with this encoding.
        self.thread_local_log = None
        if string_as_bool(kwargs.get("enable_per_request_sql_debugging", "False")):
            self.thread_local_log = threading.local()

        # Install database related configuration (if different).
        self.install_database_connection = kwargs.get("install_database_connection", None)
        self.install_database_engine_options = get_database_engine_options(kwargs, model_prefix="install_")

        # Where dataset files are stored
        self.file_path = resolve_path(kwargs.get("file_path", "files"), self.data_dir)
        # new_file_path and legacy_home_dir can be overridden per destination in job_conf.
        self.new_file_path = resolve_path(kwargs.get("new_file_path", "tmp"), self.data_dir)
        override_tempdir = string_as_bool(kwargs.get("override_tempdir", "True"))
        if override_tempdir:
            tempfile.tempdir = self.new_file_path
        self.shared_home_dir = kwargs.get("shared_home_dir", None)
        self.openid_consumer_cache_path = resolve_path(kwargs.get("openid_consumer_cache_path", "openid_consumer_cache"), self.data_dir)
        self.cookie_path = kwargs.get("cookie_path", None)
        self.tool_path = resolve_path(kwargs.get("tool_path", "tools"), self.root)
        self.tool_data_path = resolve_path(kwargs.get("tool_data_path", "tool-data"), os.getcwd())
        if not running_from_source and kwargs.get("tool_data_path", None) is None:
            self.tool_data_path = resolve_path("tool-data", self.data_dir)
        self.builds_file_path = resolve_path(kwargs.get("builds_file_path", os.path.join(self.tool_data_path, 'shared', 'ucsc', 'builds.txt')), self.root)
        self.len_file_path = resolve_path(kwargs.get("len_file_path", os.path.join(self.tool_data_path, 'shared', 'ucsc', 'chrom')), self.root)
        # Galaxy OIDC settings.
        self.oidc_config = kwargs.get("oidc_config_file", self.oidc_config_file)
        self.oidc_backends_config = kwargs.get("oidc_backends_config_file", self.oidc_backends_config_file)
        self.oidc = []
        self.integrated_tool_panel_config = resolve_path(kwargs.get('integrated_tool_panel_config', 'integrated_tool_panel.xml'), self.mutable_config_dir)
        integrated_tool_panel_tracking_directory = kwargs.get('integrated_tool_panel_tracking_directory', None)
        if integrated_tool_panel_tracking_directory:
            self.integrated_tool_panel_tracking_directory = resolve_path(integrated_tool_panel_tracking_directory, self.root)
        else:
            self.integrated_tool_panel_tracking_directory = None
        self.toolbox_filter_base_modules = listify(kwargs.get("toolbox_filter_base_modules", "galaxy.tools.filters,galaxy.tools.toolbox.filters"))
        self.tool_filters = listify(kwargs.get("tool_filters", []), do_strip=True)
        self.tool_label_filters = listify(kwargs.get("tool_label_filters", []), do_strip=True)
        self.tool_section_filters = listify(kwargs.get("tool_section_filters", []), do_strip=True)

        self.user_tool_filters = listify(kwargs.get("user_tool_filters", []), do_strip=True)
        self.user_tool_label_filters = listify(kwargs.get("user_tool_label_filters", []), do_strip=True)
        self.user_tool_section_filters = listify(kwargs.get("user_tool_section_filters", []), do_strip=True)
        self.has_user_tool_filters = bool(self.user_tool_filters or self.user_tool_label_filters or self.user_tool_section_filters)

        self.tour_config_dir = resolve_path(kwargs.get("tour_config_dir", "config/plugins/tours"), self.root)
        self.webhooks_dirs = resolve_path(kwargs.get("webhooks_dir", "config/plugins/webhooks"), self.root)

        self.password_expiration_period = timedelta(days=int(kwargs.get("password_expiration_period", 0)))

        self.shed_tool_data_path = kwargs.get("shed_tool_data_path", None)
        if self.shed_tool_data_path:
            self.shed_tool_data_path = resolve_path(self.shed_tool_data_path, self.root)
        else:
            self.shed_tool_data_path = self.tool_data_path
        self.running_functional_tests = string_as_bool(kwargs.get('running_functional_tests', False))
        self.enable_tool_shed_check = string_as_bool(kwargs.get('enable_tool_shed_check', False))
        if isinstance(self.hours_between_check, string_types):
            self.hours_between_check = float(self.hours_between_check)
        try:
            if isinstance(self.hours_between_check, int):
                if self.hours_between_check < 1 or self.hours_between_check > 24:
                    self.hours_between_check = 12
            elif isinstance(self.hours_between_check, float):
                # If we're running functional tests, the minimum hours between check should be reduced to 0.001, or 3.6 seconds.
                if self.running_functional_tests:
                    if self.hours_between_check < 0.001 or self.hours_between_check > 24.0:
                        self.hours_between_check = 12.0
                else:
                    if self.hours_between_check < 1.0 or self.hours_between_check > 24.0:
                        self.hours_between_check = 12.0
            else:
                self.hours_between_check = 12
        except Exception:
            self.hours_between_check = 12
        self.update_integrated_tool_panel = kwargs.get("update_integrated_tool_panel", True)
        self.galaxy_data_manager_data_path = kwargs.get('galaxy_data_manager_data_path', self.tool_data_path)
        self.tool_secret = kwargs.get("tool_secret", "")
        self.metadata_strategy = kwargs.get("metadata_strategy", "directory")
        self.use_remote_user = string_as_bool(kwargs.get("use_remote_user", "False")) or self.single_user
        self.fetch_url_whitelist_ips = [
            ipaddress.ip_network(unicodify(ip.strip()))  # If it has a slash, assume 127.0.0.1/24 notation
            if '/' in ip else
            ipaddress.ip_address(unicodify(ip.strip()))  # Otherwise interpret it as an ip address.
            for ip in kwargs.get("fetch_url_whitelist", "").split(',')
            if len(ip.strip()) > 0
        ]
        self.template_path = resolve_path(kwargs.get("template_path", "templates"), self.root)
        self.template_cache = resolve_path(kwargs.get("template_cache_path", "compiled_templates"), self.data_dir)
        self.job_queue_cleanup_interval = int(kwargs.get("job_queue_cleanup_interval", "5"))
        self.cluster_files_directory = self.resolve_path(kwargs.get("cluster_files_directory", os.path.join(self.data_dir, "pbs")))

        # Fall back to legacy job_working_directory config variable if set.
        default_jobs_directory = kwargs.get("job_working_directory", "jobs_directory")
        self.jobs_directory = resolve_path(kwargs.get("jobs_directory", default_jobs_directory), self.data_dir)
        if self.preserve_python_environment not in ["legacy_only", "legacy_and_local", "always"]:
            log.warning("preserve_python_environment set to unknown value [%s], defaulting to legacy_only")
            self.preserve_python_environment = "legacy_only"
        self.nodejs_path = kwargs.get("nodejs_path", None)
        # Older default container cache path, I don't think anyone is using it anymore and it wasn't documented - we
        # should probably drop the backward compatiblity to save the path check.
        self.container_image_cache_path = resolve_path(kwargs.get("container_image_cache_path", "container_images"), self.data_dir)
        if not os.path.exists(self.container_image_cache_path):
            self.container_image_cache_path = self.resolve_path(kwargs.get("container_image_cache_path", os.path.join(self.data_dir, "container_cache")))
        self.output_size_limit = int(kwargs.get('output_size_limit', 0))
        # activation_email was used until release_15.03
        activation_email = kwargs.get('activation_email', None)
        self.email_from = kwargs.get('email_from', activation_email)
        self.myexperiment_target_url = kwargs.get('my_experiment_target_url', 'www.myexperiment.org')
        self.instance_resource_url = kwargs.get('instance_resource_url', None)
        #  Get the disposable email domains blacklist file and its contents
        self.blacklist_location = kwargs.get('blacklist_file', None)
        self.blacklist_content = None
        if self.blacklist_location is not None:
            self.blacklist_file = resolve_path(kwargs.get('blacklist_file', None), self.root)
            try:
                with open(self.blacklist_file) as blacklist:
                    self.blacklist_content = [line.rstrip() for line in blacklist.readlines()]
            except IOError:
                log.error("CONFIGURATION ERROR: Can't open supplied blacklist file from path: " + str(self.blacklist_file))
        self.smtp_ssl = kwargs.get('smtp_ssl', None)
        self.persistent_communication_rooms = listify(kwargs.get("persistent_communication_rooms", []), do_strip=True)
        # The transfer manager and deferred job queue
        self.enable_beta_job_managers = string_as_bool(kwargs.get('enable_beta_job_managers', 'False'))
        # These are not even beta - just experiments - don't use them unless
        # you want yours tools to be broken in the future.
        self.enable_beta_tool_formats = string_as_bool(kwargs.get('enable_beta_tool_formats', 'False'))

        workflow_resource_params_mapper = kwargs.get("workflow_resource_params_mapper", None)
        if not workflow_resource_params_mapper:
            workflow_resource_params_mapper = None
        elif ":" not in workflow_resource_params_mapper:
            # Assume it is not a Python function, so a file
            workflow_resource_params_mapper = self.resolve_path(workflow_resource_params_mapper)
        # else: a Python a function!
        self.workflow_resource_params_mapper = workflow_resource_params_mapper

        self.pbs_application_server = kwargs.get('pbs_application_server', "")
        self.pbs_dataset_server = kwargs.get('pbs_dataset_server', "")
        self.pbs_dataset_path = kwargs.get('pbs_dataset_path', "")
        self.pbs_stage_path = kwargs.get('pbs_stage_path', "")
        self.drmaa_external_runjob_script = kwargs.get('drmaa_external_runjob_script', None)
        self.drmaa_external_killjob_script = kwargs.get('drmaa_external_killjob_script', None)
        self.external_chown_script = kwargs.get('external_chown_script', None)
        self.heartbeat_log = kwargs.get('heartbeat_log', None)
        self.sanitize_whitelist_file = resolve_path(kwargs.get('sanitize_whitelist_file', "config/sanitize_whitelist.txt"), self.root)
        self.allowed_origin_hostnames = self._parse_allowed_origin_hostnames(kwargs)
        if "trust_jupyter_notebook_conversion" in kwargs:
            trust_jupyter_notebook_conversion = string_as_bool(kwargs.get('trust_jupyter_notebook_conversion', False))
        else:
            trust_jupyter_notebook_conversion = string_as_bool(kwargs.get('trust_ipython_notebook_conversion', False))
        self.trust_jupyter_notebook_conversion = trust_jupyter_notebook_conversion
        # Configuration for the message box directly below the masthead.
        self.blog_url = kwargs.get('blog_url', None)
        self.user_library_import_symlink_whitelist = listify(kwargs.get('user_library_import_symlink_whitelist', []), do_strip=True)
        self.user_library_import_dir_auto_creation = string_as_bool(kwargs.get('user_library_import_dir_auto_creation', False)) if self.user_library_import_dir else False
        # Searching data libraries
        self.ftp_upload_dir_template = kwargs.get('ftp_upload_dir_template', '${ftp_upload_dir}%s${ftp_upload_dir_identifier}' % os.path.sep)
        # Support older library-specific path paste option but just default to the new
        # allow_path_paste value.
        self.allow_library_path_paste = string_as_bool(kwargs.get('allow_library_path_paste', self.allow_path_paste))
        self.disable_library_comptypes = kwargs.get('disable_library_comptypes', '').lower().split(',')
        self.check_upload_content = string_as_bool(kwargs.get('check_upload_content', True))
        # On can mildly speed up Galaxy startup time by disabling index of help,
        # not needed on production systems but useful if running many functional tests.
        self.index_tool_help = string_as_bool(kwargs.get("index_tool_help", True))
        self.tool_labels_boost = kwargs.get("tool_labels_boost", 1)
        default_tool_test_data_directories = os.environ.get("GALAXY_TEST_FILE_DIR", resolve_path("test-data", self.root))
        self.tool_test_data_directories = kwargs.get("tool_test_data_directories", default_tool_test_data_directories)
        # Deployers may either specify a complete list of mapping files or get the default for free and just
        # specify a local mapping file to adapt and extend the default one.
        if "conda_mapping_files" not in kwargs:
            conda_mapping_files = [
                self.local_conda_mapping_file,
                os.path.join(self.root, "lib", "galaxy", "tool_util", "deps", "resolvers", "default_conda_mapping.yml"),
            ]
            # dependency resolution options are consumed via config_dict - so don't populate
            # self, populate config_dict
            self.config_dict["conda_mapping_files"] = conda_mapping_files

        self.enable_mulled_containers = string_as_bool(kwargs.get('enable_mulled_containers', 'True'))
        containers_resolvers_config_file = kwargs.get('containers_resolvers_config_file', None)
        if containers_resolvers_config_file:
            containers_resolvers_config_file = resolve_path(containers_resolvers_config_file, self.root)
        self.containers_resolvers_config_file = containers_resolvers_config_file

        involucro_path = kwargs.get('involucro_path', None)
        if involucro_path is None:
            target_dir = kwargs.get("tool_dependency_dir", "dependencies")
            if target_dir == "none":
                target_dir = "dependencies"
            target_dir = resolve_path(target_dir, self.data_dir)
            involucro_path = os.path.join(target_dir, "involucro")
        self.involucro_path = resolve_path(involucro_path, self.root)
        mulled_channels = kwargs.get('mulled_channels')
        if mulled_channels:
            self.mulled_channels = [c.strip() for c in mulled_channels.split(',')]
        else:
            self.mulled_channels = DEFAULT_CHANNELS

        default_job_resubmission_condition = kwargs.get('default_job_resubmission_condition', '')
        if not default_job_resubmission_condition.strip():
            default_job_resubmission_condition = None
        self.default_job_resubmission_condition = default_job_resubmission_condition

        # Configuration options for taking advantage of nginx features
        if self.nginx_upload_store:
            self.nginx_upload_store = os.path.abspath(self.nginx_upload_store)
        self.object_store = kwargs.get('object_store', 'disk')
        self.object_store_check_old_style = string_as_bool(kwargs.get('object_store_check_old_style', False))
        self.object_store_cache_path = self.resolve_path(kwargs.get("object_store_cache_path", os.path.join(self.data_dir, "object_store_cache")))

        # Handle AWS-specific config options for backward compatibility
        if kwargs.get('aws_access_key', None) is not None:
            self.os_access_key = kwargs.get('aws_access_key', None)
            self.os_secret_key = kwargs.get('aws_secret_key', None)
            self.os_bucket_name = kwargs.get('s3_bucket', None)
            self.os_use_reduced_redundancy = kwargs.get('use_reduced_redundancy', False)
        else:
            self.os_access_key = kwargs.get('os_access_key', None)
            self.os_secret_key = kwargs.get('os_secret_key', None)
            self.os_bucket_name = kwargs.get('os_bucket_name', None)
            self.os_use_reduced_redundancy = kwargs.get('os_use_reduced_redundancy', False)
        self.os_host = kwargs.get('os_host', None)
        self.os_port = kwargs.get('os_port', None)
        self.os_is_secure = string_as_bool(kwargs.get('os_is_secure', True))
        self.os_conn_path = kwargs.get('os_conn_path', '/')
        self.object_store_cache_size = float(kwargs.get('object_store_cache_size', -1))
        self.distributed_object_store_config_file = kwargs.get('distributed_object_store_config_file', None)
        if self.distributed_object_store_config_file is not None:
            self.distributed_object_store_config_file = resolve_path(self.distributed_object_store_config_file, self.root)
        self.irods_root_collection_path = kwargs.get('irods_root_collection_path', None)
        self.irods_default_resource = kwargs.get('irods_default_resource', None)
        # Heartbeat log file name override
        if self.global_conf is not None and 'heartbeat_log' in self.global_conf:
            self.heartbeat_log = self.global_conf['heartbeat_log']
        if self.heartbeat_log is None:
            self.heartbeat_log = 'heartbeat_{server_name}.log'
        # Determine which 'server:' this is
        self.server_name = 'main'
        for arg in sys.argv:
            # Crummy, but PasteScript does not give you a way to determine this
            if arg.lower().startswith('--server-name='):
                self.server_name = arg.split('=', 1)[-1]
        # Allow explicit override of server name in config params
        if "server_name" in kwargs:
            self.server_name = kwargs.get("server_name")
        # The application stack code may manipulate the server name. It also needs to be accessible via the get() method
        # for galaxy.util.facts()
        self.config_dict['base_server_name'] = self.base_server_name = self.server_name
        # Store all configured server names for the message queue routing
        self.server_names = []
        for section in self.global_conf_parser.sections():
            if section.startswith('server:'):
                self.server_names.append(section.replace('server:', '', 1))

        # Default URL (with schema http/https) of the Galaxy instance within the
        # local network - used to remotely communicate with the Galaxy API.
        web_port = kwargs.get("galaxy_infrastructure_web_port", None)
        self.galaxy_infrastructure_web_port = web_port
        galaxy_infrastructure_url = kwargs.get('galaxy_infrastructure_url', None)
        galaxy_infrastructure_url_set = True
        if galaxy_infrastructure_url is None:
            # Still provide a default but indicate it was not explicitly set
            # so dependending on the context a better default can be used (
            # request url in a web thread, Docker parent in IE stuff, etc...)
            galaxy_infrastructure_url = "http://localhost"
            web_port = self.galaxy_infrastructure_web_port
            if web_port:
                galaxy_infrastructure_url += ":%s" % (web_port)
            galaxy_infrastructure_url_set = False
        if "HOST_IP" in galaxy_infrastructure_url:
            galaxy_infrastructure_url = string.Template(galaxy_infrastructure_url).safe_substitute({
                'HOST_IP': socket.gethostbyname(socket.gethostname())
            })
        self.galaxy_infrastructure_url = galaxy_infrastructure_url
        self.galaxy_infrastructure_url_set = galaxy_infrastructure_url_set

        # Asynchronous execution process pools - limited functionality for now, attach_to_pools is designed to allow
        # webless Galaxy server processes to attach to arbitrary message queues (e.g. as job handlers) so they do not
        # have to be explicitly defined as such in the job configuration.
        self.attach_to_pools = kwargs.get('attach_to_pools', []) or []

        # Store advanced job management config
        self.job_handlers = [x.strip() for x in kwargs.get('job_handlers', self.server_name).split(',')]
        self.default_job_handlers = [x.strip() for x in kwargs.get('default_job_handlers', ','.join(self.job_handlers)).split(',')]
        # Galaxy internal control queue configuration.
        # If specified in universe, use it, otherwise we use whatever 'real'
        # database is specified.  Lastly, we create and use new sqlite database
        # (to minimize locking) as a final option.
        if 'amqp_internal_connection' in kwargs:
            self.amqp_internal_connection = kwargs.get('amqp_internal_connection')
            # TODO Get extra amqp args as necessary for ssl
        elif 'database_connection' in kwargs:
            self.amqp_internal_connection = "sqlalchemy+" + self.database_connection
        else:
            self.amqp_internal_connection = "sqlalchemy+sqlite:///%s?isolation_level=IMMEDIATE" % resolve_path("control.sqlite", self.data_dir)
        self.pretty_datetime_format = expand_pretty_datetime_format(kwargs.get('pretty_datetime_format', '$locale (UTC)'))
        try:
            with open(self.user_preferences_extra_conf_path, 'r') as stream:
                self.user_preferences_extra = yaml.safe_load(stream)
        except Exception:
            if self.user_preferences_extra_conf_path_set:
                log.warning('Config file (%s) could not be found or is malformed.' % self.user_preferences_extra_conf_path)
            self.user_preferences_extra = {'preferences': {}}

        self.default_locale = kwargs.get('default_locale', None)

        # Experimental: This will not be enabled by default and will hide
        # nonproduction code.
        # The api_folders refers to whether the API exposes the /folders section.
        self.api_folders = string_as_bool(kwargs.get('api_folders', False))
        # This is for testing new library browsing capabilities.
        self.new_lib_browse = string_as_bool(kwargs.get('new_lib_browse', False))
        # Logging configuration with logging.config.configDict:
        self.logging = kwargs.get('logging', None)
        # Statistics and profiling with statsd
        self.statsd_host = kwargs.get('statsd_host', '')

        ie_dirs = kwargs.get('interactive_environment_plugins_directory', None)
        self.gie_dirs = [d.strip() for d in (ie_dirs.split(",") if ie_dirs else [])]
        if ie_dirs and not self.visualization_plugins_directory:
            self.visualization_plugins_directory = ie_dirs
        elif ie_dirs:
            self.visualization_plugins_directory += ",%s" % ie_dirs

        self.gie_swarm_mode = string_as_bool(kwargs.get('interactive_environment_swarm_mode', False))

        self.proxy_session_map = resolve_path(kwargs.get("dynamic_proxy_session_map", "session_map.sqlite"), self.data_dir)
        self.manage_dynamic_proxy = string_as_bool(kwargs.get("dynamic_proxy_manage", "True"))  # Set to false if being launched externally

        # InteractiveTools propagator mapping file
        self.interactivetool_map = self.resolve_path(kwargs.get("interactivetools_map", os.path.join(self.data_dir, "interactivetools_map.sqlite")))
        self.interactivetool_prefix = kwargs.get("interactivetools_prefix", "interactivetool")
        self.interactivetools_enable = string_as_bool(kwargs.get('interactivetools_enable', False))

        self.citation_cache_data_dir = resolve_path(kwargs.get("citation_cache_data_dir", "citations/data"), self.data_dir)
        self.citation_cache_lock_dir = resolve_path(kwargs.get("citation_cache_lock_dir", "citations/locks"), self.data_dir)

        self.containers_conf = parse_containers_config(self.containers_config_file)

        # Compliance/Policy variables
        self.redact_username_during_deletion = False
        self.redact_email_during_deletion = False
        self.redact_ip_address = False
        self.redact_username_in_logs = False
        self.redact_email_in_job_name = False
        self.redact_user_details_in_bugreport = False
        self.redact_user_address_during_deletion = False
        # GDPR compliance mode changes values on a number of variables. Other
        # policies could change (non)overlapping subsets of these variables.
        if self.enable_beta_gdpr:
            self.expose_user_name = False
            self.expose_user_email = False

            self.redact_username_during_deletion = True
            self.redact_email_during_deletion = True
            self.redact_ip_address = True
            self.redact_username_in_logs = True
            self.redact_email_in_job_name = True
            self.redact_user_details_in_bugreport = True
            self.redact_user_address_during_deletion = True
            self.allow_user_deletion = True

            LOGGING_CONFIG_DEFAULT['formatters']['brief'] = {
                'format': '%(asctime)s %(levelname)-8s %(name)-15s %(message)s'
            }
            LOGGING_CONFIG_DEFAULT['handlers']['compliance_log'] = {
                'class': 'logging.handlers.RotatingFileHandler',
                'formatter': 'brief',
                'filename': 'compliance.log',
                'backupCount': 0,
            }
            LOGGING_CONFIG_DEFAULT['loggers']['COMPLIANCE'] = {
                'handlers': ['compliance_log'],
                'level': 'DEBUG',
                'qualname': 'COMPLIANCE'
            }

        log_destination = kwargs.get("log_destination", None)
        if log_destination == "stdout":
            LOGGING_CONFIG_DEFAULT['handlers']['console'] = {
                'class': 'logging.StreamHandler',
                'formatter': 'stack',
                'level': 'DEBUG',
                'stream': 'ext://sys.stdout',
                'filters': ['stack']
            }
        elif log_destination:
            LOGGING_CONFIG_DEFAULT['handlers']['console'] = {
                'class': 'logging.FileHandler',
                'formatter': 'stack',
                'level': 'DEBUG',
                'filename': kwargs['log_destination'],
                'filters': ['stack']
            }

    @property
    def admin_users(self):
        return self._admin_users

    @admin_users.setter
    def admin_users(self, value):
        self._admin_users = value
        if value:
            self.admin_users_list = [u.strip() for u in value.split(',') if u]
        else:  # provide empty list for convenience (check membership, etc.)
            self.admin_users_list = []

    @property
    def sentry_dsn_public(self):
        """
        Sentry URL with private key removed for use in client side scripts,
        sentry server will need to be configured to accept events
        """
        if self.sentry_dsn:
            return re.sub(r"^([^:/?#]+:)?//(\w+):(\w+)", r"\1//\2", self.sentry_dsn)
        else:
            return None

    def parse_config_file_options(self, kwargs):
        """
        Backwards compatibility for config files moved to the config/ dir.
        """
        defaults = dict(
            auth_config_file=[self._in_config_dir('auth_conf.xml')],
            build_sites_config_file=[self._in_config_dir('build_sites.yml')],
            containers_config_file=[self._in_config_dir('containers_conf.yml')],
            data_manager_config_file=[self._in_config_dir('data_manager_conf.xml')],
            datatypes_config_file=[self._in_config_dir('datatypes_conf.xml'), self._in_sample_dir('datatypes_conf.xml.sample')],
            dependency_resolvers_config_file=[self._in_config_dir('dependency_resolvers_conf.xml')],
            error_report_file=[self._in_config_dir('error_report.yml')],
            job_config_file=[self._in_config_dir('job_conf.xml')],
            job_metrics_config_file=[self._in_config_dir('job_metrics_conf.xml'), self._in_sample_dir('job_metrics_conf.xml.sample')],
            job_resource_params_file=[self._in_config_dir('job_resource_params_conf.xml')],
            local_conda_mapping_file=[self._in_config_dir('local_conda_mapping.yml')],
            migrated_tools_config=[self._in_config_dir('migrated_tools_conf.xml')],
            modules_mapping_files=[self._in_config_dir('environment_modules_mapping.yml')],
            object_store_config_file=[self._in_config_dir('object_store_conf.xml')],
            oidc_backends_config_file=[self._in_config_dir('oidc_backends_config.yml')],
            oidc_config_file=[self._in_config_dir('oidc_config.yml')],
            shed_data_manager_config_file=[self._in_mutable_config_dir('shed_data_manager_conf.xml')],
            shed_tool_config_file=[self._in_mutable_config_dir('shed_tool_conf.xml')],
            shed_tool_data_table_config=[self._in_mutable_config_dir('shed_tool_data_table_conf.xml')],
            tool_destinations_config_file=[self._in_config_dir('tool_destinations.yml')],
            tool_sheds_config_file=[self._in_config_dir('tool_sheds_conf.xml')],
            user_preferences_extra_conf_path=[self._in_config_dir('user_preferences_extra_conf.yml')],
            workflow_resource_params_file=[self._in_config_dir('workflow_resource_params_conf.xml')],
            workflow_schedulers_config_file=[self._in_config_dir('config/workflow_schedulers_conf.xml')],
        )
        listify_defaults = {
            'tool_data_table_config_path': [
                self._in_config_dir('tool_data_table_conf.xml'),
                self._in_sample_dir('tool_data_table_conf.xml.sample')],
            'tool_config_file': [
                self._in_config_dir('tool_conf.xml'),
                self._in_sample_dir('tool_conf.xml.sample')]
        }

        self._parse_config_file_options(defaults, listify_defaults, kwargs)

        # Backwards compatibility for names used in too many places to fix
        self.datatypes_config = self.datatypes_config_file
        self.tool_configs = self.tool_config_file

    def reload_sanitize_whitelist(self, explicit=True):
        self.sanitize_whitelist = []
        try:
            with open(self.sanitize_whitelist_file, 'rt') as f:
                for line in f.readlines():
                    if not line.startswith("#"):
                        self.sanitize_whitelist.append(line.strip())
        except IOError:
            if explicit:
                log.warning("Sanitize log file explicitly specified as '%s' but does not exist, continuing with no tools whitelisted.", self.sanitize_whitelist_file)

    def get(self, key, default=None):
        return self.config_dict.get(key, default)

    def get_bool(self, key, default):
        if key in self.config_dict:
            return string_as_bool(self.config_dict[key])
        else:
            return default

    def ensure_tempdir(self):
        self._ensure_directory(self.new_file_path)

    def _ensure_directory(self, path):
        if path not in [None, False] and not os.path.isdir(path):
            try:
                os.makedirs(path)
            except Exception as e:
                raise ConfigurationError("Unable to create missing directory: %s\n%s" % (path, unicodify(e)))

    def check(self):
        paths_to_check = [self.tool_data_path, self.data_dir, self.mutable_config_dir]
        # Check that required directories exist
        for path in paths_to_check:
            if path not in [None, False] and not os.path.isdir(path):
                try:
                    os.makedirs(path)
                except Exception as e:
                    raise ConfigurationError("Unable to create missing directory: %s\n%s" % (path, unicodify(e)))
        # Create the directories that it makes sense to create
        for path in (self.new_file_path, self.template_cache, self.ftp_upload_dir,
                     self.library_import_dir, self.user_library_import_dir,
                     self.nginx_upload_store, self.object_store_cache_path):
            self._ensure_directory(path)
        # Check that required files exist
        tool_configs = self.tool_configs
        for path in tool_configs:
            if not os.path.exists(path) and path not in (self.shed_tool_config_file, self.migrated_tools_config):
                raise ConfigurationError("Tool config file not found: %s" % path)
        for datatypes_config in listify(self.datatypes_config):
            if not os.path.isfile(datatypes_config):
                raise ConfigurationError("Datatypes config file not found: %s" % datatypes_config)
        # Check for deprecated options.
        for key in self.config_dict.keys():
            if key in self.deprecated_options:
                log.warning("Config option '%s' is deprecated and will be removed in a future release.  Please consult the latest version of the sample configuration file." % key)

    def is_admin_user(self, user):
        """
        Determine if the provided user is listed in `admin_users`.

        NOTE: This is temporary, admin users will likely be specified in the
              database in the future.
        """
        return user is not None and user.email in self.admin_users_list

    def resolve_path(self, path):
        """ Resolve a path relative to Galaxy's root.
        """
        return resolve_path(path, self.root)

    @staticmethod
    def _parse_allowed_origin_hostnames(kwargs):
        """
        Parse a CSV list of strings/regexp of hostnames that should be allowed
        to use CORS and will be sent the Access-Control-Allow-Origin header.
        """
        allowed_origin_hostnames = listify(kwargs.get('allowed_origin_hostnames', None))
        if not allowed_origin_hostnames:
            return None

        def parse(string):
            # a string enclosed in fwd slashes will be parsed as a regexp: e.g. /<some val>/
            if string[0] == '/' and string[-1] == '/':
                string = string[1:-1]
                return re.compile(string, flags=(re.UNICODE))
            return string

        return [parse(v) for v in allowed_origin_hostnames if v]


# legacy naming
Configuration = GalaxyAppConfiguration


def reload_config_options(current_config, path=None):
    """ Reload modified reloadable config options """
    modified_config = read_properties_from_file(current_config.config_file)
    for option in current_config.reloadable_options:
        if option in modified_config:
            # compare to raw value, as that one is set only on load and reload
            if current_config._raw_config[option] != modified_config[option]:
                current_config._raw_config[option] = modified_config[option]
                setattr(current_config, option, modified_config[option])
                log.info('Reloaded %s' % option)


def get_database_engine_options(kwargs, model_prefix=''):
    """
    Allow options for the SQLAlchemy database engine to be passed by using
    the prefix "database_engine_option".
    """
    conversions = {
        'convert_unicode': string_as_bool,
        'pool_timeout': int,
        'echo': string_as_bool,
        'echo_pool': string_as_bool,
        'pool_recycle': int,
        'pool_size': int,
        'max_overflow': int,
        'pool_threadlocal': string_as_bool,
        'server_side_cursors': string_as_bool
    }
    prefix = "%sdatabase_engine_option_" % model_prefix
    prefix_len = len(prefix)
    rval = {}
    for key, value in kwargs.items():
        if key.startswith(prefix):
            key = key[prefix_len:]
            if key in conversions:
                value = conversions[key](value)
            rval[key] = value
    return rval


def get_database_url(config):
    db_url = config.database_connection
    return db_url


def init_models_from_config(config, map_install_models=False, object_store=None, trace_logger=None):
    db_url = get_database_url(config)
    model = mapping.init(
        config.file_path,
        db_url,
        config.database_engine_options,
        map_install_models=map_install_models,
        database_query_profiling_proxy=config.database_query_profiling_proxy,
        object_store=object_store,
        trace_logger=trace_logger,
        use_pbkdf2=config.get_bool('use_pbkdf2', True),
        slow_query_log_threshold=config.slow_query_log_threshold,
        thread_local_log=config.thread_local_log
    )
    return model


def configure_logging(config):
    """Allow some basic logging configuration to be read from ini file.

    This should be able to consume either a galaxy.config.Configuration object
    or a simple dictionary of configuration variables.
    """
    # Get root logger
    logging.addLevelName(LOGLV_TRACE, "TRACE")
    root = logging.getLogger()
    # PasteScript will have already configured the logger if the
    # 'loggers' section was found in the config file, otherwise we do
    # some simple setup using the 'log_*' values from the config.
    parser = getattr(config, "global_conf_parser", None)
    if parser:
        paste_configures_logging = config.global_conf_parser.has_section("loggers")
    else:
        paste_configures_logging = False
    auto_configure_logging = not paste_configures_logging and string_as_bool(config.get("auto_configure_logging", "True"))
    if auto_configure_logging:
        logging_conf = config.get('logging', None)
        if logging_conf is None:
            # if using the default logging config, honor the log_level setting
            logging_conf = LOGGING_CONFIG_DEFAULT
            if config.get('log_level', 'DEBUG') != 'DEBUG':
                logging_conf['handlers']['console']['level'] = config.get('log_level', 'DEBUG')
        # configure logging with logging dict in config, template *FileHandler handler filenames with the `filename_template` option
        for name, conf in logging_conf.get('handlers', {}).items():
            if conf['class'].startswith('logging.') and conf['class'].endswith('FileHandler') and 'filename_template' in conf:
                conf['filename'] = conf.pop('filename_template').format(**get_stack_facts(config=config))
                logging_conf['handlers'][name] = conf
        logging.config.dictConfig(logging_conf)
    if getattr(config, "sentry_dsn", None):
        from raven.handlers.logging import SentryHandler
        sentry_handler = SentryHandler(config.sentry_dsn)
        sentry_handler.setLevel(logging.WARN)
        register_postfork_function(root.addHandler, sentry_handler)


class ConfiguresGalaxyMixin(object):
    """ Shared code for configuring Galaxy-like app objects.
    """

    def _configure_genome_builds(self, data_table_name="__dbkeys__", load_old_style=True):
        self.genome_builds = GenomeBuilds(self, data_table_name=data_table_name, load_old_style=load_old_style)

    def wait_for_toolbox_reload(self, old_toolbox):
        timer = ExecutionTimer()
        log.debug('Waiting for toolbox reload')
        # Wait till toolbox reload has been triggered (or more than 60 seconds have passed)
        while timer.elapsed < 60:
            if self.toolbox.has_reloaded(old_toolbox):
                log.debug('Finished waiting for toolbox reload %s', timer)
                break
            time.sleep(0.1)
        else:
            log.warning('Waiting for toolbox reload timed out after 60 seconds')

    def _configure_toolbox(self):
        from galaxy import tools
        from galaxy.managers.citations import CitationsManager
        from galaxy.tool_util.deps import containers
        from galaxy.tool_util.deps.dependencies import AppInfo
        import galaxy.tools.search

        self.citations_manager = CitationsManager(self)

        from galaxy.managers.tools import DynamicToolManager
        self.dynamic_tools_manager = DynamicToolManager(self)
        self._toolbox_lock = threading.RLock()
        # Initialize the tools, making sure the list of tool configs includes automatically generated dynamic
        # (shed-enabled) tool configs, which are created on demand.
        tool_configs = self.config.tool_configs
        # If the user has configured a shed tool config in tool_config_file this would add a second, but since we're not
        # parsing them yet we don't know if that's the case. We'll assume that the standard shed_tool_conf.xml location
        # is in use, and warn if we suspect there to be problems.
        if self.config.shed_tool_config_file not in tool_configs:
            # This seems like the likely case for problems in older deployments
            if self.config.tool_config_file_set and not self.config.shed_tool_config_file_set:
                log.warning(
                    "The default shed tool config file (%s) has been added to the tool_config_file option, if this is "
                    "not the desired behavior, please set shed_tool_config_file to your primary shed-enabled tool "
                    "config file"
                )
            tool_configs.append(self.config.shed_tool_config_file)
        # The value of migrated_tools_config is the file reserved for containing only those tools that have been
        # eliminated from the distribution and moved to the tool shed. If migration checking is disabled, only add it if
        # it exists (since this may be an existing deployment where migrations were previously run).
        if ((self.config.check_migrate_tools or os.path.exists(self.config.migrated_tools_config))
                and self.config.migrated_tools_config not in tool_configs):
            tool_configs.append(self.config.migrated_tools_config)
        self.toolbox = tools.ToolBox(tool_configs, self.config.tool_path, self)
        galaxy_root_dir = os.path.abspath(self.config.root)
        file_path = os.path.abspath(getattr(self.config, "file_path"))
        app_info = AppInfo(
            galaxy_root_dir=galaxy_root_dir,
            default_file_path=file_path,
            outputs_to_working_directory=self.config.outputs_to_working_directory,
            container_image_cache_path=self.config.container_image_cache_path,
            library_import_dir=self.config.library_import_dir,
            enable_mulled_containers=self.config.enable_mulled_containers,
            containers_resolvers_config_file=self.config.containers_resolvers_config_file,
            involucro_path=self.config.involucro_path,
            involucro_auto_init=self.config.involucro_auto_init,
            mulled_channels=self.config.mulled_channels,
        )
        self.container_finder = containers.ContainerFinder(app_info)
        self._set_enabled_container_types()
        index_help = getattr(self.config, "index_tool_help", True)
        self.toolbox_search = galaxy.tools.search.ToolBoxSearch(self.toolbox, index_help)
        self.reindex_tool_search()

    def reindex_tool_search(self):
        # Call this when tools are added or removed.
        self.toolbox_search.build_index(tool_cache=self.tool_cache)
        self.tool_cache.reset_status()

    def _set_enabled_container_types(self):
        container_types_to_destinations = collections.defaultdict(list)
        for destinations in self.job_config.destinations.values():
            for destination in destinations:
                for enabled_container_type in self.container_finder._enabled_container_types(destination.params):
                    container_types_to_destinations[enabled_container_type].append(destination)
        self.toolbox.dependency_manager.set_enabled_container_types(container_types_to_destinations)
        self.toolbox.dependency_manager.resolver_classes.update(self.container_finder.container_registry.resolver_classes)
        self.toolbox.dependency_manager.dependency_resolvers.extend(self.container_finder.container_registry.container_resolvers)

    def _configure_tool_data_tables(self, from_shed_config):
        from galaxy.tools.data import ToolDataTableManager

        # Initialize tool data tables using the config defined by self.config.tool_data_table_config_path.
        self.tool_data_tables = ToolDataTableManager(tool_data_path=self.config.tool_data_path,
                                                     config_filename=self.config.tool_data_table_config_path)
        # Load additional entries defined by self.config.shed_tool_data_table_config into tool data tables.
        try:
            self.tool_data_tables.load_from_config_file(config_filename=self.config.shed_tool_data_table_config,
                                                        tool_data_path=self.tool_data_tables.tool_data_path,
                                                        from_shed_config=from_shed_config)
        except (OSError, IOError) as exc:
            # Missing shed_tool_data_table_config is okay if it's the default
            if exc.errno != errno.ENOENT or self.config.shed_tool_data_table_config_set:
                raise

    def _configure_datatypes_registry(self, installed_repository_manager=None):
        from galaxy.datatypes import registry
        # Create an empty datatypes registry.
        self.datatypes_registry = registry.Registry(self.config)
        if installed_repository_manager:
            # Load proprietary datatypes defined in datatypes_conf.xml files in all installed tool shed repositories.  We
            # load proprietary datatypes before datatypes in the distribution because Galaxy's default sniffers include some
            # generic sniffers (eg text,xml) which catch anything, so it's impossible for proprietary sniffers to be used.
            # However, if there is a conflict (2 datatypes with the same extension) between a proprietary datatype and a datatype
            # in the Galaxy distribution, the datatype in the Galaxy distribution will take precedence.  If there is a conflict
            # between 2 proprietary datatypes, the datatype from the repository that was installed earliest will take precedence.
            installed_repository_manager.load_proprietary_datatypes()
        # Load the data types in the Galaxy distribution, which are defined in self.config.datatypes_config.
        datatypes_configs = self.config.datatypes_config
        for datatypes_config in listify(datatypes_configs):
            # Setting override=False would make earlier files would take
            # precedence - but then they wouldn't override tool shed
            # datatypes.
            self.datatypes_registry.load_datatypes(self.config.root, datatypes_config, override=True)

    def _configure_object_store(self, **kwds):
        from galaxy.objectstore import build_object_store_from_config
        self.object_store = build_object_store_from_config(self.config, **kwds)

    def _configure_security(self):
        from galaxy.security import idencoding
        self.security = idencoding.IdEncodingHelper(id_secret=self.config.id_secret)

    def _configure_tool_shed_registry(self):
        import tool_shed.tool_shed_registry

        # Set up the tool sheds registry
        if os.path.isfile(self.config.tool_sheds_config_file):
            self.tool_shed_registry = tool_shed.tool_shed_registry.Registry(self.config.tool_sheds_config_file)
        else:
            self.tool_shed_registry = tool_shed.tool_shed_registry.Registry()

    def _configure_models(self, check_migrate_databases=False, check_migrate_tools=False, config_file=None):
        """
        Preconditions: object_store must be set on self.
        """
        db_url = get_database_url(self.config)
        install_db_url = self.config.install_database_connection
        # TODO: Consider more aggressive check here that this is not the same
        # database file under the hood.
        combined_install_database = not(install_db_url and install_db_url != db_url)
        install_db_url = install_db_url or db_url
        install_database_options = self.config.database_engine_options if combined_install_database else self.config.install_database_engine_options

        if self.config.database_wait:
            self._wait_for_database(db_url)

        if getattr(self.config, "max_metadata_value_size", None):
            from galaxy.model import custom_types
            custom_types.MAX_METADATA_VALUE_SIZE = self.config.max_metadata_value_size

        if check_migrate_databases:
            # Initialize database / check for appropriate schema version.  # If this
            # is a new installation, we'll restrict the tool migration messaging.
            from galaxy.model.migrate.check import create_or_verify_database
            create_or_verify_database(db_url, config_file, self.config.database_engine_options, app=self, map_install_models=combined_install_database)
            if not combined_install_database:
                tsi_create_or_verify_database(install_db_url, install_database_options, app=self)

        if check_migrate_tools:
            # Alert the Galaxy admin to tools that have been moved from the distribution to the tool shed.
            from tool_shed.galaxy_install.migrate.check import verify_tools
            verify_tools(self, install_db_url, config_file, install_database_options)

        self.model = init_models_from_config(
            self.config,
            map_install_models=combined_install_database,
            object_store=self.object_store,
            trace_logger=getattr(self, "trace_logger", None)
        )
        if combined_install_database:
            log.info("Install database targetting Galaxy's database configuration.")
            self.install_model = self.model
        else:
            from galaxy.model.tool_shed_install import mapping as install_mapping
            install_db_url = self.config.install_database_connection
            log.info("Install database using its own connection %s" % install_db_url)
            self.install_model = install_mapping.init(install_db_url,
                                                      install_database_options)

    def _configure_signal_handlers(self, handlers):
        for sig, handler in handlers.items():
            signal.signal(sig, handler)

    def _wait_for_database(self, url):
        from sqlalchemy_utils import database_exists
        attempts = self.config.database_wait_attempts
        pause = self.config.database_wait_sleep
        for i in range(1, attempts):
            try:
                database_exists(url)
                break
            except Exception:
                log.info("Waiting for database: attempt %d of %d" % (i, attempts))
                time.sleep(pause)

    @property
    def tool_dependency_dir(self):
        return self.toolbox.dependency_manager.default_base_path<|MERGE_RESOLUTION|>--- conflicted
+++ resolved
@@ -236,15 +236,6 @@
         self.root = find_root(kwargs)
         self._set_config_base(kwargs)
 
-<<<<<<< HEAD
-        # Configs no longer read from samples
-        self.migrated_tools_config = resolve_path(kwargs.get('migrated_tools_config', 'migrated_tools_conf.xml'), self.mutable_config_dir)
-        self.shed_tool_conf = resolve_path(kwargs.get('shed_tool_conf', 'shed_tool_conf.xml'), self.mutable_config_dir)
-        for name in ('migrated_tools_config', 'shed_tool_conf'):
-            setattr(self, name + '_set', kwargs.get(name, None) is not None)
-
-=======
->>>>>>> dda46a89
         # Resolve paths of other config files
         self.parse_config_file_options(kwargs)
 
