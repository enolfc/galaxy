--- conflicted
+++ resolved
@@ -2,12 +2,8 @@
 import re
 from typing import Dict, List, Optional, Tuple
 
-<<<<<<< HEAD
-=======
 from sqlalchemy.exc import IntegrityError
 from sqlalchemy.orm import sessionmaker
-from sqlalchemy.orm.scoping import scoped_session
->>>>>>> 59393dc1
 from sqlalchemy.sql import select
 from sqlalchemy.sql.expression import func
 
