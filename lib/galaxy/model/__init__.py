"""
Galaxy data model classes

Naming: try to use class names that have a distinct plural form so that
the relationship cardinalities are obvious (e.g. prefer Dataset to Data)
"""
<<<<<<< HEAD
import base64
import codecs
=======
>>>>>>> 6bf5d663
import errno
import logging
import numbers
import operator
import os
import pwd
<<<<<<< HEAD
import random
import socket
import string
=======
>>>>>>> 6bf5d663
import time
from datetime import datetime, timedelta
from string import Template
from uuid import UUID, uuid4

from six import string_types
from sqlalchemy import (and_, func, join, not_, or_, select, true, type_coerce,
                        types)
from sqlalchemy.ext import hybrid
from sqlalchemy.ext.declarative import declared_attr
from sqlalchemy.orm import aliased, joinedload, object_session
from sqlalchemy.schema import UniqueConstraint

import galaxy.model.metadata
import galaxy.model.orm.now
import galaxy.security.passwords
import galaxy.util
from galaxy.managers import tags
from galaxy.model.item_attrs import UsesAnnotations
from galaxy.model.util import pgcalc
from galaxy.security import get_permitted_actions
from galaxy.util import (directory_hash_id, ready_name_for_url,
                         unicodify, unique_id)
from galaxy.util.bunch import Bunch
from galaxy.util.dictifiable import Dictifiable
from galaxy.util.hash_util import new_secure_hash
from galaxy.util.sanitize_html import sanitize_html
from galaxy.web.form_builder import (AddressField, CheckboxField, HistoryField,
                                     PasswordField, SelectField, TextArea, TextField, WorkflowField,
                                     WorkflowMappingField)
from galaxy.web.framework.helpers import to_unicode

from social_core.storage import UserMixin, NonceMixin, AssociationMixin, PartialMixin, CodeMixin

log = logging.getLogger(__name__)

_datatypes_registry = None

# When constructing filters with in for a fixed set of ids, maximum
# number of items to place in the IN statement. Different databases
# are going to have different limits so it is likely best to not let
# this be unlimited - filter in Python if over this limit.
MAX_IN_FILTER_LENGTH = 100


class NoConverterException(Exception):
    def __init__(self, value):
        self.value = value

    def __str__(self):
        return repr(self.value)


class ConverterDependencyException(Exception):
    def __init__(self, value):
        self.value = value

    def __str__(self):
        return repr(self.value)


def _get_datatypes_registry():
    if _datatypes_registry is None:
        raise Exception("galaxy.model.set_datatypes_registry must be called before performing certain DatasetInstance operations.")
    return _datatypes_registry


def set_datatypes_registry(d_registry):
    """
    Set up datatypes_registry
    """
    global _datatypes_registry
    _datatypes_registry = d_registry


class HasTags(object):
    dict_collection_visible_keys = ['tags']
    dict_element_visible_keys = ['tags']

    def to_dict(self, *args, **kwargs):
        rval = super(HasTags, self).to_dict(*args, **kwargs)
        rval['tags'] = self.make_tag_string_list()
        return rval

    def make_tag_string_list(self):
        # add tags string list
        tags_str_list = []
        for tag in self.tags:
            tag_str = tag.user_tname
            if tag.value is not None:
                tag_str += ":" + tag.user_value
            tags_str_list.append(tag_str)
        return tags_str_list


class HasName:

    def get_display_name(self):
        """
        These objects have a name attribute can be either a string or a unicode
        object. If string, convert to unicode object assuming 'utf-8' format.
        """
        name = self.name
        name = unicodify(name, 'utf-8')
        return name


class UsesCreateAndUpdateTime:

    @property
    def seconds_since_updated(self):
        update_time = self.update_time or galaxy.model.orm.now.now()  # In case not yet flushed
        return (galaxy.model.orm.now.now() - update_time).total_seconds()

    @property
    def seconds_since_created(self):
        create_time = self.create_time or galaxy.model.orm.now.now()  # In case not yet flushed
        return (galaxy.model.orm.now.now() - create_time).total_seconds()


class JobLike:

    def _init_metrics(self):
        self.text_metrics = []
        self.numeric_metrics = []

    def add_metric(self, plugin, metric_name, metric_value):
        plugin = unicodify(plugin, 'utf-8')
        metric_name = unicodify(metric_name, 'utf-8')
        if isinstance(metric_value, numbers.Number):
            metric = self._numeric_metric(plugin, metric_name, metric_value)
            self.numeric_metrics.append(metric)
        else:
            metric_value = unicodify(metric_value, 'utf-8')
            if len(metric_value) > 1022:
                # Truncate these values - not needed with sqlite
                # but other backends must need it.
                metric_value = metric_value[:1022]
            metric = self._text_metric(plugin, metric_name, metric_value)
            self.text_metrics.append(metric)

    @property
    def metrics(self):
        # TODO: Make iterable, concatenate with chain
        return self.text_metrics + self.numeric_metrics

    def set_streams(self, stdout, stderr):
        stdout = galaxy.util.unicodify(stdout)
        stderr = galaxy.util.unicodify(stderr)
        if (len(stdout) > galaxy.util.DATABASE_MAX_STRING_SIZE):
            stdout = galaxy.util.shrink_string_by_size(stdout, galaxy.util.DATABASE_MAX_STRING_SIZE, join_by="\n..\n", left_larger=True, beginning_on_size_error=True)
            log.info("stdout for %s %d is greater than %s, only a portion will be logged to database", type(self), self.id, galaxy.util.DATABASE_MAX_STRING_SIZE_PRETTY)
        self.stdout = stdout
        if (len(stderr) > galaxy.util.DATABASE_MAX_STRING_SIZE):
            stderr = galaxy.util.shrink_string_by_size(stderr, galaxy.util.DATABASE_MAX_STRING_SIZE, join_by="\n..\n", left_larger=True, beginning_on_size_error=True)
            log.info("stderr for %s %d is greater than %s, only a portion will be logged to database", type(self), self.id, galaxy.util.DATABASE_MAX_STRING_SIZE_PRETTY)
        self.stderr = stderr

    def log_str(self):
        extra = ""
        safe_id = getattr(self, "id", None)
        if safe_id is not None:
            extra += "id=%s" % safe_id
        else:
            extra += "unflushed"

        return "%s[%s,tool_id=%s]" % (self.__class__.__name__, extra, self.tool_id)


class User(object, Dictifiable):
    use_pbkdf2 = True
    """
    Data for a Galaxy user or admin and relations to their
    histories, credentials, and roles.
    """
    # attributes that will be accessed and returned when calling to_dict( view='collection' )
    dict_collection_visible_keys = ['id', 'email', 'username', 'deleted', 'active', 'last_password_change']
    # attributes that will be accessed and returned when calling to_dict( view='element' )
    dict_element_visible_keys = ['id', 'email', 'username', 'total_disk_usage', 'nice_total_disk_usage', 'deleted', 'active', 'last_password_change']

    def __init__(self, username=None, email=None, password=None):
        self.email = email
        self.password = password
        self.external = False
        self.deleted = False
        self.purged = False
        self.active = False
        self.activation_token = None
        self.username = username
        self.last_password_change = None
        # Relationships
        self.histories = []
        self.credentials = []
        # ? self.roles = []

    def set_password_cleartext(self, cleartext):
        """
        Set user password to the digest of `cleartext`.
        """
        if User.use_pbkdf2:
            self.password = galaxy.security.passwords.hash_password(cleartext)
        else:
            self.password = new_secure_hash(text_type=cleartext)
        self.last_password_change = datetime.now()

    def check_password(self, cleartext):
        """
        Check if `cleartext` matches user password when hashed.
        """
        return galaxy.security.passwords.check_password(cleartext, self.password)

    def system_user_pwent(self, real_system_username):
        """
        Gives the system user pwent entry based on e-mail or username depending
        on the value in real_system_username
        """
        system_user_pwent = None
        if real_system_username == 'user_email':
            try:
                system_user_pwent = pwd.getpwnam(self.email.split('@')[0])
            except KeyError:
                pass
        elif real_system_username == 'username':
            try:
                system_user_pwent = pwd.getpwnam(self.username)
            except KeyError:
                pass
        else:
            try:
                system_user_pwent = pwd.getpwnam(real_system_username)
            except KeyError:
                log.warning("invalid configuration of real_system_username")
                system_user_pwent = None
                pass
        return system_user_pwent

    def all_roles(self):
        """
        Return a unique list of Roles associated with this user or any of their groups.
        """
        try:
            db_session = object_session(self)
            user = db_session.query(
                User
            ).filter_by(  # don't use get, it will use session variant.
                id=self.id
            ).options(
                joinedload("roles"),
                joinedload("roles.role"),
                joinedload("groups"),
                joinedload("groups.group"),
                joinedload("groups.group.roles"),
                joinedload("groups.group.roles.role")
            ).one()
        except Exception:
            # If not persistent user, just use models normaly and
            # skip optimizations...
            user = self

        roles = [ura.role for ura in user.roles]
        for group in [uga.group for uga in user.groups]:
            for role in [gra.role for gra in group.roles]:
                if role not in roles:
                    roles.append(role)
        return roles

    def all_roles_exploiting_cache(self):
        """
        """
        roles = [ura.role for ura in self.roles]
        for group in [uga.group for uga in self.groups]:
            for role in [gra.role for gra in group.roles]:
                if role not in roles:
                    roles.append(role)
        return roles

    def get_disk_usage(self, nice_size=False):
        """
        Return byte count of disk space used by user or a human-readable
        string if `nice_size` is `True`.
        """
        rval = 0
        if self.disk_usage is not None:
            rval = self.disk_usage
        if nice_size:
            rval = galaxy.util.nice_size(rval)
        return rval

    def set_disk_usage(self, bytes):
        """
        Manually set the disk space used by a user to `bytes`.
        """
        self.disk_usage = bytes

    total_disk_usage = property(get_disk_usage, set_disk_usage)

    def adjust_total_disk_usage(self, amount):
        if amount != 0:
            self.disk_usage = func.coalesce(self.table.c.disk_usage, 0) + amount

    @property
    def nice_total_disk_usage(self):
        """
        Return byte count of disk space used in a human-readable string.
        """
        return self.get_disk_usage(nice_size=True)

    def calculate_disk_usage(self):
        """
        Return byte count total of disk space used by all non-purged, non-library
        HDAs in non-purged histories.
        """
        # maintain a list so that we don't double count
        dataset_ids = []
        total = 0
        # this can be a huge number and can run out of memory, so we avoid the mappers
        db_session = object_session(self)
        for history in db_session.query(History).enable_eagerloads(False).filter_by(user_id=self.id, purged=False).yield_per(1000):
            for hda in db_session.query(HistoryDatasetAssociation).enable_eagerloads(False).filter_by(history_id=history.id, purged=False).yield_per(1000):
                # TODO: def hda.counts_toward_disk_usage():
                #   return ( not self.dataset.purged and not self.dataset.library_associations )
                if hda.dataset.id not in dataset_ids and not hda.dataset.purged and not hda.dataset.library_associations:
                    dataset_ids.append(hda.dataset.id)
                    total += hda.dataset.get_total_size()
        return total

    def calculate_and_set_disk_usage(self):
        """
        Calculates and sets user disk usage.
        """
        new = None
        db_session = object_session(self)
        current = self.get_disk_usage()
        if db_session.get_bind().dialect.name not in ('postgres', 'postgresql'):
            done = False
            while not done:
                new = self.calculate_disk_usage()
                db_session.refresh(self)
                # make sure usage didn't change while calculating
                # set done if it has not, otherwise reset current and iterate again.
                if self.get_disk_usage() == current:
                    done = True
                else:
                    current = self.get_disk_usage()
        else:
            new = pgcalc(db_session, self.id)
        if new not in (current, None):
            self.set_disk_usage(new)
            db_session.add(self)
            db_session.flush()

    @staticmethod
    def user_template_environment(user):
        """

        >>> env = User.user_template_environment(None)
        >>> env['__user_email__']
        'Anonymous'
        >>> env['__user_id__']
        'Anonymous'
        >>> user = User('foo@example.com')
        >>> user.id = 6
        >>> user.username = 'foo2'
        >>> env = User.user_template_environment(user)
        >>> env['__user_id__']
        '6'
        >>> env['__user_name__']
        'foo2'
        """
        if user:
            user_id = '%d' % user.id
            user_email = str(user.email)
            user_name = str(user.username)
        else:
            user = None
            user_id = 'Anonymous'
            user_email = 'Anonymous'
            user_name = 'Anonymous'
        environment = {}
        environment['__user__'] = user
        environment['__user_id__'] = environment['userId'] = user_id
        environment['__user_email__'] = environment['userEmail'] = user_email
        environment['__user_name__'] = user_name
        return environment

    @staticmethod
    def expand_user_properties(user, in_string):
        """
        """
        environment = User.user_template_environment(user)
        return Template(in_string).safe_substitute(environment)

    def is_active(self):
        return self.active

    def is_authenticated(self):
        # TODO: is required for python social auth (PSA); however, a user authentication is relative to the backend.
        # For instance, a user who is authenticated with Google, is not necessarily authenticated
        # with Amazon. Therefore, this function should also receive the backend and check if this
        # user is already authenticated on that backend or not. For now, returning always True
        # seems reasonable. Besides, this is also how a PSA example is implemented:
        # https://github.com/python-social-auth/social-examples/blob/master/example-cherrypy/example/db/user.py
        return True


class PasswordResetToken(object):
    def __init__(self, user, token=None):
        if token:
            self.token = token
        else:
            self.token = unique_id()
        self.user = user
        self.expiration_time = galaxy.model.orm.now.now() + timedelta(hours=24)


class BaseJobMetric(object):

    def __init__(self, plugin, metric_name, metric_value):
        self.plugin = plugin
        self.metric_name = metric_name
        self.metric_value = metric_value


class JobMetricText(BaseJobMetric):
    pass


class JobMetricNumeric(BaseJobMetric):
    pass


class TaskMetricText(BaseJobMetric):
    pass


class TaskMetricNumeric(BaseJobMetric):
    pass


class Job(object, JobLike, UsesCreateAndUpdateTime, Dictifiable):
    dict_collection_visible_keys = ['id', 'state', 'exit_code', 'update_time', 'create_time']
    dict_element_visible_keys = ['id', 'state', 'exit_code', 'update_time', 'create_time']

    """
    A job represents a request to run a tool given input datasets, tool
    parameters, and output datasets.
    """
    _numeric_metric = JobMetricNumeric
    _text_metric = JobMetricText

    states = Bunch(NEW='new',
                   RESUBMITTED='resubmitted',
                   UPLOAD='upload',
                   WAITING='waiting',
                   QUEUED='queued',
                   RUNNING='running',
                   OK='ok',
                   ERROR='error',
                   PAUSED='paused',
                   DELETED='deleted',
                   DELETED_NEW='deleted_new')
    terminal_states = [states.OK,
                       states.ERROR,
                       states.DELETED]
    #: job states where the job hasn't finished and the model may still change
    non_ready_states = [
        states.NEW,
        states.RESUBMITTED,
        states.UPLOAD,
        states.WAITING,
        states.QUEUED,
        states.RUNNING,
    ]

    # Please include an accessor (get/set pair) for any new columns/members.
    def __init__(self):
        self.session_id = None
        self.user_id = None
        self.tool_id = None
        self.tool_version = None
        self.command_line = None
        self.dependencies = []
        self.param_filename = None
        self.parameters = []
        self.input_datasets = []
        self.output_datasets = []
        self.input_dataset_collections = []
        self.output_dataset_collection_instances = []
        self.output_dataset_collections = []
        self.input_library_datasets = []
        self.output_library_datasets = []
        self.state = Job.states.NEW
        self.info = None
        self.job_runner_name = None
        self.job_runner_external_id = None
        self.destination_id = None
        self.destination_params = None
        self.post_job_actions = []
        self.state_history = []
        self.imported = False
        self.handler = None
        self.exit_code = None
        self._init_metrics()
        self.state_history.append(JobStateHistory(self))

    @property
    def finished(self):
        states = self.states
        return self.state in [
            states.OK,
            states.ERROR,
            states.DELETED,
            states.DELETED_NEW,
        ]

    # TODO: Add accessors for members defined in SQL Alchemy for the Job table and
    # for the mapper defined to the Job table.
    def get_external_output_metadata(self):
        """
        The external_output_metadata is currently a reference from Job to
        JobExternalOutputMetadata. It exists for a job but not a task.
        """
        return self.external_output_metadata

    def get_session_id(self):
        return self.session_id

    def get_user_id(self):
        return self.user_id

    def get_tool_id(self):
        return self.tool_id

    def get_tool_version(self):
        return self.tool_version

    def get_command_line(self):
        return self.command_line

    def get_dependencies(self):
        return self.dependencies

    def get_param_filename(self):
        return self.param_filename

    def get_parameters(self):
        return self.parameters

    def get_input_datasets(self):
        return self.input_datasets

    def get_output_datasets(self):
        return self.output_datasets

    def get_input_library_datasets(self):
        return self.input_library_datasets

    def get_output_library_datasets(self):
        return self.output_library_datasets

    def get_state(self):
        return self.state

    def get_info(self):
        return self.info

    def get_job_runner_name(self):
        # This differs from the Task class in that job_runner_name is
        # accessed instead of task_runner_name. Note that the field
        # runner_name is not the same thing.
        return self.job_runner_name

    def get_job_runner_external_id(self):
        # This is different from the Task just in the member accessed:
        return self.job_runner_external_id

    def get_post_job_actions(self):
        return self.post_job_actions

    def get_imported(self):
        return self.imported

    def get_handler(self):
        return self.handler

    def get_params(self):
        return self.params

    def get_user(self):
        # This is defined in the SQL Alchemy mapper as a relation to the User.
        return self.user

    def get_id(self):
        # This is defined in the SQL Alchemy's Job table (and not in the model).
        return self.id

    def get_tasks(self):
        # The tasks member is pert of a reference in the SQL Alchemy schema:
        return self.tasks

    def get_id_tag(self):
        """
        Return a tag that can be useful in identifying a Job.
        This returns the Job's get_id
        """
        return "%s" % self.id

    def set_session_id(self, session_id):
        self.session_id = session_id

    def set_user_id(self, user_id):
        self.user_id = user_id

    def set_tool_id(self, tool_id):
        self.tool_id = tool_id

    def set_tool_version(self, tool_version):
        self.tool_version = tool_version

    def set_command_line(self, command_line):
        self.command_line = command_line

    def set_dependencies(self, dependencies):
        self.dependencies = dependencies

    def set_param_filename(self, param_filename):
        self.param_filename = param_filename

    def set_parameters(self, parameters):
        self.parameters = parameters

    def set_input_datasets(self, input_datasets):
        self.input_datasets = input_datasets

    def set_output_datasets(self, output_datasets):
        self.output_datasets = output_datasets

    def set_input_library_datasets(self, input_library_datasets):
        self.input_library_datasets = input_library_datasets

    def set_output_library_datasets(self, output_library_datasets):
        self.output_library_datasets = output_library_datasets

    def set_info(self, info):
        self.info = info

    def set_runner_name(self, job_runner_name):
        self.job_runner_name = job_runner_name

    def get_job(self):
        # Added so job and task have same interface (.get_job() ) to get at
        # underlying job object.
        return self

    def set_runner_external_id(self, job_runner_external_id):
        self.job_runner_external_id = job_runner_external_id

    def set_post_job_actions(self, post_job_actions):
        self.post_job_actions = post_job_actions

    def set_imported(self, imported):
        self.imported = imported

    def set_handler(self, handler):
        self.handler = handler

    def set_params(self, params):
        self.params = params

    def add_parameter(self, name, value):
        self.parameters.append(JobParameter(name, value))

    def add_input_dataset(self, name, dataset=None, dataset_id=None):
        assoc = JobToInputDatasetAssociation(name, dataset)
        if dataset is None and dataset_id is not None:
            assoc.dataset_id = dataset_id
        self.input_datasets.append(assoc)

    def add_output_dataset(self, name, dataset):
        self.output_datasets.append(JobToOutputDatasetAssociation(name, dataset))

    def add_input_dataset_collection(self, name, dataset_collection):
        self.input_dataset_collections.append(JobToInputDatasetCollectionAssociation(name, dataset_collection))

    def add_output_dataset_collection(self, name, dataset_collection_instance):
        self.output_dataset_collection_instances.append(JobToOutputDatasetCollectionAssociation(name, dataset_collection_instance))

    def add_implicit_output_dataset_collection(self, name, dataset_collection):
        self.output_dataset_collections.append(JobToImplicitOutputDatasetCollectionAssociation(name, dataset_collection))

    def add_input_library_dataset(self, name, dataset):
        self.input_library_datasets.append(JobToInputLibraryDatasetAssociation(name, dataset))

    def add_output_library_dataset(self, name, dataset):
        self.output_library_datasets.append(JobToOutputLibraryDatasetAssociation(name, dataset))

    def add_post_job_action(self, pja):
        self.post_job_actions.append(PostJobActionAssociation(pja, self))

    def set_state(self, state):
        """
        Save state history
        """
        self.state = state
        self.state_history.append(JobStateHistory(self))

    def get_param_values(self, app, ignore_errors=False):
        """
        Read encoded parameter values from the database and turn back into a
        dict of tool parameter values.
        """
        param_dict = self.raw_param_dict()
        tool = app.toolbox.get_tool(self.tool_id, tool_version=self.tool_version)
        param_dict = tool.params_from_strings(param_dict, app, ignore_errors=ignore_errors)
        return param_dict

    def raw_param_dict(self):
        param_dict = dict([(p.name, p.value) for p in self.parameters])
        return param_dict

    def check_if_output_datasets_deleted(self):
        """
        Return true if all of the output datasets associated with this job are
        in the deleted state
        """
        for dataset_assoc in self.output_datasets:
            dataset = dataset_assoc.dataset
            # only the originator of the job can delete a dataset to cause
            # cancellation of the job, no need to loop through history_associations
            if not dataset.deleted:
                return False
        return True

    def mark_deleted(self, track_jobs_in_database=False):
        """
        Mark this job as deleted, and mark any output datasets as discarded.
        """
        if self.finished:
            # Do not modify the state/outputs of jobs that are already terminal
            return
        if track_jobs_in_database:
            self.state = Job.states.DELETED_NEW
        else:
            self.state = Job.states.DELETED
        self.info = "Job output deleted by user before job completed."
        for dataset_assoc in self.output_datasets:
            dataset = dataset_assoc.dataset
            dataset.deleted = True
            dataset.state = dataset.states.DISCARDED
            for dataset in dataset.dataset.history_associations:
                # propagate info across shared datasets
                dataset.deleted = True
                dataset.blurb = 'deleted'
                dataset.peek = 'Job deleted'
                dataset.info = 'Job output deleted by user before job completed'

    def to_dict(self, view='collection', system_details=False):
        rval = super(Job, self).to_dict(view=view)
        rval['tool_id'] = self.tool_id
        if system_details:
            # System level details that only admins should have.
            rval['external_id'] = self.job_runner_external_id
            rval['command_line'] = self.command_line

        if view == 'element':
            param_dict = dict([(p.name, p.value) for p in self.parameters])
            rval['params'] = param_dict

            input_dict = {}
            for i in self.input_datasets:
                if i.dataset is not None:
                    input_dict[i.name] = {
                        "id" : i.dataset.id, "src" : "hda",
                        "uuid" : str(i.dataset.dataset.uuid) if i.dataset.dataset.uuid is not None else None
                    }
            for i in self.input_library_datasets:
                if i.dataset is not None:
                    input_dict[i.name] = {
                        "id" : i.dataset.id, "src" : "ldda",
                        "uuid": str(i.dataset.dataset.uuid) if i.dataset.dataset.uuid is not None else None
                    }
            for k in input_dict:
                if k in param_dict:
                    del param_dict[k]
            rval['inputs'] = input_dict

            output_dict = {}
            for i in self.output_datasets:
                if i.dataset is not None:
                    output_dict[i.name] = {
                        "id" : i.dataset.id, "src" : "hda",
                        "uuid" : str(i.dataset.dataset.uuid) if i.dataset.dataset.uuid is not None else None
                    }
            for i in self.output_library_datasets:
                if i.dataset is not None:
                    output_dict[i.name] = {
                        "id" : i.dataset.id, "src" : "ldda",
                        "uuid" : str(i.dataset.dataset.uuid) if i.dataset.dataset.uuid is not None else None
                    }
            rval['outputs'] = output_dict

        return rval

    def set_final_state(self, final_state):
        self.set_state(final_state)
        if self.workflow_invocation_step:
            self.workflow_invocation_step.update()

    def get_destination_configuration(self, config, key, default=None):
        """ Get a destination parameter that can be defaulted back
        in specified config if it needs to be applied globally.
        """
        param_unspecified = object()
        config_value = (self.destination_params or {}).get(key, param_unspecified)
        if config_value is param_unspecified:
            config_value = getattr(config, key, param_unspecified)
        if config_value is param_unspecified:
            config_value = default
        return config_value


class Task(object, JobLike):
    """
    A task represents a single component of a job.
    """
    _numeric_metric = TaskMetricNumeric
    _text_metric = TaskMetricText

    states = Bunch(NEW='new',
                   WAITING='waiting',
                   QUEUED='queued',
                   RUNNING='running',
                   OK='ok',
                   ERROR='error',
                   DELETED='deleted')

    # Please include an accessor (get/set pair) for any new columns/members.
    def __init__(self, job, working_directory, prepare_files_cmd):
        self.command_line = None
        self.parameters = []
        self.state = Task.states.NEW
        self.info = None
        self.working_directory = working_directory
        self.task_runner_name = None
        self.task_runner_external_id = None
        self.job = job
        self.stdout = ""
        self.stderr = ""
        self.exit_code = None
        self.prepare_input_files_cmd = prepare_files_cmd
        self._init_metrics()

    def get_param_values(self, app):
        """
        Read encoded parameter values from the database and turn back into a
        dict of tool parameter values.
        """
        param_dict = dict([(p.name, p.value) for p in self.job.parameters])
        tool = app.toolbox.get_tool(self.job.tool_id, tool_version=self.job.tool_version)
        param_dict = tool.params_from_strings(param_dict, app)
        return param_dict

    def get_id(self):
        # This is defined in the SQL Alchemy schema:
        return self.id

    def get_id_tag(self):
        """
        Return an id tag suitable for identifying the task.
        This combines the task's job id and the task's own id.
        """
        return "%s_%s" % (self.job.get_id(), self.get_id())

    def get_command_line(self):
        return self.command_line

    def get_parameters(self):
        return self.parameters

    def get_state(self):
        return self.state

    def get_info(self):
        return self.info

    def get_working_directory(self):
        return self.working_directory

    def get_task_runner_name(self):
        return self.task_runner_name

    def get_task_runner_external_id(self):
        return self.task_runner_external_id

    def get_job(self):
        return self.job

    def get_stdout(self):
        return self.stdout

    def get_stderr(self):
        return self.stderr

    def get_prepare_input_files_cmd(self):
        return self.prepare_input_files_cmd

    # The following accessors are for members that are in the Job class but
    # not in the Task class. So they can either refer to the parent Job
    # or return None, depending on whether Tasks need to point to the parent
    # (e.g., for a session) or never use the member (e.g., external output
    # metdata). These can be filled in as needed.
    def get_external_output_metadata(self):
        """
        The external_output_metadata is currently a backref to
        JobExternalOutputMetadata. It exists for a job but not a task,
        and when a task is cancelled its corresponding parent Job will
        be cancelled. So None is returned now, but that could be changed
        to self.get_job().get_external_output_metadata().
        """
        return None

    def get_job_runner_name(self):
        """
        Since runners currently access Tasks the same way they access Jobs,
        this method just refers to *this* instance's runner.
        """
        return self.task_runner_name

    def get_job_runner_external_id(self):
        """
        Runners will use the same methods to get information about the Task
        class as they will about the Job class, so this method just returns
        the task's external id.
        """
        # TODO: Merge into get_runner_external_id.
        return self.task_runner_external_id

    def get_session_id(self):
        # The Job's galaxy session is equal to the Job's session, so the
        # Job's session is the same as the Task's session.
        return self.get_job().get_session_id()

    def set_id(self, id):
        # This is defined in the SQL Alchemy's mapper and not here.
        # This should never be called.
        self.id = id

    def set_command_line(self, command_line):
        self.command_line = command_line

    def set_parameters(self, parameters):
        self.parameters = parameters

    def set_state(self, state):
        self.state = state

    def set_info(self, info):
        self.info = info

    def set_working_directory(self, working_directory):
        self.working_directory = working_directory

    def set_task_runner_name(self, task_runner_name):
        self.task_runner_name = task_runner_name

    def set_job_runner_external_id(self, task_runner_external_id):
        # This method is available for runners that do not want/need to
        # differentiate between the kinds of Runnable things (Jobs and Tasks)
        # that they're using.
        log.debug("Task %d: Set external id to %s"
                  % (self.id, task_runner_external_id))
        self.task_runner_external_id = task_runner_external_id

    def set_task_runner_external_id(self, task_runner_external_id):
        self.task_runner_external_id = task_runner_external_id

    def set_job(self, job):
        self.job = job

    def set_stdout(self, stdout):
        self.stdout = stdout

    def set_stderr(self, stderr):
        self.stderr = stderr

    def set_prepare_input_files_cmd(self, prepare_input_files_cmd):
        self.prepare_input_files_cmd = prepare_input_files_cmd


class JobParameter(object):
    def __init__(self, name, value):
        self.name = name
        self.value = value


class JobToInputDatasetAssociation(object):
    def __init__(self, name, dataset):
        self.name = name
        self.dataset = dataset


class JobToOutputDatasetAssociation(object):
    def __init__(self, name, dataset):
        self.name = name
        self.dataset = dataset


class JobToInputDatasetCollectionAssociation(object):
    def __init__(self, name, dataset_collection):
        self.name = name
        self.dataset_collection = dataset_collection


# Many jobs may map to one HistoryDatasetCollection using these for a given
# tool output (if mapping over an input collection).
class JobToOutputDatasetCollectionAssociation(object):
    def __init__(self, name, dataset_collection_instance):
        self.name = name
        self.dataset_collection_instance = dataset_collection_instance


# A DatasetCollection will be mapped to at most one job per tool output
# using these. (You can think of many of these models as going into the
# creation of a JobToOutputDatasetCollectionAssociation.)
class JobToImplicitOutputDatasetCollectionAssociation(object):
    def __init__(self, name, dataset_collection):
        self.name = name
        self.dataset_collection = dataset_collection


class JobToInputLibraryDatasetAssociation(object):
    def __init__(self, name, dataset):
        self.name = name
        self.dataset = dataset


class JobToOutputLibraryDatasetAssociation(object):
    def __init__(self, name, dataset):
        self.name = name
        self.dataset = dataset


class JobStateHistory(object):
    def __init__(self, job):
        self.job = job
        self.state = job.state
        self.info = job.info


class ImplicitlyCreatedDatasetCollectionInput(object):
    def __init__(self, name, input_dataset_collection):
        self.name = name
        self.input_dataset_collection = input_dataset_collection


class ImplicitCollectionJobs(object):

    populated_states = Bunch(
        NEW='new',  # New implicit jobs object, unpopulated job associations
        OK='ok',  # Job associations are set and fixed.
        FAILED='failed',  # There were issues populating job associations, object is in error.
    )

    def __init__(
        self,
        id=None,
        populated_state=None,
    ):
        self.id = id
        self.populated_state = populated_state or ImplicitCollectionJobs.populated_states.NEW

    @property
    def job_list(self):
        return [icjja.job for icjja in self.jobs]


class ImplicitCollectionJobsJobAssociation(object):

    def __init__(self):
        pass


class PostJobAction(object):
    def __init__(self, action_type, workflow_step, output_name=None, action_arguments=None):
        self.action_type = action_type
        self.output_name = output_name
        self.action_arguments = action_arguments
        self.workflow_step = workflow_step


class PostJobActionAssociation(object):
    def __init__(self, pja, job=None, job_id=None):
        if job is not None:
            self.job = job
        elif job_id is not None:
            self.job_id = job_id
        else:
            raise Exception("PostJobActionAssociation must be created with a job or a job_id.")
        self.post_job_action = pja


class JobExternalOutputMetadata(object):
    def __init__(self, job=None, dataset=None):
        self.job = job
        if isinstance(dataset, galaxy.model.HistoryDatasetAssociation):
            self.history_dataset_association = dataset
        elif isinstance(dataset, galaxy.model.LibraryDatasetDatasetAssociation):
            self.library_dataset_dataset_association = dataset

    @property
    def dataset(self):
        if self.history_dataset_association:
            return self.history_dataset_association
        elif self.library_dataset_dataset_association:
            return self.library_dataset_dataset_association
        return None


class JobExportHistoryArchive(object):
    def __init__(self, job=None, history=None, dataset=None, compressed=False,
                 history_attrs_filename=None, datasets_attrs_filename=None,
                 jobs_attrs_filename=None):
        self.job = job
        self.history = history
        self.dataset = dataset
        self.compressed = compressed
        self.history_attrs_filename = history_attrs_filename
        self.datasets_attrs_filename = datasets_attrs_filename
        self.jobs_attrs_filename = jobs_attrs_filename

    @property
    def up_to_date(self):
        """ Return False, if a new export should be generated for corresponding
        history.
        """
        job = self.job
        return job.state not in [Job.states.ERROR, Job.states.DELETED] \
            and job.update_time > self.history.update_time

    @property
    def ready(self):
        return self.job.state == Job.states.OK

    @property
    def preparing(self):
        return self.job.state in [Job.states.RUNNING, Job.states.QUEUED, Job.states.WAITING]

    @property
    def export_name(self):
        # Stream archive.
        hname = ready_name_for_url(self.history.name)
        hname = "Galaxy-History-%s.tar" % (hname)
        if self.compressed:
            hname += ".gz"
        return hname


class JobImportHistoryArchive(object):
    def __init__(self, job=None, history=None, archive_dir=None):
        self.job = job
        self.history = history
        self.archive_dir = archive_dir


class GenomeIndexToolData(object):
    def __init__(self, job=None, params=None, dataset=None, deferred_job=None,
                 transfer_job=None, fasta_path=None, created_time=None, modified_time=None,
                 dbkey=None, user=None, indexer=None):
        self.job = job
        self.dataset = dataset
        self.fasta_path = fasta_path
        self.user = user
        self.indexer = indexer
        self.created_time = created_time
        self.modified_time = modified_time
        self.deferred = deferred_job
        self.transfer = transfer_job


class DeferredJob(object):
    states = Bunch(NEW='new',
                   WAITING='waiting',
                   QUEUED='queued',
                   RUNNING='running',
                   OK='ok',
                   ERROR='error')

    def __init__(self, state=None, plugin=None, params=None):
        self.state = state
        self.plugin = plugin
        self.params = params

    def get_check_interval(self):
        if not hasattr(self, '_check_interval'):
            self._check_interval = None
        return self._check_interval

    def set_check_interval(self, seconds):
        self._check_interval = seconds
    check_interval = property(get_check_interval, set_check_interval)

    def get_last_check(self):
        if not hasattr(self, '_last_check'):
            self._last_check = 0
        return self._last_check

    def set_last_check(self, seconds):
        try:
            self._last_check = int(seconds)
        except ValueError:
            self._last_check = time.time()
    last_check = property(get_last_check, set_last_check)

    @property
    def is_check_time(self):
        if self.check_interval is None:
            return True
        elif (int(time.time()) - self.last_check) > self.check_interval:
            return True
        else:
            return False


class Group(object, Dictifiable):
    dict_collection_visible_keys = ['id', 'name']
    dict_element_visible_keys = ['id', 'name']

    def __init__(self, name=None):
        self.name = name
        self.deleted = False


class UserGroupAssociation(object):
    def __init__(self, user, group):
        self.user = user
        self.group = group


def is_hda(d):
    return isinstance(d, HistoryDatasetAssociation)


class History(HasTags, Dictifiable, UsesAnnotations, HasName):

    dict_collection_visible_keys = ['id', 'name', 'published', 'deleted']
    dict_element_visible_keys = ['id', 'name', 'genome_build', 'deleted', 'purged', 'update_time',
                                 'published', 'importable', 'slug', 'empty']
    default_name = 'Unnamed history'

    def __init__(self, id=None, name=None, user=None):
        self.id = id
        self.name = name or History.default_name
        self.deleted = False
        self.purged = False
        self.importing = False
        self.genome_build = None
        self.published = False
        # Relationships
        self.user = user
        self.datasets = []
        self.galaxy_sessions = []
        self.tags = []

    @property
    def empty(self):
        return self.hid_counter == 1

    def _next_hid(self, n=1):
        # this is overriden in mapping.py db_next_hid() method
        if len(self.datasets) == 0:
            return n
        else:
            last_hid = 0
            for dataset in self.datasets:
                if dataset.hid > last_hid:
                    last_hid = dataset.hid
            return last_hid + n

    def add_galaxy_session(self, galaxy_session, association=None):
        if association is None:
            self.galaxy_sessions.append(GalaxySessionToHistoryAssociation(galaxy_session, self))
        else:
            self.galaxy_sessions.append(association)

    def add_dataset(self, dataset, parent_id=None, genome_build=None, set_hid=True, quota=True):
        if isinstance(dataset, Dataset):
            dataset = HistoryDatasetAssociation(dataset=dataset)
            object_session(self).add(dataset)
            object_session(self).flush()
        elif not isinstance(dataset, HistoryDatasetAssociation):
            raise TypeError("You can only add Dataset and HistoryDatasetAssociation instances to a history" +
                            " ( you tried to add %s )." % str(dataset))
        if parent_id:
            for data in self.datasets:
                if data.id == parent_id:
                    dataset.hid = data.hid
                    break
            else:
                if set_hid:
                    dataset.hid = self._next_hid()
        else:
            if set_hid:
                dataset.hid = self._next_hid()
        if quota and self.user:
            self.user.adjust_total_disk_usage(dataset.quota_amount(self.user))
        dataset.history = self
        if genome_build not in [None, '?']:
            self.genome_build = genome_build
        dataset.history_id = self.id
        return dataset

    def add_datasets(self, sa_session, datasets, parent_id=None, genome_build=None, set_hid=True, quota=True, flush=False):
        """ Optimized version of add_dataset above that minimizes database
        interactions when adding many datasets to history at once.
        """
        all_hdas = all(is_hda(_) for _ in datasets)
        optimize = len(datasets) > 1 and parent_id is None and all_hdas and set_hid
        if optimize:
            self.__add_datasets_optimized(datasets, genome_build=genome_build)
            if quota and self.user:
                disk_usage = sum([d.get_total_size() for d in datasets])
                self.user.adjust_total_disk_usage(disk_usage)

            sa_session.add_all(datasets)
            if flush:
                sa_session.flush()
        else:
            for dataset in datasets:
                self.add_dataset(dataset, parent_id=parent_id, genome_build=genome_build, set_hid=set_hid, quota=quota)
                sa_session.add(dataset)
                if flush:
                    sa_session.flush()

    def __add_datasets_optimized(self, datasets, genome_build=None):
        """ Optimized version of add_dataset above that minimizes database
        interactions when adding many datasets to history at once under
        certain circumstances.
        """
        n = len(datasets)

        base_hid = self._next_hid(n=n)
        set_genome = genome_build not in [None, '?']
        for i, dataset in enumerate(datasets):
            dataset.hid = base_hid + i
            dataset.history = self
            if set_genome:
                self.genome_build = genome_build
        for dataset in datasets:
            dataset.history_id = self.id
        return datasets

    def add_dataset_collection(self, history_dataset_collection, set_hid=True):
        if set_hid:
            history_dataset_collection.hid = self._next_hid()
        history_dataset_collection.history = self
        # TODO: quota?
        self.dataset_collections.append(history_dataset_collection)
        return history_dataset_collection

    def copy(self, name=None, target_user=None, activatable=False, all_datasets=False):
        """
        Return a copy of this history using the given `name` and `target_user`.
        If `activatable`, copy only non-deleted datasets. If `all_datasets`, copy
        non-deleted, deleted, and purged datasets.
        """
        name = name or self.name
        applies_to_quota = target_user != self.user

        # Create new history.
        new_history = History(name=name, user=target_user)
        db_session = object_session(self)
        db_session.add(new_history)
        db_session.flush()

        # copy history tags and annotations (if copying user is not anonymous)
        if target_user:
            self.copy_item_annotation(db_session, self.user, self, target_user, new_history)
            new_history.copy_tags_from(target_user=target_user, source_history=self)

        # Copy HDAs.
        if activatable:
            hdas = self.activatable_datasets
        elif all_datasets:
            hdas = self.datasets
        else:
            hdas = self.active_datasets
        for hda in hdas:
            # Copy HDA.
            new_hda = hda.copy()
            new_history.add_dataset(new_hda, set_hid=False, quota=applies_to_quota)
            db_session.add(new_hda)
            db_session.flush()

            if target_user:
                new_hda.copy_item_annotation(db_session, self.user, hda, target_user, new_hda)
                new_hda.copy_tags_from(target_user, hda)

        # Copy history dataset collections
        if all_datasets:
            hdcas = self.dataset_collections
        else:
            hdcas = self.active_dataset_collections
        for hdca in hdcas:
            new_hdca = hdca.copy()
            new_history.add_dataset_collection(new_hdca, set_hid=False)
            db_session.add(new_hdca)
            db_session.flush()

            if target_user:
                new_hdca.copy_item_annotation(db_session, self.user, hdca, target_user, new_hdca)

        new_history.hid_counter = self.hid_counter
        db_session.add(new_history)
        db_session.flush()

        return new_history

    @property
    def activatable_datasets(self):
        # This needs to be a list
        return [hda for hda in self.datasets if not hda.dataset.deleted]

    def to_dict(self, view='collection', value_mapper=None):

        # Get basic value.
        rval = super(History, self).to_dict(view=view, value_mapper=value_mapper)

        if view == 'element':
            rval['size'] = int(self.disk_size)

        return rval

    @property
    def latest_export(self):
        exports = self.exports
        return exports and exports[0]

    def unhide_datasets(self):
        for dataset in self.datasets:
            dataset.mark_unhidden()

    def resume_paused_jobs(self):
        for dataset in self.datasets:
            job = dataset.creating_job
            if job is not None and job.state == Job.states.PAUSED:
                job.set_state(Job.states.NEW)

    @hybrid.hybrid_property
    def disk_size(self):
        """
        Return the size in bytes of this history by summing the 'total_size's of
        all non-purged, unique datasets within it.
        """
        # non-.expression part of hybrid.hybrid_property: called when an instance is the namespace (not the class)
        db_session = object_session(self)
        rval = db_session.query(
            func.sum(db_session.query(HistoryDatasetAssociation.dataset_id, Dataset.total_size).join(Dataset)
                    .filter(HistoryDatasetAssociation.table.c.history_id == self.id)
                    .filter(HistoryDatasetAssociation.purged != true())
                    .filter(Dataset.purged != true())
                    # unique datasets only
                    .distinct().subquery().c.total_size)).first()[0]
        if rval is None:
            rval = 0
        return rval

    @disk_size.expression
    def disk_size(cls):
        """
        Return a query scalar that will get any history's size in bytes by summing
        the 'total_size's of all non-purged, unique datasets within it.
        """
        # .expression acts as a column_property and should return a scalar
        # first, get the distinct datasets within a history that are not purged
        hda_to_dataset_join = join(HistoryDatasetAssociation, Dataset,
            HistoryDatasetAssociation.table.c.dataset_id == Dataset.table.c.id)
        distinct_datasets = (
            select([
                # use labels here to better access from the query above
                HistoryDatasetAssociation.table.c.history_id.label('history_id'),
                Dataset.total_size.label('dataset_size'),
                Dataset.id.label('dataset_id')
            ])
            .where(HistoryDatasetAssociation.table.c.purged != true())
            .where(Dataset.table.c.purged != true())
            .select_from(hda_to_dataset_join)
            # TODO: slow (in general) but most probably here - index total_size for easier sorting/distinct?
            .distinct()
        )
        # postgres needs an alias on FROM
        distinct_datasets_alias = aliased(distinct_datasets, name="datasets")
        # then, bind as property of history using the cls.id
        size_query = (
            select([
                func.coalesce(func.sum(distinct_datasets_alias.c.dataset_size), 0)
            ])
            .select_from(distinct_datasets_alias)
            .where(distinct_datasets_alias.c.history_id == cls.id)
        )
        # label creates a scalar
        return size_query.label('disk_size')

    @property
    def disk_nice_size(self):
        """Returns human readable size of history on disk."""
        return galaxy.util.nice_size(self.disk_size)

    @property
    def active_datasets_and_roles(self):
        if not hasattr(self, '_active_datasets_and_roles'):
            db_session = object_session(self)
            query = (db_session.query(HistoryDatasetAssociation)
                .filter(HistoryDatasetAssociation.table.c.history_id == self.id)
                .filter(not_(HistoryDatasetAssociation.deleted))
                .order_by(HistoryDatasetAssociation.table.c.hid.asc())
                .options(joinedload("dataset"),
                         joinedload("dataset.actions"),
                         joinedload("dataset.actions.role"),
                         joinedload("tags")))
            self._active_datasets_and_roles = query.all()
        return self._active_datasets_and_roles

    @property
    def active_contents(self):
        """ Return all active contents ordered by hid.
        """
        return self.contents_iter(types=["dataset", "dataset_collection"], deleted=False, visible=True)

    def contents_iter(self, **kwds):
        """
        Fetch filtered list of contents of history.
        """
        default_contents_types = [
            'dataset',
        ]
        types = kwds.get('types', default_contents_types)
        iters = []
        if 'dataset' in types:
            iters.append(self.__dataset_contents_iter(**kwds))
        if 'dataset_collection' in types:
            iters.append(self.__collection_contents_iter(**kwds))
        return galaxy.util.merge_sorted_iterables(operator.attrgetter("hid"), *iters)

    def __dataset_contents_iter(self, **kwds):
        return self.__filter_contents(HistoryDatasetAssociation, **kwds)

    def __filter_contents(self, content_class, **kwds):
        db_session = object_session(self)
        assert db_session is not None
        query = db_session.query(content_class).filter(content_class.table.c.history_id == self.id)
        query = query.order_by(content_class.table.c.hid.asc())
        deleted = galaxy.util.string_as_bool_or_none(kwds.get('deleted', None))
        if deleted is not None:
            query = query.filter(content_class.deleted == deleted)
        visible = galaxy.util.string_as_bool_or_none(kwds.get('visible', None))
        if visible is not None:
            query = query.filter(content_class.visible == visible)
        if 'ids' in kwds:
            ids = kwds['ids']
            max_in_filter_length = kwds.get('max_in_filter_length', MAX_IN_FILTER_LENGTH)
            if len(ids) < max_in_filter_length:
                query = query.filter(content_class.id.in_(ids))
            else:
                query = (content for content in query if content.id in ids)
        return query

    def __collection_contents_iter(self, **kwds):
        return self.__filter_contents(HistoryDatasetCollectionAssociation, **kwds)

    def copy_tags_from(self, target_user, source_history):
        for src_shta in source_history.tags:
            new_shta = src_shta.copy()
            new_shta.user = target_user
            self.tags.append(new_shta)


class HistoryUserShareAssociation(object):
    def __init__(self):
        self.history = None
        self.user = None


class UserRoleAssociation(object):
    def __init__(self, user, role):
        self.user = user
        self.role = role


class GroupRoleAssociation(object):
    def __init__(self, group, role):
        self.group = group
        self.role = role


class Role(object, Dictifiable):
    dict_collection_visible_keys = ['id', 'name']
    dict_element_visible_keys = ['id', 'name', 'description', 'type']
    private_id = None
    types = Bunch(
        PRIVATE='private',
        SYSTEM='system',
        USER='user',
        ADMIN='admin',
        SHARING='sharing'
    )

    def __init__(self, name="", description="", type="system", deleted=False):
        self.name = name
        self.description = description
        self.type = type
        self.deleted = deleted


class UserQuotaAssociation(object, Dictifiable):
    dict_element_visible_keys = ['user']

    def __init__(self, user, quota):
        self.user = user
        self.quota = quota


class GroupQuotaAssociation(object, Dictifiable):
    dict_element_visible_keys = ['group']

    def __init__(self, group, quota):
        self.group = group
        self.quota = quota


class Quota(object, Dictifiable):
    dict_collection_visible_keys = ['id', 'name']
    dict_element_visible_keys = ['id', 'name', 'description', 'bytes', 'operation', 'display_amount', 'default', 'users', 'groups']
    valid_operations = ('+', '-', '=')

    def __init__(self, name="", description="", amount=0, operation="="):
        self.name = name
        self.description = description
        if amount is None:
            self.bytes = -1
        else:
            self.bytes = amount
        self.operation = operation

    def get_amount(self):
        if self.bytes == -1:
            return None
        return self.bytes

    def set_amount(self, amount):
        if amount is None:
            self.bytes = -1
        else:
            self.bytes = amount
    amount = property(get_amount, set_amount)

    @property
    def display_amount(self):
        if self.bytes == -1:
            return "unlimited"
        else:
            return galaxy.util.nice_size(self.bytes)


class DefaultQuotaAssociation(Quota, Dictifiable):
    dict_element_visible_keys = ['type']
    types = Bunch(
        UNREGISTERED='unregistered',
        REGISTERED='registered'
    )

    def __init__(self, type, quota):
        assert type in self.types.__dict__.values(), 'Invalid type'
        self.type = type
        self.quota = quota


class DatasetPermissions(object):
    def __init__(self, action, dataset, role=None, role_id=None):
        self.action = action
        self.dataset = dataset
        if role is not None:
            self.role = role
        else:
            self.role_id = role_id


class LibraryPermissions(object):
    def __init__(self, action, library_item, role):
        self.action = action
        if isinstance(library_item, Library):
            self.library = library_item
        else:
            raise Exception("Invalid Library specified: %s" % library_item.__class__.__name__)
        self.role = role


class LibraryFolderPermissions(object):
    def __init__(self, action, library_item, role):
        self.action = action
        if isinstance(library_item, LibraryFolder):
            self.folder = library_item
        else:
            raise Exception("Invalid LibraryFolder specified: %s" % library_item.__class__.__name__)
        self.role = role


class LibraryDatasetPermissions(object):
    def __init__(self, action, library_item, role):
        self.action = action
        if isinstance(library_item, LibraryDataset):
            self.library_dataset = library_item
        else:
            raise Exception("Invalid LibraryDataset specified: %s" % library_item.__class__.__name__)
        self.role = role


class LibraryDatasetDatasetAssociationPermissions(object):
    def __init__(self, action, library_item, role):
        self.action = action
        if isinstance(library_item, LibraryDatasetDatasetAssociation):
            self.library_dataset_dataset_association = library_item
        else:
            raise Exception("Invalid LibraryDatasetDatasetAssociation specified: %s" % library_item.__class__.__name__)
        self.role = role


class DefaultUserPermissions(object):
    def __init__(self, user, action, role):
        self.user = user
        self.action = action
        self.role = role


class DefaultHistoryPermissions(object):
    def __init__(self, history, action, role):
        self.history = history
        self.action = action
        self.role = role


class StorableObject(object):

    def __init__(self, id, **kwargs):
        self.id = id


class Dataset(StorableObject):
    states = Bunch(NEW='new',
                   UPLOAD='upload',
                   QUEUED='queued',
                   RUNNING='running',
                   OK='ok',
                   EMPTY='empty',
                   ERROR='error',
                   DISCARDED='discarded',
                   PAUSED='paused',
                   SETTING_METADATA='setting_metadata',
                   FAILED_METADATA='failed_metadata')
    # failed_metadata is only valid as DatasetInstance state currently

    non_ready_states = (
        states.NEW,
        states.UPLOAD,
        states.QUEUED,
        states.RUNNING,
        states.SETTING_METADATA
    )
    ready_states = tuple(set(states.__dict__.values()) - set(non_ready_states))
    valid_input_states = tuple(
        set(states.__dict__.values()) - set([states.ERROR, states.DISCARDED])
    )
    terminal_states = (
        states.OK,
        states.EMPTY,
        states.ERROR,
        states.DISCARDED,
        states.FAILED_METADATA,
    )

    conversion_messages = Bunch(PENDING="pending",
                                NO_DATA="no data",
                                NO_CHROMOSOME="no chromosome",
                                NO_CONVERTER="no converter",
                                NO_TOOL="no tool",
                                DATA="data",
                                ERROR="error",
                                OK="ok")

    permitted_actions = get_permitted_actions(filter='DATASET')
    file_path = "/tmp/"
    object_store = None  # This get initialized in mapping.py (method init) by app.py
    engine = None

    def __init__(self, id=None, state=None, external_filename=None, extra_files_path=None, file_size=None, purgable=True, uuid=None):
        super(Dataset, self).__init__(id=id)
        self.state = state
        self.deleted = False
        self.purged = False
        self.purgable = purgable
        self.external_filename = external_filename
        self.external_extra_files_path = None
        self._extra_files_path = extra_files_path
        self.file_size = file_size
        if uuid is None:
            self.uuid = uuid4()
        else:
            self.uuid = UUID(str(uuid))

    def in_ready_state(self):
        return self.state in self.ready_states

    def get_file_name(self):
        if not self.external_filename:
            assert self.id is not None, "ID must be set before filename used (commit the object)"
            assert self.object_store is not None, "Object Store has not been initialized for dataset %s" % self.id
            filename = self.object_store.get_filename(self)
            return filename
        else:
            filename = self.external_filename
        # Make filename absolute
        return os.path.abspath(filename)

    def set_file_name(self, filename):
        if not filename:
            self.external_filename = None
        else:
            self.external_filename = filename
    file_name = property(get_file_name, set_file_name)

    def get_extra_files_path(self):
        # Unlike get_file_name - external_extra_files_path is not backed by an
        # actual database column so if SA instantiates this object - the
        # attribute won't exist yet.
        if not getattr(self, "external_extra_files_path", None):
            return self.object_store.get_filename(self, dir_only=True, extra_dir=self._extra_files_path or "dataset_%d_files" % self.id)
        else:
            return os.path.abspath(self.external_extra_files_path)

    def set_extra_files_path(self, extra_files_path):
        if not extra_files_path:
            self.external_extra_files_path = None
        else:
            self.external_extra_files_path = extra_files_path
    extra_files_path = property(get_extra_files_path, set_extra_files_path)

    def _calculate_size(self):
        if self.external_filename:
            try:
                return os.path.getsize(self.external_filename)
            except OSError:
                return 0
        else:
            return self.object_store.size(self)

    def get_size(self, nice_size=False):
        """Returns the size of the data on disk"""
        if self.file_size:
            if nice_size:
                return galaxy.util.nice_size(self.file_size)
            else:
                return self.file_size
        else:
            if nice_size:
                return galaxy.util.nice_size(self._calculate_size())
            else:
                return self._calculate_size()

    def set_size(self):
        """Sets the size of the data on disk"""
        if not self.file_size:
            self.file_size = self._calculate_size()

    def get_total_size(self):
        if self.total_size is not None:
            return self.total_size
        # for backwards compatibility, set if unset
        self.set_total_size()
        db_session = object_session(self)
        db_session.flush()
        return self.total_size

    def set_total_size(self):
        if self.file_size is None:
            self.set_size()
        self.total_size = self.file_size or 0
        if self.object_store.exists(self, extra_dir=self._extra_files_path or "dataset_%d_files" % self.id, dir_only=True):
            for root, dirs, files in os.walk(self.extra_files_path):
                self.total_size += sum([os.path.getsize(os.path.join(root, file)) for file in files if os.path.exists(os.path.join(root, file))])

    def has_data(self):
        """Detects whether there is any data"""
        return self.get_size() > 0

    def mark_deleted(self):
        self.deleted = True

    # FIXME: sqlalchemy will replace this
    def _delete(self):
        """Remove the file that corresponds to this data"""
        self.object_store.delete(self)

    @property
    def user_can_purge(self):
        return self.purged is False \
            and not bool(self.library_associations) \
            and len(self.history_associations) == len(self.purged_history_associations)

    def full_delete(self):
        """Remove the file and extra files, marks deleted and purged"""
        # os.unlink( self.file_name )
        self.object_store.delete(self)
        if self.object_store.exists(self, extra_dir=self._extra_files_path or "dataset_%d_files" % self.id, dir_only=True):
            self.object_store.delete(self, entire_dir=True, extra_dir=self._extra_files_path or "dataset_%d_files" % self.id, dir_only=True)
        # if os.path.exists( self.extra_files_path ):
        #     shutil.rmtree( self.extra_files_path )
        # TODO: purge metadata files
        self.deleted = True
        self.purged = True

    def get_access_roles(self, trans):
        roles = []
        for dp in self.actions:
            if dp.action == trans.app.security_agent.permitted_actions.DATASET_ACCESS.action:
                roles.append(dp.role)
        return roles

    def get_manage_permissions_roles(self, trans):
        roles = []
        for dp in self.actions:
            if dp.action == trans.app.security_agent.permitted_actions.DATASET_MANAGE_PERMISSIONS.action:
                roles.append(dp.role)
        return roles

    def has_manage_permissions_roles(self, trans):
        for dp in self.actions:
            if dp.action == trans.app.security_agent.permitted_actions.DATASET_MANAGE_PERMISSIONS.action:
                return True
        return False


class DatasetInstance(object):
    """A base class for all 'dataset instances', HDAs, LDAs, etc"""
    states = Dataset.states
    conversion_messages = Dataset.conversion_messages
    permitted_actions = Dataset.permitted_actions

    def __init__(self, id=None, hid=None, name=None, info=None, blurb=None, peek=None, tool_version=None, extension=None,
                 dbkey=None, metadata=None, history=None, dataset=None, deleted=False, designation=None,
                 parent_id=None, validation_errors=None, visible=True, create_dataset=False, sa_session=None,
                 extended_metadata=None, flush=True):
        self.name = name or "Unnamed dataset"
        self.id = id
        self.info = info
        self.blurb = blurb
        self.peek = peek
        self.tool_version = tool_version
        self.extension = extension
        self.designation = designation
        # set private variable to None here, since the attribute may be needed in by MetadataCollection.__init__
        self._metadata = None
        self.metadata = metadata or dict()
        self.extended_metadata = extended_metadata
        if dbkey:  # dbkey is stored in metadata, only set if non-zero, or else we could clobber one supplied by input 'metadata'
            self.dbkey = dbkey
        self.deleted = deleted
        self.visible = visible
        # Relationships
        if not dataset and create_dataset:
            # Had to pass the sqlalchemy session in order to create a new dataset
            dataset = Dataset(state=Dataset.states.NEW)
            if flush:
                sa_session.add(dataset)
                sa_session.flush()
        self.dataset = dataset
        self.parent_id = parent_id
        self.validation_errors = validation_errors

    @property
    def ext(self):
        return self.extension

    def get_dataset_state(self):
        # self._state is currently only used when setting metadata externally
        # leave setting the state as-is, we'll currently handle this specially in the external metadata code
        if self._state:
            return self._state
        return self.dataset.state

    def raw_set_dataset_state(self, state):
        if state != self.dataset.state:
            self.dataset.state = state
            return True
        else:
            return False

    def set_dataset_state(self, state):
        if self.raw_set_dataset_state(state):
            object_session(self).add(self.dataset)
            object_session(self).flush()  # flush here, because hda.flush() won't flush the Dataset object
    state = property(get_dataset_state, set_dataset_state)

    def get_file_name(self):
        return self.dataset.get_file_name()

    def set_file_name(self, filename):
        return self.dataset.set_file_name(filename)
    file_name = property(get_file_name, set_file_name)

    @property
    def extra_files_path(self):
        return self.dataset.extra_files_path

    @property
    def datatype(self):
        extension = self.extension
        if not extension or extension == 'auto' or extension == '_sniff_':
            extension = 'data'
        ret = _get_datatypes_registry().get_datatype_by_extension(extension)
        if ret is None:
            log.warning("Datatype class not found for extension '%s'" % extension)
            return _get_datatypes_registry().get_datatype_by_extension('data')
        return ret

    def get_metadata(self):
        # using weakref to store parent (to prevent circ ref),
        #   does a Session.clear() cause parent to be invalidated, while still copying over this non-database attribute?
        if not hasattr(self, '_metadata_collection') or self._metadata_collection.parent != self:
            self._metadata_collection = galaxy.model.metadata.MetadataCollection(self)
        return self._metadata_collection

    def set_metadata(self, bunch):
        # Needs to accept a MetadataCollection, a bunch, or a dict
        self._metadata = self.metadata.make_dict_copy(bunch)
    metadata = property(get_metadata, set_metadata)
    # This provide backwards compatibility with using the old dbkey
    # field in the database.  That field now maps to "old_dbkey" (see mapping.py).

    def get_dbkey(self):
        dbkey = self.metadata.dbkey
        if not isinstance(dbkey, list):
            dbkey = [dbkey]
        if dbkey in [[None], []]:
            return "?"
        return dbkey[0]

    def set_dbkey(self, value):
        if "dbkey" in self.datatype.metadata_spec:
            if not isinstance(value, list):
                self.metadata.dbkey = [value]
            else:
                self.metadata.dbkey = value
    dbkey = property(get_dbkey, set_dbkey)

    def change_datatype(self, new_ext):
        self.clear_associated_files()
        _get_datatypes_registry().change_datatype(self, new_ext)

    def get_size(self, nice_size=False):
        """Returns the size of the data on disk"""
        if nice_size:
            return galaxy.util.nice_size(self.dataset.get_size())
        return self.dataset.get_size()

    def set_size(self):
        """Sets and gets the size of the data on disk"""
        return self.dataset.set_size()

    def get_total_size(self):
        return self.dataset.get_total_size()

    def set_total_size(self):
        return self.dataset.set_total_size()

    def has_data(self):
        """Detects whether there is any data"""
        return self.dataset.has_data()

    def get_raw_data(self):
        """Returns the full data. To stream it open the file_name and read/write as needed"""
        return self.datatype.get_raw_data(self)

    def write_from_stream(self, stream):
        """Writes data from a stream"""
        self.datatype.write_from_stream(self, stream)

    def set_raw_data(self, data):
        """Saves the data on the disc"""
        self.datatype.set_raw_data(self, data)

    def get_mime(self):
        """Returns the mime type of the data"""
        try:
            return _get_datatypes_registry().get_mimetype_by_extension(self.extension.lower())
        except AttributeError:
            # extension is None
            return 'data'

    def set_peek(self):
        return self.datatype.set_peek(self)

    def init_meta(self, copy_from=None):
        return self.datatype.init_meta(self, copy_from=copy_from)

    def set_meta(self, **kwd):
        self.clear_associated_files(metadata_safe=True)
        return self.datatype.set_meta(self, **kwd)

    def missing_meta(self, **kwd):
        return self.datatype.missing_meta(self, **kwd)

    def as_display_type(self, type, **kwd):
        return self.datatype.as_display_type(self, type, **kwd)

    def display_peek(self):
        return self.datatype.display_peek(self)

    def display_name(self):
        return self.datatype.display_name(self)

    def display_info(self):
        return self.datatype.display_info(self)

    def get_converted_files_by_type(self, file_type):
        for assoc in self.implicitly_converted_datasets:
            if not assoc.deleted and assoc.type == file_type:
                if assoc.dataset:
                    return assoc.dataset
                return assoc.dataset_ldda
        return None

    def get_converted_dataset_deps(self, trans, target_ext):
        """
        Returns dict of { "dependency" => HDA }
        """
        # List of string of dependencies
        try:
            depends_list = trans.app.datatypes_registry.converter_deps[self.extension][target_ext]
        except KeyError:
            depends_list = []
        return dict([(dep, self.get_converted_dataset(trans, dep)) for dep in depends_list])

    def get_converted_dataset(self, trans, target_ext, target_context=None, history=None):
        """
        Return converted dataset(s) if they exist, along with a dict of dependencies.
        If not converted yet, do so and return None (the first time). If unconvertible, raise exception.
        """
        # See if we can convert the dataset
        if target_ext not in self.get_converter_types():
            raise NoConverterException("Conversion from '%s' to '%s' not possible" % (self.extension, target_ext))
        # See if converted dataset already exists, either in metadata in conversions.
        converted_dataset = self.get_metadata_dataset(target_ext)
        if converted_dataset:
            return converted_dataset
        converted_dataset = self.get_converted_files_by_type(target_ext)
        if converted_dataset:
            return converted_dataset
        deps = {}
        # List of string of dependencies
        try:
            depends_list = trans.app.datatypes_registry.converter_deps[self.extension][target_ext]
        except KeyError:
            depends_list = []
        # Conversion is possible but hasn't been done yet, run converter.
        # Check if we have dependencies
        try:
            for dependency in depends_list:
                dep_dataset = self.get_converted_dataset(trans, dependency)
                if dep_dataset is None:
                    # None means converter is running first time
                    return None
                elif dep_dataset.state == Job.states.ERROR:
                    raise ConverterDependencyException("A dependency (%s) was in an error state." % dependency)
                elif dep_dataset.state != Job.states.OK:
                    # Pending
                    return None
                deps[dependency] = dep_dataset
        except NoConverterException:
            raise NoConverterException("A dependency (%s) is missing a converter." % dependency)
        except KeyError:
            pass  # No deps
        new_dataset = next(iter(self.datatype.convert_dataset(trans, self, target_ext, return_output=True, visible=False, deps=deps, target_context=target_context, history=history).values()))
        new_dataset.name = self.name
        self.copy_attributes(new_dataset)
        assoc = ImplicitlyConvertedDatasetAssociation(parent=self, file_type=target_ext, dataset=new_dataset, metadata_safe=False)
        session = trans.sa_session
        session.add(new_dataset)
        session.add(assoc)
        session.flush()
        return new_dataset

    def copy_attributes(self, new_dataset):
        """
        Copies attributes to a new datasets, used for implicit conversions
        """
        pass

    def get_metadata_dataset(self, dataset_ext):
        """
        Returns an HDA that points to a metadata file which contains a
        converted data with the requested extension.
        """
        for name, value in self.metadata.items():
            # HACK: MetadataFile objects do not have a type/ext, so need to use metadata name
            # to determine type.
            if dataset_ext == 'bai' and name == 'bam_index' and isinstance(value, MetadataFile):
                # HACK: MetadataFile objects cannot be used by tools, so return
                # a fake HDA that points to metadata file.
                fake_dataset = Dataset(state=Dataset.states.OK, external_filename=value.file_name)
                fake_hda = HistoryDatasetAssociation(dataset=fake_dataset)
                return fake_hda

    def clear_associated_files(self, metadata_safe=False, purge=False):
        raise Exception("Unimplemented")

    def get_converter_types(self):
        return self.datatype.get_converter_types(self, _get_datatypes_registry())

    def can_convert_to(self, format):
        return format in self.get_converter_types()

    def find_conversion_destination(self, accepted_formats, **kwd):
        """Returns ( target_ext, existing converted dataset )"""
        return self.datatype.find_conversion_destination(self, accepted_formats, _get_datatypes_registry(), **kwd)

    def add_validation_error(self, validation_error):
        self.validation_errors.append(validation_error)

    def extend_validation_errors(self, validation_errors):
        self.validation_errors.extend(validation_errors)

    def mark_deleted(self):
        self.deleted = True

    def mark_undeleted(self):
        self.deleted = False

    def mark_unhidden(self):
        self.visible = True

    def undeletable(self):
        if self.purged:
            return False
        return True

    @property
    def is_ok(self):
        return self.state == self.states.OK

    @property
    def is_pending(self):
        """
        Return true if the dataset is neither ready nor in error
        """
        return self.state in (self.states.NEW, self.states.UPLOAD,
                              self.states.QUEUED, self.states.RUNNING,
                              self.states.SETTING_METADATA)

    @property
    def source_library_dataset(self):
        def get_source(dataset):
            if isinstance(dataset, LibraryDatasetDatasetAssociation):
                if dataset.library_dataset:
                    return (dataset, dataset.library_dataset)
            if dataset.copied_from_library_dataset_dataset_association:
                source = get_source(dataset.copied_from_library_dataset_dataset_association)
                if source:
                    return source
            if dataset.copied_from_history_dataset_association:
                source = get_source(dataset.copied_from_history_dataset_association)
                if source:
                    return source
            return (None, None)
        return get_source(self)

    @property
    def source_dataset_chain(self):
        def _source_dataset_chain(dataset, lst):
            try:
                cp_from_ldda = dataset.copied_from_library_dataset_dataset_association
                if cp_from_ldda:
                    lst.append((cp_from_ldda, "(Data Library)"))
                    return _source_dataset_chain(cp_from_ldda, lst)
            except Exception as e:
                log.warning(e)
            try:
                cp_from_hda = dataset.copied_from_history_dataset_association
                if cp_from_hda:
                    lst.append((cp_from_hda, cp_from_hda.history.name))
                    return _source_dataset_chain(cp_from_hda, lst)
            except Exception as e:
                log.warning(e)
            return lst
        return _source_dataset_chain(self, [])

    @property
    def creating_job(self):
        creating_job_associations = None
        if self.creating_job_associations:
            creating_job_associations = self.creating_job_associations
        else:
            inherit_chain = self.source_dataset_chain
            if inherit_chain:
                creating_job_associations = inherit_chain[-1][0].creating_job_associations
        if creating_job_associations:
            return creating_job_associations[0].job
        return None

    def get_display_applications(self, trans):
        return self.datatype.get_display_applications_by_dataset(self, trans)

    def get_visualizations(self):
        return self.datatype.get_visualizations(self)

    def get_datasources(self, trans):
        """
        Returns datasources for dataset; if datasources are not available
        due to indexing, indexing is started. Return value is a dictionary
        with entries of type
        (<datasource_type> : {<datasource_name>, <indexing_message>}).
        """
        data_sources_dict = {}
        msg = None
        for source_type, source_list in self.datatype.data_sources.items():
            data_source = None
            if source_type == "data_standalone":
                # Nothing to do.
                msg = None
                data_source = source_list
            else:
                # Convert.
                if isinstance(source_list, string_types):
                    source_list = [source_list]

                # Loop through sources until viable one is found.
                for source in source_list:
                    msg = self.convert_dataset(trans, source)
                    # No message or PENDING means that source is viable. No
                    # message indicates conversion was done and is successful.
                    if not msg or msg == self.conversion_messages.PENDING:
                        data_source = source
                        break

            # Store msg.
            data_sources_dict[source_type] = {"name": data_source, "message": msg}

        return data_sources_dict

    def convert_dataset(self, trans, target_type):
        """
        Converts a dataset to the target_type and returns a message indicating
        status of the conversion. None is returned to indicate that dataset
        was converted successfully.
        """

        # Get converted dataset; this will start the conversion if necessary.
        try:
            converted_dataset = self.get_converted_dataset(trans, target_type)
        except NoConverterException:
            return self.conversion_messages.NO_CONVERTER
        except ConverterDependencyException as dep_error:
            return {'kind': self.conversion_messages.ERROR, 'message': dep_error.value}

        # Check dataset state and return any messages.
        msg = None
        if converted_dataset and converted_dataset.state == Dataset.states.ERROR:
            job_id = trans.sa_session.query(JobToOutputDatasetAssociation) \
                .filter_by(dataset_id=converted_dataset.id).first().job_id
            job = trans.sa_session.query(Job).get(job_id)
            msg = {'kind': self.conversion_messages.ERROR, 'message': job.stderr}
        elif not converted_dataset or converted_dataset.state != Dataset.states.OK:
            msg = self.conversion_messages.PENDING

        return msg


class HistoryDatasetAssociation(DatasetInstance, HasTags, Dictifiable, UsesAnnotations,
                                HasName):
    """
    Resource class that creates a relation between a dataset and a user history.
    """

    def __init__(self,
                 hid=None,
                 history=None,
                 copied_from_history_dataset_association=None,
                 copied_from_library_dataset_dataset_association=None,
                 sa_session=None,
                 **kwd):
        """
        Create a a new HDA and associate it with the given history.
        """
        # FIXME: sa_session is must be passed to DataSetInstance if the create_dataset
        # parameter is True so that the new object can be flushed.  Is there a better way?
        DatasetInstance.__init__(self, sa_session=sa_session, **kwd)
        self.hid = hid
        # Relationships
        self.history = history
        self.copied_from_history_dataset_association = copied_from_history_dataset_association
        self.copied_from_library_dataset_dataset_association = copied_from_library_dataset_dataset_association

    def copy(self, parent_id=None):
        """
        Create a copy of this HDA.
        """
        hda = HistoryDatasetAssociation(hid=self.hid,
                                        name=self.name,
                                        info=self.info,
                                        blurb=self.blurb,
                                        peek=self.peek,
                                        tool_version=self.tool_version,
                                        extension=self.extension,
                                        dbkey=self.dbkey,
                                        dataset=self.dataset,
                                        visible=self.visible,
                                        deleted=self.deleted,
                                        parent_id=parent_id,
                                        copied_from_history_dataset_association=self)
        # update init non-keywords as well
        hda.purged = self.purged

        object_session(self).add(hda)
        object_session(self).flush()
        hda.set_size()
        # Need to set after flushed, as MetadataFiles require dataset.id
        hda.metadata = self.metadata
        if not self.datatype.copy_safe_peek:
            # In some instances peek relies on dataset_id, i.e. gmaj.zip for viewing MAFs
            hda.set_peek()
        object_session(self).flush()
        return hda

    def copy_attributes(self, new_dataset):
        new_dataset.hid = self.hid

    def to_library_dataset_dataset_association(self, trans, target_folder, replace_dataset=None,
                                               parent_id=None, user=None, roles=None, ldda_message='', element_identifier=None):
        """
        Copy this HDA to a library optionally replacing an existing LDDA.
        """
        if replace_dataset:
            # The replace_dataset param ( when not None ) refers to a LibraryDataset that
            #   is being replaced with a new version.
            library_dataset = replace_dataset
        else:
            # If replace_dataset is None, the Library level permissions will be taken from the folder and
            #   applied to the new LibraryDataset, and the current user's DefaultUserPermissions will be applied
            #   to the associated Dataset.
            library_dataset = LibraryDataset(folder=target_folder, name=self.name, info=self.info)
            object_session(self).add(library_dataset)
            object_session(self).flush()
        if not user:
            # This should never happen since users must be authenticated to upload to a data library
            user = self.history.user
        ldda = LibraryDatasetDatasetAssociation(name=element_identifier or self.name,
                                                info=self.info,
                                                blurb=self.blurb,
                                                peek=self.peek,
                                                tool_version=self.tool_version,
                                                extension=self.extension,
                                                dbkey=self.dbkey,
                                                dataset=self.dataset,
                                                library_dataset=library_dataset,
                                                visible=self.visible,
                                                deleted=self.deleted,
                                                parent_id=parent_id,
                                                copied_from_history_dataset_association=self,
                                                user=user)
        object_session(self).add(ldda)
        object_session(self).flush()
        # If roles were selected on the upload form, restrict access to the Dataset to those roles
        roles = roles or []
        for role in roles:
            dp = trans.model.DatasetPermissions(trans.app.security_agent.permitted_actions.DATASET_ACCESS.action,
                                                ldda.dataset, role)
            trans.sa_session.add(dp)
            trans.sa_session.flush()
        # Must set metadata after ldda flushed, as MetadataFiles require ldda.id
        ldda.metadata = self.metadata
        # TODO: copy #tags from history
        if ldda_message:
            ldda.message = ldda_message
        if not replace_dataset:
            target_folder.add_library_dataset(library_dataset, genome_build=ldda.dbkey)
            object_session(self).add(target_folder)
            object_session(self).flush()
        library_dataset.library_dataset_dataset_association_id = ldda.id
        object_session(self).add(library_dataset)
        object_session(self).flush()
        if not self.datatype.copy_safe_peek:
            # In some instances peek relies on dataset_id, i.e. gmaj.zip for viewing MAFs
            ldda.set_peek()
        object_session(self).flush()
        return ldda

    def clear_associated_files(self, metadata_safe=False, purge=False):
        """
        """
        # metadata_safe = True means to only clear when assoc.metadata_safe == False
        for assoc in self.implicitly_converted_datasets:
            if not assoc.deleted and (not metadata_safe or not assoc.metadata_safe):
                assoc.clear(purge=purge)
        for assoc in self.implicitly_converted_parent_datasets:
            assoc.clear(purge=purge, delete_dataset=False)

    def get_access_roles(self, trans):
        """
        Return The access roles associated with this HDA's dataset.
        """
        return self.dataset.get_access_roles(trans)

    def quota_amount(self, user):
        """
        Return the disk space used for this HDA relevant to user quotas.

        If the user has multiple instances of this dataset, it will not affect their
        disk usage statistic.
        """
        rval = 0
        # Anon users are handled just by their single history size.
        if not user:
            return rval
        # Gets an HDA disk usage, if the user does not already
        #   have an association of the same dataset
        if not self.dataset.library_associations and not self.purged and not self.dataset.purged:
            for hda in self.dataset.history_associations:
                if hda.id == self.id:
                    continue
                if not hda.purged and hda.history and hda.history.user and hda.history.user == user:
                    break
            else:
                rval += self.get_total_size()
        return rval

    def to_dict(self, view='collection', expose_dataset_path=False):
        """
        Return attributes of this HDA that are exposed using the API.
        """
        # Since this class is a proxy to rather complex attributes we want to
        # display in other objects, we can't use the simpler method used by
        # other model classes.
        original_rval = super(HistoryDatasetAssociation, self).to_dict(view=view)
        hda = self
        rval = dict(id=hda.id,
                    hda_ldda='hda',
                    uuid=(lambda uuid: str(uuid) if uuid else None)(hda.dataset.uuid),
                    hid=hda.hid,
                    file_ext=hda.ext,
                    peek=(lambda hda: hda.display_peek() if hda.peek and hda.peek != 'no peek' else None)(hda),
                    model_class=self.__class__.__name__,
                    name=hda.name,
                    deleted=hda.deleted,
                    purged=hda.purged,
                    visible=hda.visible,
                    state=hda.state,
                    history_content_type=hda.history_content_type,
                    file_size=int(hda.get_size()),
                    create_time=hda.create_time.isoformat(),
                    update_time=hda.update_time.isoformat(),
                    data_type=hda.datatype.__class__.__module__ + '.' + hda.datatype.__class__.__name__,
                    genome_build=hda.dbkey,
                    misc_info=hda.info.strip() if isinstance(hda.info, string_types) else hda.info,
                    misc_blurb=hda.blurb)

        rval.update(original_rval)

        if hda.copied_from_library_dataset_dataset_association is not None:
            rval['copied_from_ldda_id'] = hda.copied_from_library_dataset_dataset_association.id

        if hda.history is not None:
            rval['history_id'] = hda.history.id

        if hda.extended_metadata is not None:
            rval['extended_metadata'] = hda.extended_metadata.data

        rval['peek'] = to_unicode(hda.display_peek())

        for name, spec in hda.metadata.spec.items():
            val = hda.metadata.get(name)
            if isinstance(val, MetadataFile):
                # only when explicitly set: fetching filepaths can be expensive
                if not expose_dataset_path:
                    continue
                val = val.file_name
            # If no value for metadata, look in datatype for metadata.
            elif val is None and hasattr(hda.datatype, name):
                val = getattr(hda.datatype, name)
            rval['metadata_' + name] = val
        return rval

    @property
    def history_content_type(self):
        return "dataset"

    # TODO: down into DatasetInstance
    content_type = u'dataset'

    @hybrid.hybrid_property
    def type_id(self):
        return u'-'.join([self.content_type, str(self.id)])

    @type_id.expression
    def type_id(cls):
        return ((type_coerce(cls.content_type, types.Unicode) + u'-' +
                 type_coerce(cls.id, types.Unicode)).label('type_id'))

    def copy_tags_from(self, target_user, source_hda):
        """
        Copy tags from `source_hda` to this HDA and assign them the user `target_user`.
        """
        for source_tag_assoc in source_hda.tags:
            new_tag_assoc = source_tag_assoc.copy()
            new_tag_assoc.user = target_user
            self.tags.append(new_tag_assoc)


class HistoryDatasetAssociationDisplayAtAuthorization(object):
    def __init__(self, hda=None, user=None, site=None):
        self.history_dataset_association = hda
        self.user = user
        self.site = site


class HistoryDatasetAssociationSubset(object):
    def __init__(self, hda, subset, location):
        self.hda = hda
        self.subset = subset
        self.location = location


class Library(object, Dictifiable, HasName):
    permitted_actions = get_permitted_actions(filter='LIBRARY')
    dict_collection_visible_keys = ['id', 'name']
    dict_element_visible_keys = ['id', 'deleted', 'name', 'description', 'synopsis', 'root_folder_id', 'create_time']

    def __init__(self, name=None, description=None, synopsis=None, root_folder=None):
        self.name = name or "Unnamed library"
        self.description = description
        self.synopsis = synopsis
        self.root_folder = root_folder

    def to_dict(self, view='collection', value_mapper=None):
        """
        We prepend an F to folders.
        """
        rval = super(Library, self).to_dict(view=view, value_mapper=value_mapper)
        if 'root_folder_id' in rval:
            rval['root_folder_id'] = 'F' + str(rval['root_folder_id'])
        return rval

    def get_active_folders(self, folder, folders=None):
        # TODO: should we make sure the library is not deleted?
        def sort_by_attr(seq, attr):
            """
            Sort the sequence of objects by object's attribute
            Arguments:
            seq  - the list or any sequence (including immutable one) of objects to sort.
            attr - the name of attribute to sort by
            """
            # Use the "Schwartzian transform"
            # Create the auxiliary list of tuples where every i-th tuple has form
            # (seq[i].attr, i, seq[i]) and sort it. The second item of tuple is needed not
            # only to provide stable sorting, but mainly to eliminate comparison of objects
            # (which can be expensive or prohibited) in case of equal attribute values.
            intermed = [(getattr(v, attr), i, v) for i, v in enumerate(seq)]
            intermed.sort()
            return [_[-1] for _ in intermed]
        if folders is None:
            active_folders = [folder]
        for active_folder in folder.active_folders:
            active_folders.extend(self.get_active_folders(active_folder, folders))
        return sort_by_attr(active_folders, 'id')

    def get_access_roles(self, trans):
        roles = []
        for lp in self.actions:
            if lp.action == trans.app.security_agent.permitted_actions.LIBRARY_ACCESS.action:
                roles.append(lp.role)
        return roles


class LibraryFolder(object, Dictifiable, HasName):
    dict_element_visible_keys = ['id', 'parent_id', 'name', 'description', 'item_count', 'genome_build', 'update_time', 'deleted']

    def __init__(self, name=None, description=None, item_count=0, order_id=None):
        self.name = name or "Unnamed folder"
        self.description = description
        self.item_count = item_count
        self.order_id = order_id
        self.genome_build = None

    def add_library_dataset(self, library_dataset, genome_build=None):
        library_dataset.folder_id = self.id
        library_dataset.order_id = self.item_count
        self.item_count += 1
        if genome_build not in [None, '?']:
            self.genome_build = genome_build

    def add_folder(self, folder):
        folder.parent_id = self.id
        folder.order_id = self.item_count
        self.item_count += 1

    @property
    def activatable_library_datasets(self):
        # This needs to be a list
        return [ld for ld in self.datasets if ld.library_dataset_dataset_association and not ld.library_dataset_dataset_association.dataset.deleted]

    def to_dict(self, view='collection', value_mapper=None):
        rval = super(LibraryFolder, self).to_dict(view=view, value_mapper=value_mapper)
        rval['library_path'] = self.library_path
        rval['parent_library_id'] = self.parent_library.id
        return rval

    @property
    def library_path(self):
        l_path = []
        f = self
        while f.parent:
            l_path.insert(0, f.name)
            f = f.parent
        return l_path

    @property
    def parent_library(self):
        f = self
        while f.parent:
            f = f.parent
        return f.library_root[0]


class LibraryDataset(object):
    # This class acts as a proxy to the currently selected LDDA
    upload_options = [('upload_file', 'Upload files'),
                      ('upload_directory', 'Upload directory of files'),
                      ('upload_paths', 'Upload files from filesystem paths'),
                      ('import_from_history', 'Import datasets from your current history')]

    def __init__(self, folder=None, order_id=None, name=None, info=None, library_dataset_dataset_association=None, **kwd):
        self.folder = folder
        self.order_id = order_id
        self.name = name
        self.info = info
        self.library_dataset_dataset_association = library_dataset_dataset_association

    def set_library_dataset_dataset_association(self, ldda):
        self.library_dataset_dataset_association = ldda
        ldda.library_dataset = self
        object_session(self).add_all((ldda, self))
        object_session(self).flush()

    def get_info(self):
        if self.library_dataset_dataset_association:
            return self.library_dataset_dataset_association.info
        elif self._info:
            return self._info
        else:
            return 'no info'

    def set_info(self, info):
        self._info = info
    info = property(get_info, set_info)

    def get_name(self):
        if self.library_dataset_dataset_association:
            return self.library_dataset_dataset_association.name
        elif self._name:
            return self._name
        else:
            return 'Unnamed dataset'

    def set_name(self, name):
        self._name = name
    name = property(get_name, set_name)

    def display_name(self):
        self.library_dataset_dataset_association.display_name()

    def to_dict(self, view='collection'):
        # Since this class is a proxy to rather complex attributes we want to
        # display in other objects, we can't use the simpler method used by
        # other model classes.
        ldda = self.library_dataset_dataset_association
        rval = dict(id=self.id,
                    ldda_id=ldda.id,
                    parent_library_id=self.folder.parent_library.id,
                    folder_id=self.folder_id,
                    model_class=self.__class__.__name__,
                    state=ldda.state,
                    name=ldda.name,
                    file_name=ldda.file_name,
                    uploaded_by=ldda.user.email,
                    message=ldda.message,
                    date_uploaded=ldda.create_time.isoformat(),
                    file_size=int(ldda.get_size()),
                    file_ext=ldda.ext,
                    data_type=ldda.datatype.__class__.__module__ + '.' + ldda.datatype.__class__.__name__,
                    genome_build=ldda.dbkey,
                    misc_info=ldda.info,
                    misc_blurb=ldda.blurb,
                    peek=(lambda ldda: ldda.display_peek() if ldda.peek and ldda.peek != 'no peek' else None)(ldda))
        if ldda.dataset.uuid is None:
            rval['uuid'] = None
        else:
            rval['uuid'] = str(ldda.dataset.uuid)
        for name, spec in ldda.metadata.spec.items():
            val = ldda.metadata.get(name)
            if isinstance(val, MetadataFile):
                val = val.file_name
            elif isinstance(val, list):
                val = ', '.join([str(v) for v in val])
            rval['metadata_' + name] = val
        return rval


class LibraryDatasetDatasetAssociation(DatasetInstance, HasName):
    def __init__(self,
                 copied_from_history_dataset_association=None,
                 copied_from_library_dataset_dataset_association=None,
                 library_dataset=None,
                 user=None,
                 sa_session=None,
                 **kwd):
        # FIXME: sa_session is must be passed to DataSetInstance if the create_dataset
        # parameter in kwd is True so that the new object can be flushed.  Is there a better way?
        DatasetInstance.__init__(self, sa_session=sa_session, **kwd)
        if copied_from_history_dataset_association:
            self.copied_from_history_dataset_association_id = copied_from_history_dataset_association.id
        if copied_from_library_dataset_dataset_association:
            self.copied_from_library_dataset_dataset_association_id = copied_from_library_dataset_dataset_association.id
        self.library_dataset = library_dataset
        self.user = user

    def to_history_dataset_association(self, target_history, parent_id=None, add_to_history=False):
        sa_session = object_session(self)
        hda = HistoryDatasetAssociation(name=self.name,
                                        info=self.info,
                                        blurb=self.blurb,
                                        peek=self.peek,
                                        tool_version=self.tool_version,
                                        extension=self.extension,
                                        dbkey=self.dbkey,
                                        dataset=self.dataset,
                                        visible=self.visible,
                                        deleted=self.deleted,
                                        parent_id=parent_id,
                                        copied_from_library_dataset_dataset_association=self,
                                        history=target_history)

        tag_manager = tags.GalaxyTagManager(sa_session)
        src_ldda_tags = tag_manager.get_tags_str(self.tags)
        tag_manager.apply_item_tags(user=self.user, item=hda, tags_str=src_ldda_tags)

        sa_session.add(hda)
        sa_session.flush()
        hda.metadata = self.metadata  # need to set after flushed, as MetadataFiles require dataset.id
        if add_to_history and target_history:
            target_history.add_dataset(hda)
        if not self.datatype.copy_safe_peek:
            hda.set_peek()  # in some instances peek relies on dataset_id, i.e. gmaj.zip for viewing MAFs
        sa_session.flush()
        return hda

    def copy(self, parent_id=None, target_folder=None):
        sa_session = object_session(self)
        ldda = LibraryDatasetDatasetAssociation(name=self.name,
                                                info=self.info,
                                                blurb=self.blurb,
                                                peek=self.peek,
                                                tool_version=self.tool_version,
                                                extension=self.extension,
                                                dbkey=self.dbkey,
                                                dataset=self.dataset,
                                                visible=self.visible,
                                                deleted=self.deleted,
                                                parent_id=parent_id,
                                                copied_from_library_dataset_dataset_association=self,
                                                folder=target_folder)

        tag_manager = tags.GalaxyTagManager(sa_session)
        src_ldda_tags = tag_manager.get_tags_str(self.tags)
        tag_manager.apply_item_tags(user=self.user, item=ldda, tags_str=src_ldda_tags)

        sa_session.add(ldda)
        sa_session.flush()
        # Need to set after flushed, as MetadataFiles require dataset.id
        ldda.metadata = self.metadata
        if not self.datatype.copy_safe_peek:
            # In some instances peek relies on dataset_id, i.e. gmaj.zip for viewing MAFs
            ldda.set_peek()
        sa_session.flush()
        return ldda

    def clear_associated_files(self, metadata_safe=False, purge=False):
        return

    def get_access_roles(self, trans):
        return self.dataset.get_access_roles(trans)

    def get_manage_permissions_roles(self, trans):
        return self.dataset.get_manage_permissions_roles(trans)

    def has_manage_permissions_roles(self, trans):
        return self.dataset.has_manage_permissions_roles(trans)

    def to_dict(self, view='collection'):
        # Since this class is a proxy to rather complex attributes we want to
        # display in other objects, we can't use the simpler method used by
        # other model classes.
        ldda = self
        try:
            file_size = int(ldda.get_size())
        except OSError:
            file_size = 0

        # TODO: render tags here
        rval = dict(id=ldda.id,
                    hda_ldda='ldda',
                    model_class=self.__class__.__name__,
                    name=ldda.name,
                    deleted=ldda.deleted,
                    visible=ldda.visible,
                    state=ldda.state,
                    library_dataset_id=ldda.library_dataset_id,
                    file_size=file_size,
                    file_name=ldda.file_name,
                    update_time=ldda.update_time.isoformat(),
                    file_ext=ldda.ext,
                    data_type=ldda.datatype.__class__.__module__ + '.' + ldda.datatype.__class__.__name__,
                    genome_build=ldda.dbkey,
                    misc_info=ldda.info,
                    misc_blurb=ldda.blurb)
        if ldda.dataset.uuid is None:
            rval['uuid'] = None
        else:
            rval['uuid'] = str(ldda.dataset.uuid)
        rval['parent_library_id'] = ldda.library_dataset.folder.parent_library.id
        if ldda.extended_metadata is not None:
            rval['extended_metadata'] = ldda.extended_metadata.data
        for name, spec in ldda.metadata.spec.items():
            val = ldda.metadata.get(name)
            if isinstance(val, MetadataFile):
                val = val.file_name
            # If no value for metadata, look in datatype for metadata.
            elif val is None and hasattr(ldda.datatype, name):
                val = getattr(ldda.datatype, name)
            rval['metadata_' + name] = val
        return rval


class ExtendedMetadata(object):
    def __init__(self, data):
        self.data = data


class ExtendedMetadataIndex(object):
    def __init__(self, extended_metadata, path, value):
        self.extended_metadata = extended_metadata
        self.path = path
        self.value = value


class LibraryInfoAssociation(object):
    def __init__(self, library, form_definition, info, inheritable=False):
        self.library = library
        self.template = form_definition
        self.info = info
        self.inheritable = inheritable


class LibraryFolderInfoAssociation(object):
    def __init__(self, folder, form_definition, info, inheritable=False):
        self.folder = folder
        self.template = form_definition
        self.info = info
        self.inheritable = inheritable


class LibraryDatasetDatasetInfoAssociation(object):
    def __init__(self, library_dataset_dataset_association, form_definition, info):
        # TODO: need to figure out if this should be inheritable to the associated LibraryDataset
        self.library_dataset_dataset_association = library_dataset_dataset_association
        self.template = form_definition
        self.info = info

    @property
    def inheritable(self):
        return True  # always allow inheriting, used for replacement


class ValidationError(object):
    def __init__(self, message=None, err_type=None, attributes=None):
        self.message = message
        self.err_type = err_type
        self.attributes = attributes


class DatasetToValidationErrorAssociation(object):
    def __init__(self, dataset, validation_error):
        self.dataset = dataset
        self.validation_error = validation_error


class ImplicitlyConvertedDatasetAssociation(object):

    def __init__(self, id=None, parent=None, dataset=None, file_type=None, deleted=False, purged=False, metadata_safe=True):
        self.id = id
        if isinstance(dataset, HistoryDatasetAssociation):
            self.dataset = dataset
        elif isinstance(dataset, LibraryDatasetDatasetAssociation):
            self.dataset_ldda = dataset
        else:
            raise AttributeError('Unknown dataset type provided for dataset: %s' % type(dataset))
        if isinstance(parent, HistoryDatasetAssociation):
            self.parent_hda = parent
        elif isinstance(parent, LibraryDatasetDatasetAssociation):
            self.parent_ldda = parent
        else:
            raise AttributeError('Unknown dataset type provided for parent: %s' % type(parent))
        self.type = file_type
        self.deleted = deleted
        self.purged = purged
        self.metadata_safe = metadata_safe

    def clear(self, purge=False, delete_dataset=True):
        self.deleted = True
        if self.dataset:
            if delete_dataset:
                self.dataset.deleted = True
            if purge:
                self.dataset.purged = True
        if purge and self.dataset.deleted:  # do something with purging
            self.purged = True
            try:
                os.unlink(self.file_name)
            except Exception as e:
                log.error("Failed to purge associated file (%s) from disk: %s" % (self.file_name, e))


DEFAULT_COLLECTION_NAME = "Unnamed Collection"


class DatasetCollection(object, Dictifiable, UsesAnnotations):
    """
    """
    dict_collection_visible_keys = ['id', 'collection_type']
    dict_element_visible_keys = ['id', 'collection_type']
    populated_states = Bunch(
        NEW='new',  # New dataset collection, unpopulated elements
        OK='ok',  # Collection elements populated (HDAs may or may not have errors)
        FAILED='failed',  # some problem populating state, won't be populated
    )

    def __init__(
        self,
        id=None,
        collection_type=None,
        populated=True,
    ):
        self.id = id
        self.collection_type = collection_type
        if not populated:
            self.populated_state = DatasetCollection.populated_states.NEW

    @property
    def populated(self):
        top_level_populated = self.populated_state == DatasetCollection.populated_states.OK
        if top_level_populated and self.has_subcollections:
            return all(e.child_collection.populated for e in self.elements)
        return top_level_populated

    @property
    def waiting_for_elements(self):
        top_level_waiting = self.populated_state == DatasetCollection.populated_states.NEW
        if not top_level_waiting and self.has_subcollections:
            return any(e.child_collection.waiting_for_elements for e in self.elements)
        return top_level_waiting

    def mark_as_populated(self):
        self.populated_state = DatasetCollection.populated_states.OK

    def handle_population_failed(self, message):
        self.populated_state = DatasetCollection.populated_states.FAILED
        self.populated_state_message = message

    def finalize(self):
        # All jobs have written out their elements - everything should be populated
        # but might not be - check that second case! (TODO)
        self.mark_as_populated()
        if self.has_subcollections:
            # THIS IS WRONG - SHOULD ONLY BE TO THE DEPTH OF THE MAP OVER.
            for element in self.elements:
                element.child_collection.finalize()

    @property
    def dataset_instances(self):
        instances = []
        for element in self.elements:
            if element.is_collection:
                instances.extend(element.child_collection.dataset_instances)
            else:
                instance = element.dataset_instance
                instances.append(instance)
        return instances

    @property
    def dataset_elements(self):
        elements = []
        for element in self.elements:
            if element.is_collection:
                elements.extend(element.child_collection.dataset_elements)
            else:
                elements.append(element)
        return elements

    @property
    def state(self):
        # TODO: DatasetCollection state handling...
        return 'ok'

    def validate(self):
        if self.collection_type is None:
            raise Exception("Each dataset collection must define a collection type.")

    def __getitem__(self, key):
        get_by_attribute = "element_index" if isinstance(key, int) else "element_identifier"
        for element in self.elements:
            if getattr(element, get_by_attribute) == key:
                return element
        error_message = "Dataset collection has no %s with key %s." % (get_by_attribute, key)
        raise KeyError(error_message)

    def copy(self, destination=None, element_destination=None):
        new_collection = DatasetCollection(
            collection_type=self.collection_type,
        )
        for element in self.elements:
            element.copy_to_collection(
                new_collection,
                destination=destination,
                element_destination=element_destination,
            )
        object_session(self).add(new_collection)
        object_session(self).flush()
        return new_collection

    def set_from_dict(self, new_data):
        # Nothing currently editable in this class.
        return {}

    @property
    def has_subcollections(self):
        return ":" in self.collection_type


class DatasetCollectionInstance(object, HasName):
    """
    """

    def __init__(
        self,
        collection=None,
        deleted=False,
    ):
        # Relationships
        self.collection = collection
        # Since deleted property is shared between history and dataset collections,
        # it could be on either table - some places in the code however it is convient
        # it is on instance instead of collection.
        self.deleted = deleted

    @property
    def state(self):
        return self.collection.state

    @property
    def populated(self):
        return self.collection.populated

    @property
    def dataset_instances(self):
        return self.collection.dataset_instances

    def display_name(self):
        return self.get_display_name()

    def _base_to_dict(self, view):
        return dict(
            id=self.id,
            name=self.name,
            collection_type=self.collection.collection_type,
            populated=self.populated,
            populated_state=self.collection.populated_state,
            populated_state_message=self.collection.populated_state_message,
            element_count=self.collection.element_count,
            type="collection",  # contents type (distinguished from file or folder (in case of library))
        )

    def set_from_dict(self, new_data):
        """
        Set object attributes to the values in dictionary new_data limiting
        to only those keys in dict_element_visible_keys.

        Returns a dictionary of the keys, values that have been changed.
        """
        # precondition: keys are proper, values are parsed and validated
        changed = self.collection.set_from_dict(new_data)

        # unknown keys are ignored here
        for key in (k for k in new_data.keys() if k in self.editable_keys):
            new_val = new_data[key]
            old_val = self.__getattribute__(key)
            if new_val == old_val:
                continue

            self.__setattr__(key, new_val)
            changed[key] = new_val

        return changed


class HistoryDatasetCollectionAssociation(DatasetCollectionInstance,
                                          HasTags,
                                          Dictifiable,
                                          UsesAnnotations):
    """ Associates a DatasetCollection with a History. """
    editable_keys = ('name', 'deleted', 'visible')

    def __init__(
        self,
        id=None,
        hid=None,
        collection=None,
        history=None,
        name=None,
        deleted=False,
        visible=True,
        copied_from_history_dataset_collection_association=None,
        implicit_output_name=None,
        implicit_input_collections=[],
    ):
        super(HistoryDatasetCollectionAssociation, self).__init__(
            collection=collection,
            deleted=deleted,
        )
        self.id = id
        self.hid = hid
        self.history = history
        self.name = name
        self.visible = visible
        self.copied_from_history_dataset_collection_association = copied_from_history_dataset_collection_association
        self.implicit_output_name = implicit_output_name
        self.implicit_input_collections = implicit_input_collections

    @property
    def history_content_type(self):
        return "dataset_collection"

    # TODO: down into DatasetCollectionInstance
    content_type = u'dataset_collection'

    @hybrid.hybrid_property
    def type_id(self):
        return u'-'.join([self.content_type, str(self.id)])

    @type_id.expression
    def type_id(cls):
        return ((type_coerce(cls.content_type, types.Unicode) + u'-' +
                 type_coerce(cls.id, types.Unicode)).label('type_id'))

    @property
    def job_source_type(self):
        if self.implicit_collection_jobs_id:
            return "ImplicitCollectionJobs"
        elif self.job_id:
            return "Job"
        else:
            return None

    @property
    def job_source_id(self):
        return self.implicit_collection_jobs_id or self.job_id

    def to_hda_representative(self, multiple=False):
        rval = []
        for dataset in self.collection.dataset_elements:
            rval.append(dataset.dataset_instance)
            if multiple is False:
                break
        if len(rval) > 0:
            return rval if multiple else rval[0]

    def to_dict(self, view='collection'):
        original_dict_value = super(HistoryDatasetCollectionAssociation, self).to_dict(view=view)
        dict_value = dict(
            hid=self.hid,
            history_id=self.history.id,
            history_content_type=self.history_content_type,
            visible=self.visible,
            deleted=self.deleted,
            job_source_id=self.job_source_id,
            job_source_type=self.job_source_type,
            **self._base_to_dict(view=view)
        )

        dict_value.update(original_dict_value)

        return dict_value

    def add_implicit_input_collection(self, name, history_dataset_collection):
        self.implicit_input_collections.append(ImplicitlyCreatedDatasetCollectionInput(name, history_dataset_collection))

    def find_implicit_input_collection(self, name):
        matching_collection = None
        for implicit_input_collection in self.implicit_input_collections:
            if implicit_input_collection.name == name:
                matching_collection = implicit_input_collection.input_dataset_collection
                break
        return matching_collection

    def copy(self, element_destination=None):
        """
        Create a copy of this history dataset collection association. Copy
        underlying collection.
        """
        hdca = HistoryDatasetCollectionAssociation(
            hid=self.hid,
            collection=None,
            visible=self.visible,
            deleted=self.deleted,
            name=self.name,
            copied_from_history_dataset_collection_association=self,
        )
        if self.implicit_collection_jobs_id:
            hdca.implicit_collection_jobs_id = self.implicit_collection_jobs_id
        elif self.job_id:
            hdca.job_id = self.job_id

        collection_copy = self.collection.copy(
            destination=hdca,
            element_destination=element_destination,
        )
        hdca.collection = collection_copy
        object_session(self).add(hdca)
        object_session(self).flush()
        return hdca


class LibraryDatasetCollectionAssociation(DatasetCollectionInstance):
    """ Associates a DatasetCollection with a library folder. """
    editable_keys = ('name', 'deleted')

    def __init__(
        self,
        id=None,
        collection=None,
        name=None,
        deleted=False,
        folder=None,
    ):
        super(LibraryDatasetCollectionAssociation, self).__init__(
            collection=collection,
            deleted=deleted,
        )
        self.id = id
        self.folder = folder
        self.name = name

    def to_dict(self, view='collection'):
        dict_value = dict(
            folder_id=self.folder.id,
            **self._base_to_dict(view=view)
        )
        return dict_value


class DatasetCollectionElement(object, Dictifiable):
    """ Associates a DatasetInstance (hda or ldda) with a DatasetCollection. """
    # actionable dataset id needs to be available via API...
    dict_collection_visible_keys = ['id', 'element_type', 'element_index', 'element_identifier']
    dict_element_visible_keys = ['id', 'element_type', 'element_index', 'element_identifier']

    UNINITIALIZED_ELEMENT = object()

    def __init__(
        self,
        id=None,
        collection=None,
        element=None,
        element_index=None,
        element_identifier=None,
    ):
        if isinstance(element, HistoryDatasetAssociation):
            self.hda = element
        elif isinstance(element, LibraryDatasetDatasetAssociation):
            self.ldda = element
        elif isinstance(element, DatasetCollection):
            self.child_collection = element
        elif element != self.UNINITIALIZED_ELEMENT:
            raise AttributeError('Unknown element type provided: %s' % type(element))

        self.id = id
        self.collection = collection
        self.element_index = element_index
        self.element_identifier = element_identifier or str(element_index)

    @property
    def element_type(self):
        if self.hda:
            return "hda"
        elif self.ldda:
            return "ldda"
        elif self.child_collection:
            # TOOD: Rename element_type to element_type.
            return "dataset_collection"
        else:
            return None

    @property
    def is_collection(self):
        return self.element_type == "dataset_collection"

    @property
    def element_object(self):
        if self.hda:
            return self.hda
        elif self.ldda:
            return self.ldda
        elif self.child_collection:
            return self.child_collection
        else:
            return None

    @property
    def dataset_instance(self):
        element_object = self.element_object
        if isinstance(element_object, DatasetCollection):
            raise AttributeError("Nested collection has no associated dataset_instance.")
        return element_object

    @property
    def dataset(self):
        return self.dataset_instance.dataset

    def first_dataset_instance(self):
        element_object = self.element_object
        if isinstance(element_object, DatasetCollection):
            return element_object.dataset_instances[0]
        else:
            return element_object

    @property
    def dataset_instances(self):
        element_object = self.element_object
        if isinstance(element_object, DatasetCollection):
            return element_object.dataset_instances
        else:
            return [element_object]

    def copy_to_collection(self, collection, destination=None, element_destination=None):
        element_object = self.element_object
        if element_destination:
            if self.is_collection:
                element_object = element_object.copy(
                    destination=destination,
                    element_destination=element_destination
                )
            else:
                new_element_object = element_object.copy()
                if destination is not None and element_object.hidden_beneath_collection_instance:
                    new_element_object.hidden_beneath_collection_instance = destination
                # Ideally we would not need to give the following
                # element an HID and it would exist in the history only
                # as an element of the containing collection.
                element_destination.add_dataset(new_element_object)
                element_object = new_element_object

        new_element = DatasetCollectionElement(
            element=element_object,
            collection=collection,
            element_index=self.element_index,
            element_identifier=self.element_identifier,
        )
        return new_element


class Event(object):
    def __init__(self, message=None, history=None, user=None, galaxy_session=None):
        self.history = history
        self.galaxy_session = galaxy_session
        self.user = user
        self.tool_id = None
        self.message = message


class GalaxySession(object):
    def __init__(self,
                 id=None,
                 user=None,
                 remote_host=None,
                 remote_addr=None,
                 referer=None,
                 current_history=None,
                 session_key=None,
                 is_valid=False,
                 prev_session_id=None,
                 last_action=None):
        self.id = id
        self.user = user
        self.remote_host = remote_host
        self.remote_addr = remote_addr
        self.referer = referer
        self.current_history = current_history
        self.session_key = session_key
        self.is_valid = is_valid
        self.prev_session_id = prev_session_id
        self.histories = []
        self.last_action = last_action or datetime.now()

    def add_history(self, history, association=None):
        if association is None:
            self.histories.append(GalaxySessionToHistoryAssociation(self, history))
        else:
            self.histories.append(association)

    def get_disk_usage(self):
        if self.disk_usage is None:
            return 0
        return self.disk_usage

    def set_disk_usage(self, bytes):
        self.disk_usage = bytes
    total_disk_usage = property(get_disk_usage, set_disk_usage)


class GalaxySessionToHistoryAssociation(object):
    def __init__(self, galaxy_session, history):
        self.galaxy_session = galaxy_session
        self.history = history


class UCI(object):
    def __init__(self):
        self.id = None
        self.user = None


class StoredWorkflow(HasTags, Dictifiable):

    dict_collection_visible_keys = ['id', 'name', 'published', 'deleted']
    dict_element_visible_keys = ['id', 'name', 'published', 'deleted']

    def __init__(self):
        self.id = None
        self.user = None
        self.name = None
        self.slug = None
        self.published = False
        self.latest_workflow_id = None
        self.workflows = []

    def copy_tags_from(self, target_user, source_workflow):
        for src_swta in source_workflow.owner_tags:
            new_swta = src_swta.copy()
            new_swta.user = target_user
            self.tags.append(new_swta)

    def to_dict(self, view='collection', value_mapper=None):
        rval = super(StoredWorkflow, self).to_dict(view=view, value_mapper=value_mapper)
        rval['latest_workflow_uuid'] = (lambda uuid: str(uuid) if self.latest_workflow.uuid else None)(self.latest_workflow.uuid)
        return rval


class Workflow(object, Dictifiable):

    dict_collection_visible_keys = ['name', 'has_cycles', 'has_errors']
    dict_element_visible_keys = ['name', 'has_cycles', 'has_errors']
    input_step_types = ['data_input', 'data_collection_input', 'parameter_input']

    def __init__(self, uuid=None):
        self.user = None
        self.name = None
        self.has_cycles = None
        self.has_errors = None
        self.steps = []
        if uuid is None:
            self.uuid = uuid4()
        else:
            self.uuid = UUID(str(uuid))

    def has_outputs_defined(self):
        """
        Returns true or false indicating whether or not a workflow has outputs defined.
        """
        for step in self.steps:
            if step.workflow_outputs:
                return True
        return False

    def to_dict(self, view='collection', value_mapper=None):
        rval = super(Workflow, self).to_dict(view=view, value_mapper=value_mapper)
        rval['uuid'] = (lambda uuid: str(uuid) if uuid else None)(self.uuid)
        return rval

    @property
    def steps_by_id(self):
        steps = {}
        for step in self.steps:
            step_id = step.id
            steps[step_id] = step
        return steps

    def step_by_index(self, order_index):
        for step in self.steps:
            if order_index == step.order_index:
                return step
        raise KeyError("Workflow has no step with order_index '%s'" % order_index)

    @property
    def input_steps(self):
        for step in self.steps:
            if step.type in Workflow.input_step_types:
                yield step

    @property
    def workflow_outputs(self):
        for step in self.steps:
            for workflow_output in step.workflow_outputs:
                yield workflow_output

    @property
    def top_level_workflow(self):
        """ If this workflow is not attached to stored workflow directly,
        recursively grab its parents until it is the top level workflow
        which must have a stored workflow associated with it.
        """
        top_level_workflow = self
        if self.stored_workflow is None:
            # TODO: enforce this at creation...
            assert len(self.parent_workflow_steps) == 1
            return self.parent_workflow_steps[0].workflow.top_level_workflow
        return top_level_workflow

    @property
    def top_level_stored_workflow(self):
        """ If this workflow is not attached to stored workflow directly,
        recursively grab its parents until it is the top level workflow
        which must have a stored workflow associated with it and then
        grab that stored workflow.
        """
        return self.top_level_workflow.stored_workflow

    def copy(self):
        """ Copy a workflow (without user information) for a new
        StoredWorkflow object.
        """
        copied_workflow = Workflow()
        copied_workflow.name = self.name
        copied_workflow.has_cycles = self.has_cycles
        copied_workflow.has_errors = self.has_errors

        # Map old step ids to new steps
        step_mapping = {}
        copied_steps = []
        for step in self.steps:
            copied_step = WorkflowStep()
            copied_steps.append(copied_step)
            step_mapping[step.id] = copied_step

        for old_step, new_step in zip(self.steps, copied_steps):
            old_step.copy_to(new_step, step_mapping)
        copied_workflow.steps = copied_steps
        return copied_workflow

    def log_str(self):
        extra = ""
        if self.stored_workflow:
            extra = ",name=%s" % self.stored_workflow.name
        return "Workflow[id=%d%s]" % (self.id, extra)


class WorkflowStep(object):

    def __init__(self):
        self.id = None
        self.type = None
        self.tool_id = None
        self.tool_inputs = None
        self.tool_errors = None
        self.position = None
        self.input_connections = []
        self.config = None
        self.label = None
        self.uuid = uuid4()
        self.workflow_outputs = []
        self._input_connections_by_name = None

    @property
    def unique_workflow_outputs(self):
        # Older Galaxy workflows may have multiple WorkflowOutputs
        # per "output_name", when serving these back to the editor
        # feed only a "best" output per "output_name.""
        outputs = {}
        for workflow_output in self.workflow_outputs:
            output_name = workflow_output.output_name

            if output_name in outputs:
                found_output = outputs[output_name]
                if found_output.label is None and workflow_output.label is not None:
                    outputs[output_name] = workflow_output
            else:
                outputs[output_name] = workflow_output
        return list(outputs.values())

    @property
    def content_id(self):
        content_id = None
        if self.type == "tool":
            content_id = self.tool_id
        elif self.type == "subworkflow":
            content_id = self.subworkflow.id
        else:
            content_id = None
        return content_id

    @property
    def input_connections_by_name(self):
        if self._input_connections_by_name is None:
            self.setup_input_connections_by_name()
        return self._input_connections_by_name

    def setup_input_connections_by_name(self):
        # Ensure input_connections has already been set.

        # Make connection information available on each step by input name.
        input_connections_by_name = {}
        for conn in self.input_connections:
            input_name = conn.input_name
            if input_name not in input_connections_by_name:
                input_connections_by_name[input_name] = []
            input_connections_by_name[input_name].append(conn)
        self._input_connections_by_name = input_connections_by_name

    def create_or_update_workflow_output(self, output_name, label, uuid):
        output = self.workflow_output_for(output_name)
        if output is None:
            output = WorkflowOutput(workflow_step=self, output_name=output_name)
        if uuid is not None:
            output.uuid = uuid
        if label is not None:
            output.label = label
        return output

    def workflow_output_for(self, output_name):
        target_output = None
        for workflow_output in self.workflow_outputs:
            if workflow_output.output_name == output_name:
                target_output = workflow_output
                break
        return target_output

    def copy_to(self, copied_step, step_mapping):
        copied_step.order_index = self.order_index
        copied_step.type = self.type
        copied_step.tool_id = self.tool_id
        copied_step.tool_inputs = self.tool_inputs
        copied_step.tool_errors = self.tool_errors
        copied_step.position = self.position
        copied_step.config = self.config
        copied_step.label = self.label
        copied_step.input_connections = copy_list(self.input_connections)

        subworkflow_step_mapping = {}
        subworkflow = self.subworkflow
        if subworkflow:
            copied_subworkflow = subworkflow.copy()
            copied_step.subworkflow = copied_subworkflow
            for subworkflow_step, copied_subworkflow_step in zip(subworkflow.steps, copied_subworkflow.steps):
                subworkflow_step_mapping[subworkflow_step.id] = copied_subworkflow_step

        for old_conn, new_conn in zip(self.input_connections, copied_step.input_connections):
            # new_conn.input_step = new_
            new_conn.input_step = step_mapping[old_conn.input_step_id]
            new_conn.output_step = step_mapping[old_conn.output_step_id]
            if old_conn.input_subworkflow_step_id:
                new_conn.input_subworkflow_step = subworkflow_step_mapping[old_conn.input_subworkflow_step_id]
        for orig_pja in self.post_job_actions:
            PostJobAction(orig_pja.action_type,
                          copied_step,
                          output_name=orig_pja.output_name,
                          action_arguments=orig_pja.action_arguments)
        copied_step.workflow_outputs = copy_list(self.workflow_outputs, copied_step)

    def log_str(self):
        return "WorkflowStep[index=%d,type=%s]" % (self.order_index, self.type)


class WorkflowStepConnection(object):
    # Constant used in lieu of output_name and input_name to indicate an
    # implicit connection between two steps that is not dependent on a dataset
    # or a dataset collection. Allowing for instance data manager steps to setup
    # index data before a normal tool runs or for workflows that manage data
    # outside of Galaxy.
    NON_DATA_CONNECTION = "__NO_INPUT_OUTPUT_NAME__"

    def __init__(self):
        self.output_step_id = None
        self.output_name = None
        self.input_step_id = None
        self.input_name = None

    def set_non_data_connection(self):
        self.output_name = WorkflowStepConnection.NON_DATA_CONNECTION
        self.input_name = WorkflowStepConnection.NON_DATA_CONNECTION

    @property
    def non_data_connection(self):
        return (self.output_name == WorkflowStepConnection.NON_DATA_CONNECTION and
                self.input_name == WorkflowStepConnection.NON_DATA_CONNECTION)

    def copy(self):
        # TODO: handle subworkflow ids...
        copied_connection = WorkflowStepConnection()
        copied_connection.output_name = self.output_name
        copied_connection.input_name = self.input_name
        return copied_connection


class WorkflowOutput(object):

    def __init__(self, workflow_step, output_name=None, label=None, uuid=None):
        self.workflow_step = workflow_step
        self.output_name = output_name
        self.label = label
        if uuid is None:
            self.uuid = uuid4()
        else:
            self.uuid = UUID(str(uuid))

    def copy(self, copied_step):
        copied_output = WorkflowOutput(copied_step)
        copied_output.output_name = self.output_name
        copied_output.label = self.label
        return copied_output


class StoredWorkflowUserShareAssociation(object):

    def __init__(self):
        self.stored_workflow = None
        self.user = None


class StoredWorkflowMenuEntry(object):

    def __init__(self):
        self.stored_workflow = None
        self.user = None
        self.order_index = None


class WorkflowInvocation(object, UsesCreateAndUpdateTime, Dictifiable):
    dict_collection_visible_keys = ['id', 'update_time', 'workflow_id', 'history_id', 'uuid', 'state']
    dict_element_visible_keys = ['id', 'update_time', 'workflow_id', 'history_id', 'uuid', 'state']
    states = Bunch(
        NEW='new',  # Brand new workflow invocation... maybe this should be same as READY
        READY='ready',  # Workflow ready for another iteration of scheduling.
        SCHEDULED='scheduled',  # Workflow has been scheduled.
        CANCELLED='cancelled',
        FAILED='failed',
    )

    def __init__(self):
        self.subworkflow_invocations = []
        self.step_states = []
        self.steps = []

    def create_subworkflow_invocation_for_step(self, step):
        assert step.type == "subworkflow"
        subworkflow_invocation = WorkflowInvocation()
        return self.attach_subworkflow_invocation_for_step(step, subworkflow_invocation)

    def attach_subworkflow_invocation_for_step(self, step, subworkflow_invocation):
        assert step.type == "subworkflow"
        assoc = WorkflowInvocationToSubworkflowInvocationAssociation()
        assoc.workflow_invocation = self
        assoc.workflow_step = step
        subworkflow_invocation.history = self.history
        subworkflow_invocation.workflow = step.subworkflow
        assoc.subworkflow_invocation = subworkflow_invocation
        self.subworkflow_invocations.append(assoc)
        return assoc

    def get_subworkflow_invocation_for_step(self, step):
        assoc = self.get_subworkflow_invocation_association_for_step(step)
        return assoc.subworkflow_invocation

    def get_subworkflow_invocation_association_for_step(self, step):
        assert step.type == "subworkflow"
        assoc = None
        for subworkflow_invocation in self.subworkflow_invocations:
            if subworkflow_invocation.workflow_step == step:
                assoc = subworkflow_invocation
                break
        return assoc

    @property
    def active(self):
        """ Indicates the workflow invocation is somehow active - and in
        particular valid actions may be performed on its
        WorkflowInvocationSteps.
        """
        states = WorkflowInvocation.states
        return self.state in [states.NEW, states.READY]

    def cancel(self):
        if not self.active:
            return False
        else:
            self.state = WorkflowInvocation.states.CANCELLED
            return True

    def fail(self):
        self.state = WorkflowInvocation.states.FAILED

    def step_states_by_step_id(self):
        step_states = {}
        for step_state in self.step_states:
            step_id = step_state.workflow_step_id
            step_states[step_id] = step_state
        return step_states

    def step_invocations_by_step_id(self):
        step_invocations = {}
        for invocation_step in self.steps:
            step_id = invocation_step.workflow_step_id
            assert step_id not in step_invocations
            step_invocations[step_id] = invocation_step
        return step_invocations

    def step_invocation_for_step_id(self, step_id):
        target_invocation_step = None
        for invocation_step in self.steps:
            if step_id == invocation_step.workflow_step_id:
                target_invocation_step = invocation_step
        return target_invocation_step

    @staticmethod
    def poll_active_workflow_ids(
        sa_session,
        scheduler=None,
        handler=None
    ):
        and_conditions = [
            or_(
                WorkflowInvocation.state == WorkflowInvocation.states.NEW,
                WorkflowInvocation.state == WorkflowInvocation.states.READY
            ),
        ]
        if scheduler is not None:
            and_conditions.append(WorkflowInvocation.scheduler == scheduler)
        if handler is not None:
            and_conditions.append(WorkflowInvocation.handler == handler)

        query = sa_session.query(
            WorkflowInvocation.id
        ).filter(and_(*and_conditions)).order_by(WorkflowInvocation.table.c.id.asc())
        # Immediately just load all ids into memory so time slicing logic
        # is relatively intutitive.
        return [wid for wid in query.all()]

    def add_output(self, workflow_output, step, output_object):
        if output_object.history_content_type == "dataset":
            output_assoc = WorkflowInvocationOutputDatasetAssociation()
            output_assoc.workflow_invocation = self
            output_assoc.workflow_output = workflow_output
            output_assoc.workflow_step = step
            output_assoc.dataset = output_object
            self.output_datasets.append(output_assoc)
        elif output_object.history_content_type == "dataset_collection":
            output_assoc = WorkflowInvocationOutputDatasetCollectionAssociation()
            output_assoc.workflow_invocation = self
            output_assoc.workflow_output = workflow_output
            output_assoc.workflow_step = step
            output_assoc.dataset_collection = output_object
            self.output_dataset_collections.append(output_assoc)
        else:
            raise Exception("Uknown output type encountered")

    def to_dict(self, view='collection', value_mapper=None, step_details=False):
        rval = super(WorkflowInvocation, self).to_dict(view=view, value_mapper=value_mapper)
        if view == 'element':
            steps = []
            for step in self.steps:
                if step_details:
                    v = step.to_dict(view='element')
                else:
                    v = step.to_dict(view='collection')
                steps.append(v)
            rval['steps'] = steps

            inputs = {}
            for step in self.steps:
                if step.workflow_step.type == 'tool':
                    for job in step.jobs:
                        for step_input in step.workflow_step.input_connections:
                            output_step_type = step_input.output_step.type
                            if output_step_type in ['data_input', 'data_collection_input']:
                                src = "hda" if output_step_type == 'data_input' else 'hdca'
                                for job_input in job.input_datasets:
                                    if job_input.name == step_input.input_name:
                                        inputs[str(step_input.output_step.order_index)] = {
                                            "id": job_input.dataset_id, "src": src,
                                            "uuid" : str(job_input.dataset.dataset.uuid) if job_input.dataset.dataset.uuid is not None else None
                                        }
            rval['inputs'] = inputs

            outputs = {}
            for output_assoc in self.output_datasets:
                label = output_assoc.workflow_output.label
                if not label:
                    continue

                outputs[label] = {
                    'src': 'hda',
                    'id': output_assoc.dataset_id,
                }

            output_collections = {}
            for output_assoc in self.output_dataset_collections:
                label = output_assoc.workflow_output.label
                if not label:
                    continue

                output_collections[label] = {
                    'src': 'hdca',
                    'id': output_assoc.dataset_collection_id,
                }

            rval['outputs'] = outputs
            rval['output_collections'] = output_collections
        return rval

    def update(self):
        self.update_time = galaxy.model.orm.now.now()

    def add_input(self, content, step_id):
        history_content_type = getattr(content, "history_content_type", None)
        if history_content_type == "dataset":
            request_to_content = WorkflowRequestToInputDatasetAssociation()
            request_to_content.dataset = content
            request_to_content.workflow_step_id = step_id
            self.input_datasets.append(request_to_content)
        elif history_content_type == "dataset_collection":
            request_to_content = WorkflowRequestToInputDatasetCollectionAssociation()
            request_to_content.dataset_collection = content
            request_to_content.workflow_step_id = step_id
            self.input_dataset_collections.append(request_to_content)
        else:
            request_to_content = WorkflowRequestInputStepParmeter()
            request_to_content.parameter_value = content
            request_to_content.workflow_step_id = step_id
            self.input_step_parameters.append(request_to_content)

    def has_input_for_step(self, step_id):
        for content in self.input_datasets:
            if content.workflow_step_id == step_id:
                return True
        for content in self.input_dataset_collections:
            if content.workflow_step_id == step_id:
                return True
        return False


class WorkflowInvocationToSubworkflowInvocationAssociation(object, Dictifiable):
    dict_collection_visible_keys = ['id', 'workflow_step_id', 'workflow_invocation_id', 'subworkflow_invocation_id']
    dict_element_visible_keys = ['id', 'workflow_step_id', 'workflow_invocation_id', 'subworkflow_invocation_id']


class WorkflowInvocationStep(object, Dictifiable):
    dict_collection_visible_keys = ['id', 'update_time', 'job_id', 'workflow_step_id', 'state', 'action']
    dict_element_visible_keys = ['id', 'update_time', 'job_id', 'workflow_step_id', 'state', 'action']
    states = Bunch(
        NEW='new',  # Brand new workflow invocation step
        READY='ready',  # Workflow invocation step ready for another iteration of scheduling.
        SCHEDULED='scheduled',  # Workflow invocation step has been scheduled.
        # CANCELLED='cancelled',  TODO: implement and expose
        # FAILED='failed',  TODO: implement and expose
    )

    def update(self):
        self.workflow_invocation.update()

    @property
    def is_new(self):
        return self.state == self.states.NEW

    def add_output(self, output_name, output_object):
        if output_object.history_content_type == "dataset":
            output_assoc = WorkflowInvocationStepOutputDatasetAssociation()
            output_assoc.workflow_invocation_step = self
            output_assoc.dataset = output_object
            output_assoc.output_name = output_name
            self.output_datasets.append(output_assoc)
        elif output_object.history_content_type == "dataset_collection":
            output_assoc = WorkflowInvocationStepOutputDatasetCollectionAssociation()
            output_assoc.workflow_invocation_step = self
            output_assoc.dataset_collection = output_object
            output_assoc.output_name = output_name
            self.output_dataset_collections.append(output_assoc)
        else:
            raise Exception("Uknown output type encountered")

    @property
    def jobs(self):
        if self.job:
            return [self.job]
        elif self.implicit_collection_jobs:
            return self.implicit_collection_jobs.job_list
        else:
            return []

    def to_dict(self, view='collection', value_mapper=None):
        rval = super(WorkflowInvocationStep, self).to_dict(view=view, value_mapper=value_mapper)
        rval['order_index'] = self.workflow_step.order_index
        rval['workflow_step_label'] = self.workflow_step.label
        rval['workflow_step_uuid'] = str(self.workflow_step.uuid)
        # Following no longer makes sense...
        # rval['state'] = self.job.state if self.job is not None else None
        if view == 'element':
            outputs = {}
            for output_assoc in self.output_datasets:
                name = output_assoc.output_name
                outputs[name] = {
                    'src': 'hda',
                    'id': output_assoc.dataset.id,
                    'uuid': str(output_assoc.dataset.dataset.uuid) if output_assoc.dataset.dataset.uuid is not None else None
                }

            output_collections = {}
            for output_assoc in self.output_dataset_collections:
                name = output_assoc.output_name
                output_collections[name] = {
                    'src': 'hdca',
                    'id': output_assoc.dataset_collection.id,
                }

            rval['outputs'] = outputs
            rval['output_collections'] = output_collections
        return rval


class WorkflowInvocationStepJobAssociation(object, Dictifiable):
    dict_collection_visible_keys = ('id', 'job_id', 'workflow_invocation_step_id')
    dict_element_visible_keys = ('id', 'job_id', 'workflow_invocation_step_id')


class WorkflowRequest(object, Dictifiable):
    dict_collection_visible_keys = ['id', 'name', 'type', 'state', 'history_id', 'workflow_id']
    dict_element_visible_keys = ['id', 'name', 'type', 'state', 'history_id', 'workflow_id']

    def to_dict(self, view='collection', value_mapper=None):
        rval = super(WorkflowRequest, self).to_dict(view=view, value_mapper=value_mapper)
        return rval


class WorkflowRequestInputParameter(object, Dictifiable):
    """ Workflow-related parameters not tied to steps or inputs.
    """
    dict_collection_visible_keys = ['id', 'name', 'value', 'type']
    types = Bunch(
        REPLACEMENT_PARAMETERS='replacements',
        META_PARAMETERS='meta',  #
    )

    def __init__(self, name=None, value=None, type=None):
        self.name = name
        self.value = value
        self.type = type


class WorkflowRequestStepState(object, Dictifiable):
    """ Workflow step value parameters.
    """
    dict_collection_visible_keys = ['id', 'name', 'value', 'workflow_step_id']

    def __init__(self, workflow_step=None, name=None, value=None):
        self.workflow_step = workflow_step
        self.name = name
        self.value = value
        self.type = type


class WorkflowRequestToInputDatasetAssociation(object, Dictifiable):
    """ Workflow step input dataset parameters.
    """
    dict_collection_visible_keys = ['id', 'workflow_invocation_id', 'workflow_step_id', 'dataset_id', 'name']


class WorkflowRequestToInputDatasetCollectionAssociation(object, Dictifiable):
    """ Workflow step input dataset collection parameters.
    """
    dict_collection_visible_keys = ['id', 'workflow_invocation_id', 'workflow_step_id', 'dataset_collection_id', 'name']


class WorkflowRequestInputStepParmeter(object, Dictifiable):
    """ Workflow step parameter inputs.
    """
    dict_collection_visible_keys = ['id', 'workflow_invocation_id', 'workflow_step_id', 'parameter_value']


class WorkflowInvocationOutputDatasetAssociation(object, Dictifiable):
    """Represents links to output datasets for the workflow."""
    dict_collection_visible_keys = ['id', 'workflow_invocation_id', 'workflow_step_id', 'dataset_id', 'name']


class WorkflowInvocationOutputDatasetCollectionAssociation(object, Dictifiable):
    """Represents links to output dataset collections for the workflow."""
    dict_collection_visible_keys = ['id', 'workflow_invocation_id', 'workflow_step_id', 'dataset_collection_id', 'name']


class WorkflowInvocationStepOutputDatasetAssociation(object, Dictifiable):
    """Represents links to output datasets for the workflow."""
    dict_collection_visible_keys = ['id', 'workflow_invocation_step_id', 'dataset_id', 'output_name']


class WorkflowInvocationStepOutputDatasetCollectionAssociation(object, Dictifiable):
    """Represents links to output dataset collections for the workflow."""
    dict_collection_visible_keys = ['id', 'workflow_invocation_step_id', 'dataset_collection_id', 'output_name']


class MetadataFile(StorableObject):

    def __init__(self, dataset=None, name=None):
        super(MetadataFile, self).__init__(id=None)
        if isinstance(dataset, HistoryDatasetAssociation):
            self.history_dataset = dataset
        elif isinstance(dataset, LibraryDatasetDatasetAssociation):
            self.library_dataset = dataset
        self.name = name

    @property
    def file_name(self):
        assert self.id is not None, "ID must be set before filename used (commit the object)"
        # Ensure the directory structure and the metadata file object exist
        try:
            da = self.history_dataset or self.library_dataset
            if self.object_store_id is None and da is not None:
                self.object_store_id = da.dataset.object_store_id
            if not da.dataset.object_store.exists(self, extra_dir='_metadata_files', extra_dir_at_root=True, alt_name="metadata_%d.dat" % self.id):
                da.dataset.object_store.create(self, extra_dir='_metadata_files', extra_dir_at_root=True, alt_name="metadata_%d.dat" % self.id)
            path = da.dataset.object_store.get_filename(self, extra_dir='_metadata_files', extra_dir_at_root=True, alt_name="metadata_%d.dat" % self.id)
            return path
        except AttributeError:
            # In case we're not working with the history_dataset
            path = os.path.join(Dataset.file_path, '_metadata_files', *directory_hash_id(self.id))
            # Create directory if it does not exist
            try:
                os.makedirs(path)
            except OSError as e:
                # File Exists is okay, otherwise reraise
                if e.errno != errno.EEXIST:
                    raise
            # Return filename inside hashed directory
            return os.path.abspath(os.path.join(path, "metadata_%d.dat" % self.id))


class FormDefinition(object, Dictifiable):
    # The following form_builder classes are supported by the FormDefinition class.
    supported_field_types = [AddressField, CheckboxField, PasswordField, SelectField, TextArea, TextField, WorkflowField, WorkflowMappingField, HistoryField]
    types = Bunch(USER_INFO='User Information')
    dict_collection_visible_keys = ['id', 'name']
    dict_element_visible_keys = ['id', 'name', 'desc', 'form_definition_current_id', 'fields', 'layout']

    def __init__(self, name=None, desc=None, fields=[], form_definition_current=None, form_type=None, layout=None):
        self.name = name
        self.desc = desc
        self.fields = fields
        self.form_definition_current = form_definition_current
        self.type = form_type
        self.layout = layout

    def to_dict(self, user=None, values=None, security=None):
        values = values or {}
        form_def = {'id': security.encode_id(self.id) if security else self.id, 'name': self.name, 'inputs': []}
        for field in self.fields:
            FieldClass = ({'AddressField'         : AddressField,
                           'CheckboxField'        : CheckboxField,
                           'HistoryField'         : HistoryField,
                           'PasswordField'        : PasswordField,
                           'SelectField'          : SelectField,
                           'TextArea'             : TextArea,
                           'TextField'            : TextField,
                           'WorkflowField'        : WorkflowField}).get(field['type'], TextField)
            form_def['inputs'].append(FieldClass(user=user, value=values.get(field['name'], field['default']), security=security, **field).to_dict())
        return form_def

    def grid_fields(self, grid_index):
        # Returns a dictionary whose keys are integers corresponding to field positions
        # on the grid and whose values are the field.
        gridfields = {}
        for i, f in enumerate(self.fields):
            if str(f['layout']) == str(grid_index):
                gridfields[i] = f
        return gridfields


class FormDefinitionCurrent(object):
    def __init__(self, form_definition=None):
        self.latest_form = form_definition


class FormValues(object):
    def __init__(self, form_def=None, content=None):
        self.form_definition = form_def
        self.content = content


class UserAddress(object):
    def __init__(self, user=None, desc=None, name=None, institution=None,
                 address=None, city=None, state=None, postal_code=None,
                 country=None, phone=None):
        self.user = user
        self.desc = desc
        self.name = name
        self.institution = institution
        self.address = address
        self.city = city
        self.state = state
        self.postal_code = postal_code
        self.country = country
        self.phone = phone

    def to_dict(self, trans):
        return {'id'           : trans.security.encode_id(self.id),
                'name'         : sanitize_html(self.name),
                'desc'         : sanitize_html(self.desc),
                'institution'  : sanitize_html(self.institution),
                'address'      : sanitize_html(self.address),
                'city'         : sanitize_html(self.city),
                'state'        : sanitize_html(self.state),
                'postal_code'  : sanitize_html(self.postal_code),
                'country'      : sanitize_html(self.country),
                'phone'        : sanitize_html(self.phone)}


class UserOpenID(object):
    def __init__(self, user=None, session=None, openid=None):
        self.user = user
        self.session = session
        self.openid = openid


class UserOAuth2(object):
    def __init__(self, user_id, provider, state_token, id_token=None, refresh_token=None, expiration_date=None, access_token=None):
        self.user_id = user_id
        self.provider = provider
        self.state_token = state_token
        self.id_token = id_token
        self.refresh_token = refresh_token
        self.expiration_date = expiration_date
        self.access_token = access_token


class PSAAssociation(AssociationMixin):

    # This static property is of type: galaxy.web.framework.webapp.GalaxyWebTransaction
    # and it is set in: galaxy.authnz.psa_authnz.PSAAuthnz
    trans = None

    def __init__(self, server_url=None, handle=None, secret=None, issued=None, lifetime=None, assoc_type=None):
        self.server_url = server_url
        self.handle = handle
        self.secret = secret
        self.issued = issued
        self.lifetime = lifetime
        self.assoc_type = assoc_type

    def save(self):
        self.trans.sa_session.add(self)
        self.trans.sa_session.flush()

    @classmethod
    def store(cls, server_url, association):
        try:
            assoc = cls.trans.sa_session.query(cls).filter_by(server_url=server_url, handle=association.handle)[0]
        except IndexError:
            assoc = cls(server_url=server_url, handle=association.handle)
        assoc.secret = base64.encodestring(association.secret).decode()
        assoc.issued = association.issued
        assoc.lifetime = association.lifetime
        assoc.assoc_type = association.assoc_type
        cls.trans.sa_session.add(assoc)
        cls.trans.sa_session.flush()

    @classmethod
    def get(cls, *args, **kwargs):
        return cls.trans.sa_session.query(cls).filter_by(*args, **kwargs)

    @classmethod
    def remove(cls, ids_to_delete):
        cls.trans.sa_session.query(cls).filter(cls.id.in_(ids_to_delete)).delete(synchronize_session='fetch')


class PSACode(CodeMixin):
    __table_args__ = (UniqueConstraint('code', 'email'),)

    # This static property is of type: galaxy.web.framework.webapp.GalaxyWebTransaction
    # and it is set in: galaxy.authnz.psa_authnz.PSAAuthnz
    trans = None

    def __init__(self, email, code):
        self.email = email
        self.code = code

    def save(self):
        self.trans.sa_session.add(self)
        self.trans.sa_session.flush()

    @classmethod
    def get_code(cls, code):
        return cls.trans.sa_session.query(cls).filter(cls.code == code).first()


class PSANonce(NonceMixin):

    # This static property is of type: galaxy.web.framework.webapp.GalaxyWebTransaction
    # and it is set in: galaxy.authnz.psa_authnz.PSAAuthnz
    trans = None

    def __init__(self, server_url, timestamp, salt):
        self.server_url = server_url
        self.timestamp = timestamp
        self.salt = salt

    def save(self):
        self.trans.sa_session.add(self)
        self.trans.sa_session.flush()

    @classmethod
    def use(cls, server_url, timestamp, salt):
        try:
            return cls.trans.sa_session.query(cls).filter_by(server_url=server_url, timestamp=timestamp, salt=salt)[0]
        except IndexError:
            instance = cls(server_url=server_url, timestamp=timestamp, salt=salt)
            cls.trans.sa_session.add(instance)
            cls.trans.sa_session.flush()
            return instance


class PSAPartial(PartialMixin):

    # This static property is of type: galaxy.web.framework.webapp.GalaxyWebTransaction
    # and it is set in: galaxy.authnz.psa_authnz.PSAAuthnz
    trans = None

    def __init__(self, token, data, next_step, backend):
        self.token = token
        self.data = data
        self.next_step = next_step
        self.backend = backend

    def save(self):
        self.trans.sa_session.add(self)
        self.trans.sa_session.flush()

    @classmethod
    def load(cls, token):
        return cls.trans.sa_session.query(cls).filter(cls.token == token).first()

    @classmethod
    def destroy(cls, token):
        partial = cls.load(token)
        if partial:
            cls.trans.sa_session.delete(partial)


class UserAuthnzToken(UserMixin):
    __table_args__ = (UniqueConstraint('provider', 'uid'),)

    # This static property is of type: galaxy.web.framework.webapp.GalaxyWebTransaction
    # and it is set in: galaxy.authnz.psa_authnz.PSAAuthnz
    trans = None

    def __init__(self, provider, uid, extra_data=None, lifetime=None, assoc_type=None, user=None):
        self.provider = provider
        self.uid = uid
        self.user_id = user.id
        self.extra_data = extra_data
        self.lifetime = lifetime
        self.assoc_type = assoc_type

    def get_id_token(self):
        return self.extra_data.get('id_token', None) if self.extra_data is not None else None

    def get_access_token(self):
        return self.extra_data.get('access_token', None) if self.extra_data is not None else None

    def set_extra_data(self, extra_data=None):
        # Note: the following unicode conversion is a temporary solution for a
        # database binding error (InterfaceError: (sqlite3.InterfaceError)).
        if extra_data is not None:
            extra_data = unicode(extra_data)
        if super(UserAuthnzToken, self).set_extra_data(extra_data):
            self.trans.sa_session.add(self)
            self.trans.sa_session.flush()

    def save(self):
        self.trans.sa_session.add(self)
        self.trans.sa_session.flush()

    @classmethod
    def username_max_length(cls):
        # Note: This is the maximum field length set for the username column of the galaxy_user table.
        # A better alternative is to retrieve this number from the table, instead of this const value.
        return 255

    @classmethod
    def user_model(cls):
        return User

    @classmethod
    def changed(cls, user):
        cls.trans.sa_session.add(user)
        cls.trans.sa_session.flush()

    @classmethod
    def user_query(cls):
        return cls.trans.sa_session.query(cls.user_model())

    @classmethod
    def user_exists(cls, *args, **kwargs):
        return cls.user_query().filter_by(*args, **kwargs).count() > 0

    @classmethod
    def get_username(cls, user):
        return getattr(user, 'username', None)

    @classmethod
    def create_user(cls, *args, **kwargs):
        # TODO: password is a required field for a galaxy user record. However, it should not be required
        # if the user is authenticated by an external identity provider. Once this logic is incorporated
        # in the galaxy user, the following argument setting should be removed.
        kwargs['password'] = ''.join(
            random.SystemRandom().choice(string.ascii_letters + string.digits) for _ in range(16))
        model = cls.user_model()
        instance = model(*args, **kwargs)
        cls.trans.sa_session.add(instance)
        cls.trans.sa_session.flush()
        return instance

    @classmethod
    def get_user(cls, pk):
        return cls.user_query().get(pk)

    @classmethod
    def get_users_by_email(cls, email):
        return cls.user_query().filter_by(email=email)

    @classmethod
    def get_social_auth(cls, provider, uid):
        uid = str(uid)
        try:
            return cls.trans.sa_session.query(cls).filter_by(provider=provider, uid=uid)[0]
        except IndexError:
            return None

    @classmethod
    def get_social_auth_for_user(cls, user, provider=None, id=None):
        qs = cls.trans.sa_session.query(cls).filter_by(user_id=user.id)
        if provider:
            qs = qs.filter_by(provider=provider)
        if id:
            qs = qs.filter_by(id=id)
        return qs

    @classmethod
    def create_social_auth(cls, user, uid, provider):
        uid = str(uid)
        instance = cls(user=user, uid=uid, provider=provider)
        cls.trans.sa_session.add(instance)
        cls.trans.sa_session.flush()
        return instance


class Page(object, Dictifiable):
    dict_element_visible_keys = ['id', 'title', 'latest_revision_id', 'slug', 'published', 'importable', 'deleted']

    def __init__(self):
        self.id = None
        self.user = None
        self.title = None
        self.slug = None
        self.latest_revision_id = None
        self.revisions = []
        self.importable = None
        self.published = None

    def to_dict(self, view='element'):
        rval = super(Page, self).to_dict(view=view)
        rev = []
        for a in self.revisions:
            rev.append(a.id)
        rval['revision_ids'] = rev
        return rval


class PageRevision(object, Dictifiable):
    dict_element_visible_keys = ['id', 'page_id', 'title', 'content']

    def __init__(self):
        self.user = None
        self.title = None
        self.content = None

    def to_dict(self, view='element'):
        rval = super(PageRevision, self).to_dict(view=view)
        rval['create_time'] = str(self.create_time)
        rval['update_time'] = str(self.update_time)
        return rval


class PageUserShareAssociation(object):
    def __init__(self):
        self.page = None
        self.user = None


class Visualization(object):
    def __init__(self, id=None, user=None, type=None, title=None, dbkey=None, slug=None, latest_revision=None):
        self.id = id
        self.user = user
        self.type = type
        self.title = title
        self.dbkey = dbkey
        self.slug = slug
        self.latest_revision = latest_revision
        self.revisions = []
        if self.latest_revision:
            self.revisions.append(latest_revision)

    def copy(self, user=None, title=None):
        """
        Provide copy of visualization with only its latest revision.
        """
        # NOTE: a shallow copy is done: the config is copied as is but datasets
        # are not copied nor are the dataset ids changed. This means that the
        # user does not have a copy of the data in his/her history and the
        # user who owns the datasets may delete them, making them inaccessible
        # for the current user.
        # TODO: a deep copy option is needed.

        if not user:
            user = self.user
        if not title:
            title = self.title

        copy_viz = Visualization(user=user, type=self.type, title=title, dbkey=self.dbkey)
        copy_revision = self.latest_revision.copy(visualization=copy_viz)
        copy_viz.latest_revision = copy_revision
        return copy_viz


class VisualizationRevision(object):
    def __init__(self, visualization=None, title=None, dbkey=None, config=None):
        self.id = None
        self.visualization = visualization
        self.title = title
        self.dbkey = dbkey
        self.config = config

    def copy(self, visualization=None):
        """
        Returns a copy of this object.
        """
        if not visualization:
            visualization = self.visualization

        return VisualizationRevision(
            visualization=visualization,
            title=self.title,
            dbkey=self.dbkey,
            config=self.config
        )


class VisualizationUserShareAssociation(object):
    def __init__(self):
        self.visualization = None
        self.user = None


class TransferJob(object):
    # These states are used both by the transfer manager's IPC and the object
    # state in the database.  Not all states are used by both.
    states = Bunch(NEW='new',
                   UNKNOWN='unknown',
                   PROGRESS='progress',
                   RUNNING='running',
                   ERROR='error',
                   DONE='done')
    terminal_states = [states.ERROR,
                       states.DONE]

    def __init__(self, state=None, path=None, info=None, pid=None, socket=None, params=None):
        self.state = state
        self.path = path
        self.info = info
        self.pid = pid
        self.socket = socket
        self.params = params


class Tag (object):
    def __init__(self, id=None, type=None, parent_id=None, name=None):
        self.id = id
        self.type = type
        self.parent_id = parent_id
        self.name = name

    def __str__(self):
        return "Tag(id=%s, type=%i, parent_id=%s, name=%s)" % (self.id, self.type, self.parent_id, self.name)


class ItemTagAssociation (object, Dictifiable):
    dict_collection_visible_keys = ['id', 'user_tname', 'user_value']
    dict_element_visible_keys = dict_collection_visible_keys

    def __init__(self, id=None, user=None, item_id=None, tag_id=None, user_tname=None, value=None):
        self.id = id
        self.user = user
        self.item_id = item_id
        self.tag_id = tag_id
        self.user_tname = user_tname
        self.value = None
        self.user_value = None

    def copy(self, cls=None):
        if cls:
            new_ta = cls()
        else:
            new_ta = type(self)()
        new_ta.tag_id = self.tag_id
        new_ta.user_tname = self.user_tname
        new_ta.value = self.value
        new_ta.user_value = self.user_value
        return new_ta


class HistoryTagAssociation (ItemTagAssociation):
    pass


class DatasetTagAssociation (ItemTagAssociation):
    pass


class HistoryDatasetAssociationTagAssociation (ItemTagAssociation):
    pass


class LibraryDatasetDatasetAssociationTagAssociation (ItemTagAssociation):
    pass


class PageTagAssociation (ItemTagAssociation):
    pass


class WorkflowStepTagAssociation (ItemTagAssociation):
    pass


class StoredWorkflowTagAssociation (ItemTagAssociation):
    pass


class VisualizationTagAssociation (ItemTagAssociation):
    pass


class HistoryDatasetCollectionTagAssociation(ItemTagAssociation):
    pass


class LibraryDatasetCollectionTagAssociation(ItemTagAssociation):
    pass


class ToolTagAssociation(ItemTagAssociation):
    def __init__(self, id=None, user=None, tool_id=None, tag_id=None, user_tname=None, value=None):
        self.id = id
        self.user = user
        self.tool_id = tool_id
        self.tag_id = tag_id
        self.user_tname = user_tname
        self.value = None
        self.user_value = None


class WorkRequestTagAssociation(ItemTagAssociation):
    def __init__(self, id=None, user=None, workflow_request_id=None, tag_id=None, user_tname=None, value=None):
        self.id = id
        self.user = user
        self.workflow_request_id = workflow_request_id
        self.tag_id = tag_id
        self.user_tname = user_tname
        self.value = None
        self.user_value = None


# Item annotation classes.
class HistoryAnnotationAssociation(object):
    pass


class HistoryDatasetAssociationAnnotationAssociation(object):
    pass


class StoredWorkflowAnnotationAssociation(object):
    pass


class WorkflowStepAnnotationAssociation(object):
    pass


class PageAnnotationAssociation(object):
    pass


class VisualizationAnnotationAssociation(object):
    pass


class HistoryDatasetCollectionAnnotationAssociation(object):
    pass


class LibraryDatasetCollectionAnnotationAssociation(object):
    pass


# Item rating classes.
class ItemRatingAssociation(object):
    def __init__(self, id=None, user=None, item=None, rating=0):
        self.id = id
        self.user = user
        self.item = item
        self.rating = rating

    def set_item(self, item):
        """ Set association's item. """
        pass


class HistoryRatingAssociation(ItemRatingAssociation):
    def set_item(self, history):
        self.history = history


class HistoryDatasetAssociationRatingAssociation(ItemRatingAssociation):
    def set_item(self, history_dataset_association):
        self.history_dataset_association = history_dataset_association


class StoredWorkflowRatingAssociation(ItemRatingAssociation):
    def set_item(self, stored_workflow):
        self.stored_workflow = stored_workflow


class PageRatingAssociation(ItemRatingAssociation):
    def set_item(self, page):
        self.page = page


class VisualizationRatingAssociation(ItemRatingAssociation):
    def set_item(self, visualization):
        self.visualization = visualization


class HistoryDatasetCollectionRatingAssociation(ItemRatingAssociation):
    def set_item(self, dataset_collection):
        self.dataset_collection = dataset_collection


class LibraryDatasetCollectionRatingAssociation(ItemRatingAssociation):
    def set_item(self, dataset_collection):
        self.dataset_collection = dataset_collection


# Data manager classes.
class DataManagerHistoryAssociation(object):
    def __init__(self, id=None, history=None, user=None):
        self.id = id
        self.history = history
        self.user = user


class DataManagerJobAssociation(object):
    def __init__(self, id=None, job=None, data_manager_id=None):
        self.id = id
        self.job = job
        self.data_manager_id = data_manager_id


class UserPreference (object):
    def __init__(self, name=None, value=None):
        self.name = name
        self.value = value


class UserAction(object):
    def __init__(self, id=None, create_time=None, user_id=None, session_id=None, action=None, params=None, context=None):
        self.id = id
        self.create_time = create_time
        self.user_id = user_id
        self.session_id = session_id
        self.action = action
        self.params = params
        self.context = context


class APIKeys(object):
    def __init__(self, id=None, user_id=None, key=None):
        self.id = id
        self.user_id = user_id
        self.key = key


def copy_list(lst, *args, **kwds):
    if lst is None:
        return lst
    else:
        return [el.copy(*args, **kwds) for el in lst]<|MERGE_RESOLUTION|>--- conflicted
+++ resolved
@@ -4,23 +4,14 @@
 Naming: try to use class names that have a distinct plural form so that
 the relationship cardinalities are obvious (e.g. prefer Dataset to Data)
 """
-<<<<<<< HEAD
-import base64
 import codecs
-=======
->>>>>>> 6bf5d663
 import errno
 import logging
 import numbers
 import operator
 import os
 import pwd
-<<<<<<< HEAD
-import random
 import socket
-import string
-=======
->>>>>>> 6bf5d663
 import time
 from datetime import datetime, timedelta
 from string import Template
