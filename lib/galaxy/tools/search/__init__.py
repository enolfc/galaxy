"""
Module for building and searching the index of tools
installed within this Galaxy.
"""
import logging
import re
import tempfile
from datetime import datetime

from whoosh import analysis
<<<<<<< HEAD
from whoosh.analysis import StandardAnalyzer
=======
from whoosh.fields import (
    KEYWORD,
    Schema,
    STORED,
    TEXT
)
from whoosh.filedb.filestore import (
    FileStorage,
    RamStorage
)
from whoosh.qparser import MultifieldParser
from whoosh.scoring import BM25F
>>>>>>> c4f5a2cf

from galaxy.web.framework.helpers import to_unicode

log = logging.getLogger( __name__ )


class ToolBoxSearch( object ):
    """
    Support searching tools in a toolbox. This implementation uses
    the Whoosh search library.
    """

    def __init__( self, toolbox, index_help=True ):
        """
        Create a searcher for `toolbox`.
        """
        self.schema = Schema( id=STORED,
                              stub=KEYWORD,
                              name=TEXT( analyzer=analysis.SimpleAnalyzer() ),
                              description=TEXT,
                              section=TEXT,
                              help=TEXT,
                              labels=KEYWORD )
        self.rex = analysis.RegexTokenizer()
        self.toolbox = toolbox
        self.build_index( index_help )

    def build_index( self, index_help=True ):
        # Works around https://bitbucket.org/mchaput/whoosh/issues/391/race-conditions-with-temp-storage
        RamStorage.temp_storage = _temp_storage
        self.storage = RamStorage()
        self.index = self.storage.create_index( self.schema )
        writer = self.index.writer()
        start_time = datetime.now()
        log.debug( 'Starting to build toolbox index.' )
        for id, tool in self.toolbox.tools():
            #  Do not add data managers to the public index
            if tool.tool_type == 'manage_data':
                continue
            add_doc_kwds = {
                "id": id,
                "description": to_unicode( tool.description ),
                "section": to_unicode( tool.get_panel_section()[1] if len( tool.get_panel_section() ) == 2 else '' ),
                "help": to_unicode( "" )
            }
            # Hyphens are wildcards in Whoosh causing bad things
            if tool.name.find( '-' ) != -1:
                add_doc_kwds['name'] = (' ').join( [ token.text for token in self.rex( to_unicode( tool.name ) ) ] )
            else:
                add_doc_kwds['name'] = to_unicode( tool.name )
            # We do not want to search Tool Shed or version parts
            # of the long ids
            if id.find( '/' ) != -1:
                slash_indexes = [ m.start() for m in re.finditer( '/', id ) ]
                id_stub = id[ ( slash_indexes[1] + 1 ): slash_indexes[4] ]
                add_doc_kwds['stub'] = (' ').join( [ token.text for token in self.rex( to_unicode( id_stub ) ) ] )
            else:
                add_doc_kwds['stub'] = to_unicode( id )
            if tool.labels:
                add_doc_kwds['labels'] = to_unicode( " ".join( tool.labels ) )
            if index_help and tool.help:
                try:
                    add_doc_kwds['help'] = to_unicode( tool.help.render( host_url="", static_path="" ) )
                except Exception:
                    # Don't fail to build index just because a help message
                    # won't render.
                    pass
            writer.add_document( **add_doc_kwds )
        writer.commit()
        stop_time = datetime.now()
        log.debug( 'Toolbox index finished. It took: ' + str(stop_time - start_time) )

    def search( self, q, tool_name_boost, tool_section_boost, tool_description_boost, tool_label_boost, tool_stub_boost, tool_help_boost, tool_search_limit, tool_enable_ngram_search, tool_ngram_minsize, tool_ngram_maxsize ):
        """
        Perform search on the in-memory index. Weight in the given boosts.
        """
        # Change field boosts for searcher
        searcher = self.index.searcher(
            weighting=BM25F(
                field_B={ 'name_B': float( tool_name_boost ),
                          'section_B': float( tool_section_boost ),
                          'description_B': float( tool_description_boost ),
                          'labels_B': float( tool_label_boost ),
                          'stub_B': float( tool_stub_boost ),
                          'help_B': float( tool_help_boost ) }
            )
        )
        # Set query to search name, description, section, help, and labels.
        parser = MultifieldParser( [ 'name', 'description', 'section', 'help', 'labels', 'stub' ], schema=self.schema )
        # Hyphens are wildcards in Whoosh causing bad things
        if q.find( '-' ) != -1:
            q = (' ').join( [ token.text for token in self.rex( to_unicode( q ) ) ] )
        # Perform tool search with ngrams if set to true in the config file
        if ( tool_enable_ngram_search is True or tool_enable_ngram_search == "True" ):
            hits_with_score = {}
            token_analyzer = StandardAnalyzer() | analysis.NgramFilter( minsize=int( tool_ngram_minsize ), maxsize=int( tool_ngram_maxsize ) )
            ngrams = [ token.text for token in token_analyzer( q ) ]
            for query in ngrams:
                # Get the tool list with respective scores for each qgram
                curr_hits = searcher.search( parser.parse( '*' + query + '*' ), limit=float( tool_search_limit ) )
                for i, curr_hit in enumerate( curr_hits ):
                    is_present = False
                    for prev_hit in hits_with_score:
                        # Check if the tool appears again for the next qgram search
                        if curr_hit[ 'id' ] == prev_hit:
                            is_present = True
                            # Add the current score with the previous one if the
                            # tool appears again for the next qgram
                            hits_with_score[ prev_hit ] = curr_hits.score(i) + hits_with_score[ prev_hit ]
                    # Add the tool if not present to the collection with its score
                    if not is_present:
                        hits_with_score[ curr_hit[ 'id' ] ] = curr_hits.score(i)
            # Sort the results based on aggregated BM25 score in decreasing order of scores
            hits_with_score = sorted( hits_with_score.items(), key=lambda x: x[1], reverse=True )
            # Return the tool ids
            return [ item[0] for item in hits_with_score[ 0:int( tool_search_limit ) ] ]
        else:
            # Perform the search
            hits = searcher.search( parser.parse( '*' + q + '*' ), limit=float( tool_search_limit ) )
            return [ hit[ 'id' ] for hit in hits ]


def _temp_storage(self, name=None):
    path = tempfile.mkdtemp()
    tempstore = FileStorage(path)
    return tempstore.create()<|MERGE_RESOLUTION|>--- conflicted
+++ resolved
@@ -6,11 +6,8 @@
 import re
 import tempfile
 from datetime import datetime
-
 from whoosh import analysis
-<<<<<<< HEAD
 from whoosh.analysis import StandardAnalyzer
-=======
 from whoosh.fields import (
     KEYWORD,
     Schema,
@@ -23,8 +20,6 @@
 )
 from whoosh.qparser import MultifieldParser
 from whoosh.scoring import BM25F
->>>>>>> c4f5a2cf
-
 from galaxy.web.framework.helpers import to_unicode
 
 log = logging.getLogger( __name__ )
