from __future__ import absolute_import
from __future__ import print_function

import os
import re
import shutil
import sys
import tarfile
import tempfile
import time
from collections import OrderedDict
from json import dumps
from logging import getLogger

from packaging.version import parse as parse_version, Version
try:
    from nose.tools import nottest
except ImportError:
    def nottest(x):
        return x
try:
    import requests
except ImportError:
    requests = None
from six import (
    BytesIO,
    StringIO,
    text_type,
)

from galaxy import util
from galaxy.tools.parser.interface import TestCollectionDef, TestCollectionOutputDef
from galaxy.util.bunch import Bunch
from . import verify
from .asserts import verify_assertions

log = getLogger(__name__)

# Off by default because it can pound the database pretty heavily
# and result in sqlite errors on larger tests or larger numbers of
# tests.
VERBOSE_ERRORS = util.asbool(os.environ.get("GALAXY_TEST_VERBOSE_ERRORS", False))
UPLOAD_ASYNC = util.asbool(os.environ.get("GALAXY_TEST_UPLOAD_ASYNC", True))
ERROR_MESSAGE_DATASET_SEP = "--------------------------------------"
DEFAULT_TOOL_TEST_WAIT = os.environ.get("GALAXY_TEST_DEFAULT_WAIT", 86400)

DEFAULT_FTYPE = 'auto'
# This following default dbkey was traditionally hg17 before Galaxy 18.05,
# restore this behavior by setting GALAXY_TEST_DEFAULT_DBKEY to hg17.
DEFAULT_DBKEY = os.environ.get("GALAXY_TEST_DEFAULT_DBKEY", "?")
DEFAULT_MAX_SECS = DEFAULT_TOOL_TEST_WAIT


class OutputsDict(OrderedDict):
    """Ordered dict that can also be accessed by index.

    >>> out = OutputsDict()
    >>> out['item1'] = 1
    >>> out['item2'] = 2
    >>> out[1] == 2 == out['item2']
    True
    """

    def __getitem__(self, item):
        if isinstance(item, int):
            return self[list(self.keys())[item]]
        else:
            # ideally we'd do `return super(OutputsDict, self)[item]`,
            # but this fails because OrderedDict has no `__getitem__`. (!?)
            item = self.get(item)
            if item is None:
                raise KeyError(item)
            return item


def stage_data_in_history(galaxy_interactor, tool_id, all_test_data, history=None, force_path_paste=False):
    # Upload any needed files
    upload_waits = []

    assert tool_id

    if UPLOAD_ASYNC:
        for test_data in all_test_data:
            upload_waits.append(galaxy_interactor.stage_data_async(test_data, history, tool_id, force_path_paste=force_path_paste))
        for upload_wait in upload_waits:
            upload_wait()
    else:
        for test_data in all_test_data:
            upload_wait = galaxy_interactor.stage_data_async(test_data, history, tool_id, force_path_paste=force_path_paste)
            upload_wait()


class GalaxyInteractorApi(object):

    def __init__(self, **kwds):
        self.api_url = "%s/api" % kwds["galaxy_url"].rstrip("/")
        self.master_api_key = kwds["master_api_key"]
        self.api_key = self.__get_user_key(kwds.get("api_key"), kwds.get("master_api_key"), test_user=kwds.get("test_user"))
        if kwds.get('user_api_key_is_admin_key', False):
            self.master_api_key = self.api_key
        self.keep_outputs_dir = kwds["keep_outputs_dir"]
        self._target_galaxy_version = None

        self.uploads = {}

    @property
    def target_galaxy_version(self):
        if self._target_galaxy_version is None:
            self._target_galaxy_version = parse_version(self._get('version').json()['version_major'])
        return self._target_galaxy_version

    @property
    def supports_test_data_download(self):
        return self.target_galaxy_version >= Version("19.01")

    def __get_user_key(self, user_key, admin_key, test_user=None):
        if not test_user:
            test_user = "test@bx.psu.edu"
        if user_key:
            return user_key
        test_user = self.ensure_user_with_email(test_user)
        return self._post("users/%s/api_key" % test_user['id'], key=admin_key).json()

    # def get_tools(self):
    #    response = self._get("tools?in_panel=false")
    #    assert response.status_code == 200, "Non 200 response from tool index API. [%s]" % response.content
    #    return response.json()

    def get_tests_summary(self):
        response = self._get("tools/tests_summary")
        assert response.status_code == 200, "Non 200 response from tool tests available API. [%s]" % response.content
        return response.json()

    def get_tool_tests(self, tool_id, tool_version=None):
        url = "tools/%s/test_data" % tool_id
        if tool_version is not None:
            url += "?tool_version=%s" % tool_version
        response = self._get(url)
        assert response.status_code == 200, "Non 200 response from tool test API. [%s]" % response.content
        return response.json()

    def verify_output(self, history_id, jobs, output_data, output_testdef, tool_id, maxseconds):
        outfile = output_testdef.outfile
        attributes = output_testdef.attributes
        name = output_testdef.name
        self.wait_for_jobs(history_id, jobs, maxseconds)
        hid = self.__output_id(output_data)
        # TODO: Twill version verifys dataset is 'ok' in here.
        self.verify_output_dataset(history_id=history_id, hda_id=hid, outfile=outfile, attributes=attributes, tool_id=tool_id)

        primary_datasets = attributes.get('primary_datasets', {})
        if primary_datasets:
            job_id = self._dataset_provenance(history_id, hid)["job_id"]
            outputs = self._get("jobs/%s/outputs" % (job_id)).json()

        for designation, (primary_outfile, primary_attributes) in primary_datasets.items():
            primary_output = None
            for output in outputs:
                if output["name"] == '__new_primary_file_%s|%s__' % (name, designation):
                    primary_output = output
                    break

            if not primary_output:
                msg_template = "Failed to find primary dataset with designation [%s] for output with name [%s]"
                msg_args = (designation, name)
                raise Exception(msg_template % msg_args)

            primary_hda_id = primary_output["dataset"]["id"]
            self.verify_output_dataset(history_id, primary_hda_id, primary_outfile, primary_attributes, tool_id=tool_id)

    def wait_for_jobs(self, history_id, jobs, maxseconds):
        for job in jobs:
            self.wait_for_job(job['id'], history_id, maxseconds)

    def verify_output_dataset(self, history_id, hda_id, outfile, attributes, tool_id):
        fetcher = self.__dataset_fetcher(history_id)
        test_data_downloader = self.__test_data_downloader(tool_id)
        verify_hid(
            outfile,
            hda_id=hda_id,
            attributes=attributes,
            dataset_fetcher=fetcher,
            test_data_downloader=test_data_downloader,
            keep_outputs_dir=self.keep_outputs_dir
        )
        self._verify_metadata(history_id, hda_id, attributes)

    def _verify_metadata(self, history_id, hid, attributes):
        """Check dataset metadata.

        ftype on output maps to `file_ext` on the hda's API description, `name`, `info`,
        `dbkey` and `tags` all map to the API description directly. Other metadata attributes
        are assumed to be datatype-specific and mapped with a prefix of `metadata_`.
        """
        metadata = attributes.get('metadata', {}).copy()
        for key, value in metadata.copy().items():
            if key not in ['name', 'info', 'tags']:
                new_key = "metadata_%s" % key
                metadata[new_key] = metadata[key]
                del metadata[key]
            elif key == "info":
                metadata["misc_info"] = metadata["info"]
                del metadata["info"]
        expected_file_type = attributes.get('ftype', None)
        if expected_file_type:
            metadata["file_ext"] = expected_file_type

        if metadata:
            time.sleep(5)
            dataset = self._get("histories/%s/contents/%s" % (history_id, hid)).json()
            for key, value in metadata.items():
                try:
                    dataset_value = dataset.get(key, None)

                    def compare(val, expected):
                        if text_type(val) != text_type(expected):
                            msg = "Dataset metadata verification for [%s] failed, expected [%s] but found [%s]. Dataset API value was [%s]."
                            msg_params = (key, value, dataset_value, dataset)
                            msg = msg % msg_params
                            raise Exception(msg)

                    if isinstance(dataset_value, list):
                        value = text_type(value).split(",")
                        if len(value) != len(dataset_value):
                            msg = "Dataset metadata verification for [%s] failed, expected [%s] but found [%s], lists differ in length. Dataset API value was [%s]."
                            msg_params = (key, value, dataset_value, dataset)
                            msg = msg % msg_params
                            raise Exception(msg)
                        for val, expected in zip(dataset_value, value):
                            compare(val, expected)
                    else:
                        compare(dataset_value, value)
                except KeyError:
                    msg = "Failed to verify dataset metadata, metadata key [%s] was not found." % key
                    raise Exception(msg)

    def wait_for_job(self, job_id, history_id, maxseconds):
        self.wait_for(lambda: not self.__job_ready(job_id, history_id), maxseconds=maxseconds)

    def wait_for(self, func, **kwd):
        sleep_amount = 0.2
        slept = 0
        walltime_exceeded = kwd.get("maxseconds", DEFAULT_TOOL_TEST_WAIT)

        while slept <= walltime_exceeded:
            result = func()
            if result:
                time.sleep(sleep_amount)
                slept += sleep_amount
                sleep_amount *= 2
            else:
                return

        message = 'Tool test run exceeded walltime [total %s, max %s], terminating.' % (slept, walltime_exceeded)
        log.info(message)
        raise AssertionError(message)

    def get_job_stdio(self, job_id):
        job_stdio = self.__get_job_stdio(job_id).json()
        return job_stdio

    def __get_job(self, job_id):
        return self._get('jobs/%s' % job_id)

    def __get_job_stdio(self, job_id):
        return self._get('jobs/%s?full=true' % job_id)

    def new_history(self):
        history_json = self._post("histories", {"name": "test_history"}).json()
        return history_json['id']

    @nottest
    def test_data_path(self, tool_id, filename):
        response = self._get("tools/%s/test_data_path?filename=%s" % (tool_id, filename), admin=True)
        return response.json()

    @nottest
    def test_data_download(self, tool_id, filename, mode='file'):
        if self.supports_test_data_download:
            response = self._get("tools/%s/test_data_download?filename=%s" % (tool_id, filename), admin=True)
            assert response.status_code == 200, "Test file (%s) is missing. If you use planemo try --update_test_data to generate one." % filename
            if mode == 'file':
                return response.content
            elif mode == 'directory':
                prefix = os.path.basename(filename)
                path = tempfile.mkdtemp(prefix=prefix)
                with tarfile.open(fileobj=BytesIO(response.content)) as tar_contents:
                    tar_contents.extractall(path=path)
                return path
        else:
            # We can only use local data
<<<<<<< HEAD
            file_name = self.test_data_path(tool_id, filename)
=======
            response = self._get("tools/%s/test_data_path?filename=%s" % (tool_id, filename), admin=True)
            assert response.status_code == 200, "Test file (%s) is missing. If you use planemo try --update_test_data to generate one." % filename
            file_name = response.json()
>>>>>>> b67dc2ba
            if mode == 'file':
                return open(file_name, mode='rb')
            elif mode == 'directory':
                # Make a copy, since we are going to clean up the returned path
                path = tempfile.mkdtemp()
                shutil.copytree(file_name, path)
                return path

    def __output_id(self, output_data):
        # Allow data structure coming out of tools API - {id: <id>, output_name: <name>, etc...}
        # or simple id as comes out of workflow API.
        try:
            output_id = output_data.get('id')
        except AttributeError:
            output_id = output_data
        return output_id

    def stage_data_async(self, test_data, history_id, tool_id, force_path_paste=False):
        fname = test_data['fname']
        tool_input = {
            "file_type": test_data['ftype'],
            "dbkey": test_data['dbkey'],
        }
        metadata = test_data.get("metadata", {})
        if not hasattr(metadata, "items"):
            raise Exception("Invalid metadata description found for input [%s] - [%s]" % (fname, metadata))
        for name, value in test_data.get('metadata', {}).items():
            tool_input["files_metadata|%s" % name] = value

        composite_data = test_data['composite_data']
        if composite_data:
            files = {}
            for i, file_name in enumerate(composite_data):
                if force_path_paste:
                    file_path = self.test_data_path(tool_id, file_name)
                    tool_input.update({
                        "files_%d|url_paste" % i: "file://" + file_path
                    })
                else:
                    file_content = self.test_data_download(tool_id, file_name)
                    files["files_%s|file_data" % i] = file_content
                tool_input.update({
                    "files_%d|type" % i: "upload_dataset",
                })
            name = test_data['name']
        else:
            name = fname
            tool_input.update({
                "files_0|NAME": name,
                "files_0|type": "upload_dataset",

            })
            files = {}
            if force_path_paste:
                file_name = self.test_data_path(tool_id, fname)
                tool_input.update({
                    "files_0|url_paste": "file://" + file_name
                })
            else:
                file_content = self.test_data_download(tool_id, fname)
                files = {
                    "files_0|file_data": file_content
                }
        submit_response_object = self.__submit_tool(history_id, "upload1", tool_input, extra_data={"type": "upload_dataset"}, files=files)
        if submit_response_object.status_code != 200:
            raise Exception("Request to upload dataset failed [%s]" % submit_response_object.content)
        submit_response = submit_response_object.json()
        assert "outputs" in submit_response, "Invalid response from server [%s], expecting outputs in response." % submit_response
        outputs = submit_response["outputs"]
        assert len(outputs) > 0, "Invalid response from server [%s], expecting an output dataset." % submit_response
        dataset = outputs[0]
        hid = dataset['id']
        self.uploads[os.path.basename(fname)] = self.uploads[fname] = self.uploads[name] = {"src": "hda", "id": hid}
        assert "jobs" in submit_response, "Invalid response from server [%s], expecting jobs in response." % submit_response
        jobs = submit_response["jobs"]
        assert len(jobs) > 0, "Invalid response from server [%s], expecting a job." % submit_response
        return lambda: self.wait_for_job(jobs[0]["id"], history_id, DEFAULT_TOOL_TEST_WAIT)

    def run_tool(self, testdef, history_id, resource_parameters={}):
        # We need to handle the case where we've uploaded a valid compressed file since the upload
        # tool will have uncompressed it on the fly.

        inputs_tree = testdef.inputs.copy()
        for key, value in inputs_tree.items():
            values = [value] if not isinstance(value, list) else value
            new_values = []
            for value in values:
                if isinstance(value, TestCollectionDef):
                    hdca_id = self._create_collection(history_id, value)
                    new_values = [dict(src="hdca", id=hdca_id)]
                elif value in self.uploads:
                    new_values.append(self.uploads[value])
                else:
                    new_values.append(value)
            inputs_tree[key] = new_values

        if resource_parameters:
            inputs_tree["__job_resource|__job_resource__select"] = "yes"
            for key, value in resource_parameters.items():
                inputs_tree["__job_resource|%s" % key] = value

        # HACK: Flatten single-value lists. Required when using expand_grouping
        for key, value in inputs_tree.items():
            if isinstance(value, list) and len(value) == 1:
                inputs_tree[key] = value[0]

        submit_response = self.__submit_tool(history_id, tool_id=testdef.tool_id, tool_input=inputs_tree)
        submit_response_object = submit_response.json()
        try:
            return Bunch(
                inputs=inputs_tree,
                outputs=self.__dictify_outputs(submit_response_object),
                output_collections=self.__dictify_output_collections(submit_response_object),
                jobs=submit_response_object['jobs'],
            )
        except KeyError:
            message = "Error creating a job for these tool inputs - %s" % submit_response_object['err_msg']
            raise RunToolException(message, inputs_tree)

    def _create_collection(self, history_id, collection_def):
        create_payload = dict(
            name=collection_def.name,
            element_identifiers=dumps(self._element_identifiers(collection_def)),
            collection_type=collection_def.collection_type,
            history_id=history_id,
        )
        return self._post("dataset_collections", data=create_payload).json()["id"]

    def _element_identifiers(self, collection_def):
        element_identifiers = []
        for element_dict in collection_def.elements:
            element_identifier = element_dict["element_identifier"]
            element_def = element_dict["element_definition"]
            if isinstance(element_def, TestCollectionDef):
                subelement_identifiers = self._element_identifiers(element_def)
                element = dict(
                    name=element_identifier,
                    src="new_collection",
                    collection_type=element_def.collection_type,
                    element_identifiers=subelement_identifiers
                )
            else:
                element = self.uploads[element_def["value"]].copy()
                element["name"] = element_identifier
                tags = element_def.get("attributes").get("tags")
                if tags:
                    element["tags"] = tags.split(",")
            element_identifiers.append(element)
        return element_identifiers

    def __dictify_output_collections(self, submit_response):
        output_collections_dict = OrderedDict()
        for output_collection in submit_response['output_collections']:
            output_collections_dict[output_collection.get("output_name")] = output_collection
        return output_collections_dict

    def __dictify_outputs(self, datasets_object):
        # Convert outputs list to a dictionary that can be accessed by
        # output_name so can be more flexible about ordering of outputs
        # but also allows fallback to legacy access as list mode.
        outputs_dict = OutputsDict()

        for output in datasets_object['outputs']:
            outputs_dict[output.get("output_name")] = output
        return outputs_dict

    def output_hid(self, output_data):
        return output_data['id']

    def delete_history(self, history):
        return None

    def __job_ready(self, job_id, history_id):
        if job_id is None:
            raise ValueError("__job_ready passed empty job_id")
        job_json = self._get("jobs/%s" % job_id).json()
        state = job_json['state']
        try:
            return self._state_ready(state, error_msg="Job in error state.")
        except Exception:
            if VERBOSE_ERRORS:
                self._summarize_history(history_id)
            raise

    def _summarize_history(self, history_id):
        if history_id is None:
            raise ValueError("_summarize_history passed empty history_id")
        print("Problem in history with id %s - summary of history's datasets and jobs below." % history_id)
        try:
            history_contents = self.__contents(history_id)
        except Exception:
            print("*TEST FRAMEWORK FAILED TO FETCH HISTORY DETAILS*")

        for history_content in history_contents:

            dataset = history_content

            print(ERROR_MESSAGE_DATASET_SEP)
            dataset_id = dataset.get('id', None)
            print("| %d - %s (HID - NAME) " % (int(dataset['hid']), dataset['name']))
            if history_content['history_content_type'] == 'dataset_collection':
                history_contents_json = self._get("histories/%s/contents/dataset_collections/%s" % (history_id, history_content["id"])).json()
                print("| Dataset Collection: %s" % history_contents_json)
                print("|")
                continue

            try:
                dataset_info = self._dataset_info(history_id, dataset_id)
                print("| Dataset State:")
                print(self.format_for_summary(dataset_info.get("state"), "Dataset state is unknown."))
                print("| Dataset Blurb:")
                print(self.format_for_summary(dataset_info.get("misc_blurb", ""), "Dataset blurb was empty."))
                print("| Dataset Info:")
                print(self.format_for_summary(dataset_info.get("misc_info", ""), "Dataset info is empty."))
                print("| Peek:")
                print(self.format_for_summary(dataset_info.get("peek", ""), "Peek unavilable."))
            except Exception:
                print("| *TEST FRAMEWORK ERROR FETCHING DATASET DETAILS*")
            try:
                provenance_info = self._dataset_provenance(history_id, dataset_id)
                print("| Dataset Job Standard Output:")
                print(self.format_for_summary(provenance_info.get("stdout", ""), "Standard output was empty."))
                print("| Dataset Job Standard Error:")
                print(self.format_for_summary(provenance_info.get("stderr", ""), "Standard error was empty."))
            except Exception:
                print("| *TEST FRAMEWORK ERROR FETCHING JOB DETAILS*")
            print("|")
        try:
            jobs_json = self._get("jobs?history_id=%s" % history_id).json()
            for job_json in jobs_json:
                print(ERROR_MESSAGE_DATASET_SEP)
                print("| Job %s" % job_json["id"])
                print("| State: ")
                print(self.format_for_summary(job_json.get("state", ""), "Job state is unknown."))
                print("| Update Time:")
                print(self.format_for_summary(job_json.get("update_time", ""), "Job update time is unknown."))
                print("| Create Time:")
                print(self.format_for_summary(job_json.get("create_time", ""), "Job create time is unknown."))
                print("|")
            print(ERROR_MESSAGE_DATASET_SEP)
        except Exception:
            print(ERROR_MESSAGE_DATASET_SEP)
            print("*TEST FRAMEWORK FAILED TO FETCH HISTORY JOBS*")
            print(ERROR_MESSAGE_DATASET_SEP)

    def format_for_summary(self, blob, empty_message, prefix="|  "):
        contents = "\n".join(["%s%s" % (prefix, line.strip()) for line in StringIO(blob).readlines() if line.rstrip("\n\r")])
        return contents or "%s*%s*" % (prefix, empty_message)

    def _dataset_provenance(self, history_id, id):
        provenance = self._get("histories/%s/contents/%s/provenance" % (history_id, id)).json()
        return provenance

    def _dataset_info(self, history_id, id):
        dataset_json = self._get("histories/%s/contents/%s" % (history_id, id)).json()
        return dataset_json

    def __contents(self, history_id):
        history_contents_json = self._get("histories/%s/contents" % history_id).json()
        return history_contents_json

    def _state_ready(self, state_str, error_msg):
        if state_str == 'ok':
            return True
        elif state_str == 'error':
            raise Exception(error_msg)
        return False

    def __submit_tool(self, history_id, tool_id, tool_input, extra_data={}, files=None):
        data = dict(
            history_id=history_id,
            tool_id=tool_id,
            inputs=dumps(tool_input),
            **extra_data
        )
        return self._post("tools", files=files, data=data)

    def ensure_user_with_email(self, email, password=None):
        admin_key = self.master_api_key
        all_users = self._get('users', key=admin_key).json()
        try:
            test_user = [user for user in all_users if user["email"] == email][0]
        except IndexError:
            username = re.sub('[^a-z-]', '--', email.lower())
            password = password or 'testpass'
            # If remote user middleware is enabled - this endpoint consumes
            # ``remote_user_email`` otherwise it requires ``email``, ``password``
            # and ``username``.
            data = dict(
                remote_user_email=email,
                email=email,
                password=password,
                username=username,
            )
            test_user = self._post('users', data, key=admin_key).json()
        return test_user

    def __test_data_downloader(self, tool_id):
        def test_data_download(filename, mode='file'):
            return self.test_data_download(tool_id, filename, mode=mode)
        return test_data_download

    def __dataset_fetcher(self, history_id):
        def fetcher(hda_id, base_name=None):
            url = "histories/%s/contents/%s/display?raw=true" % (history_id, hda_id)
            if base_name:
                url += "&filename=%s" % base_name
            return self._get(url).content

        return fetcher

    def __inject_api_key(self, data, key, admin, anon):
        if data is None:
            data = {}
        params = {}
        if not anon:
            if not key:
                key = self.api_key if not admin else self.master_api_key
            params['key'] = key
        return params, data

    def _post(self, path, data=None, files=None, key=None, admin=False, anon=False):
        params, data = self.__inject_api_key(data=data, key=key, admin=admin, anon=anon)
        # no params for POST
        data.update(params)
        return requests.post("%s/%s" % (self.api_url, path), data=data, files=files)

    def _delete(self, path, data=None, key=None, admin=False, anon=False):
        params, data = self.__inject_api_key(data=data, key=key, admin=admin, anon=anon)
        # no data for DELETE
        params.update(data)
        return requests.delete("%s/%s" % (self.api_url, path), params=params)

    def _patch(self, path, data=None, key=None, admin=False, anon=False):
        params, data = self.__inject_api_key(data=data, key=key, admin=admin, anon=anon)
        return requests.patch("%s/%s" % (self.api_url, path), params=params, data=data)

    def _put(self, path, data=None, key=None, admin=False, anon=False):
        params, data = self.__inject_api_key(data=data, key=key, admin=admin, anon=anon)
        return requests.put("%s/%s" % (self.api_url, path), params=params, data=data)

    def _get(self, path, data=None, key=None, admin=False, anon=False):
        params, data = self.__inject_api_key(data=data, key=key, admin=admin, anon=anon)
        # no data for GET
        params.update(data)
        if path.startswith("/api"):
            path = path[len("/api"):]
        url = "%s/%s" % (self.api_url, path)
        return requests.get(url, params=params)


class RunToolException(Exception):

    def __init__(self, message, inputs=None):
        super(RunToolException, self).__init__(message)
        self.inputs = inputs


# Galaxy specific methods - rest of this can be used with arbitrary files and such.
def verify_hid(filename, hda_id, attributes, test_data_downloader, hid="", dataset_fetcher=None, keep_outputs_dir=False):
    assert dataset_fetcher is not None

    def verify_extra_files(extra_files):
        _verify_extra_files_content(extra_files, hda_id, dataset_fetcher=dataset_fetcher, test_data_downloader=test_data_downloader, keep_outputs_dir=keep_outputs_dir)

    data = dataset_fetcher(hda_id)
    item_label = "History item %s" % hid
    verify(
        item_label,
        data,
        attributes=attributes,
        filename=filename,
        get_filecontent=test_data_downloader,
        keep_outputs_dir=keep_outputs_dir,
        verify_extra_files=verify_extra_files,
    )


def _verify_composite_datatype_file_content(file_name, hda_id, base_name=None, attributes=None, dataset_fetcher=None, test_data_downloader=None, keep_outputs_dir=False, mode='file'):
    assert dataset_fetcher is not None

    data = dataset_fetcher(hda_id, base_name)
    item_label = "History item %s" % hda_id
    try:
        verify(
            item_label,
            data,
            attributes=attributes,
            filename=file_name,
            get_filecontent=test_data_downloader,
            keep_outputs_dir=keep_outputs_dir,
            mode=mode,
        )
    except AssertionError as err:
        errmsg = 'Composite file (%s) of %s different than expected, difference:\n' % (base_name, item_label)
        errmsg += str(err)
        raise AssertionError(errmsg)


def _verify_extra_files_content(extra_files, hda_id, dataset_fetcher, test_data_downloader, keep_outputs_dir):
    files_list = []
    cleanup_directories = []
    for extra_file_dict in extra_files:
        extra_file_type = extra_file_dict["type"]
        extra_file_name = extra_file_dict["name"]
        extra_file_attributes = extra_file_dict["attributes"]
        extra_file_value = extra_file_dict["value"]

        if extra_file_type == 'file':
            files_list.append((extra_file_name, extra_file_value, extra_file_attributes, extra_file_type))
        elif extra_file_type == 'directory':
            extracted_path = test_data_downloader(extra_file_value, mode='directory')
            cleanup_directories.append(extracted_path)
            for root, directories, files in util.path.safe_walk(extracted_path):
                for filename in files:
                    filename = os.path.join(root, filename)
                    filename = os.path.relpath(filename, extracted_path)
                    files_list.append((filename, os.path.join(extracted_path, filename), extra_file_attributes, extra_file_type))
        else:
            raise ValueError('unknown extra_files type: %s' % extra_file_type)
    try:
        for filename, filepath, attributes, extra_file_type in files_list:
            _verify_composite_datatype_file_content(filepath, hda_id, base_name=filename, attributes=attributes, dataset_fetcher=dataset_fetcher, test_data_downloader=test_data_downloader, keep_outputs_dir=keep_outputs_dir, mode=extra_file_type)
    finally:
        for path in cleanup_directories:
            shutil.rmtree(path)


def verify_tool(tool_id, galaxy_interactor, resource_parameters=None, register_job_data=None, test_index=0, tool_version=None, quiet=False, test_history=None, force_path_paste=False):
    if resource_parameters is None:
        resource_parameters = {}
    tool_test_dicts = galaxy_interactor.get_tool_tests(tool_id, tool_version=tool_version)
    tool_test_dict = tool_test_dicts[test_index]
    testdef = ToolTestDescription(tool_test_dict)

    _handle_def_errors(testdef)

    if test_history is None:
        test_history = galaxy_interactor.new_history()

    stage_data_in_history(galaxy_interactor, tool_id, testdef.test_data(), history=test_history, force_path_paste=force_path_paste)

    # Once data is ready, run the tool and check the outputs - record API
    # input, job info, tool run exception, as well as exceptions related to
    # job output checking and register they with the test plugin so it can
    # record structured information.
    tool_inputs = None
    job_stdio = None
    job_output_exceptions = None
    tool_execution_exception = None
    expected_failure_occurred = False
    begin_time = time.time()
    try:
        try:
            tool_response = galaxy_interactor.run_tool(testdef, test_history, resource_parameters=resource_parameters)
            data_list, jobs, tool_inputs = tool_response.outputs, tool_response.jobs, tool_response.inputs
            data_collection_list = tool_response.output_collections
        except RunToolException as e:
            tool_inputs = e.inputs
            tool_execution_exception = e
            if not testdef.expect_failure:
                raise e
            else:
                expected_failure_occurred = True
        except Exception as e:
            tool_execution_exception = e
            raise e

        if not expected_failure_occurred:
            assert data_list or data_collection_list

            try:
                job_stdio = _verify_outputs(testdef, test_history, jobs, tool_id, data_list, data_collection_list, galaxy_interactor, quiet=quiet)
            except JobOutputsError as e:
                job_stdio = e.job_stdio
                job_output_exceptions = e.output_exceptions
                raise e
            except Exception as e:
                job_output_exceptions = [e]
                raise e
    finally:
        if register_job_data is not None:
            end_time = time.time()
            job_data = {
                "tool_id": tool_id,
                "tool_version": tool_version,
                "test_index": test_index,
                "time_seconds": end_time - begin_time,
            }
            if tool_inputs is not None:
                job_data["inputs"] = tool_inputs
            if job_stdio is not None:
                job_data["job"] = job_stdio
            status = "success"
            if job_output_exceptions:
                job_data["output_problems"] = [str(_) for _ in job_output_exceptions]
                status = "failure"
            if tool_execution_exception:
                job_data["execution_problem"] = str(tool_execution_exception)
                status = "error"
            job_data["status"] = status
            register_job_data(job_data)

    galaxy_interactor.delete_history(test_history)


def _handle_def_errors(testdef):
    # If the test generation had an error, raise
    if testdef.error:
        if testdef.exception:
            if isinstance(testdef.exception, Exception):
                raise testdef.exception
            else:
                raise Exception(testdef.exception)
        else:
            raise Exception("Test parse failure")


def _verify_outputs(testdef, history, jobs, tool_id, data_list, data_collection_list, galaxy_interactor, quiet=False):
    assert len(jobs) == 1, "Test framework logic error, somehow tool test resulted in more than one job."
    job = jobs[0]

    maxseconds = testdef.maxseconds
    if testdef.num_outputs is not None:
        expected = testdef.num_outputs
        actual = len(data_list) + len(data_collection_list)
        if expected != actual:
            message_template = "Incorrect number of outputs - expected %d, found %s."
            message = message_template % (expected, actual)
            raise Exception(message)
    found_exceptions = []

    def register_exception(e):
        if not found_exceptions and not quiet:
            # Only print this stuff out once.
            for stream in ['stdout', 'stderr']:
                if stream in job_stdio:
                    print(_format_stream(job_stdio[stream], stream=stream, format=True), file=sys.stderr)
        found_exceptions.append(e)

    if testdef.expect_failure:
        if testdef.outputs:
            raise Exception("Cannot specify outputs in a test expecting failure.")

    # Wait for the job to complete and register expections if the final
    # status was not what test was expecting.
    job_failed = False
    try:
        galaxy_interactor.wait_for_job(job['id'], history, maxseconds)
    except Exception as e:
        job_failed = True
        if not testdef.expect_failure:
            found_exceptions.append(e)

    job_stdio = galaxy_interactor.get_job_stdio(job['id'])

    if not job_failed and testdef.expect_failure:
        error = AssertionError("Expected job to fail but Galaxy indicated the job successfully completed.")
        register_exception(error)

    expect_exit_code = testdef.expect_exit_code
    if expect_exit_code is not None:
        exit_code = job_stdio["exit_code"]
        if str(expect_exit_code) != str(exit_code):
            error = AssertionError("Expected job to complete with exit code %s, found %s" % (expect_exit_code, exit_code))
            register_exception(error)

    for output_index, output_dict in enumerate(testdef.outputs):
        # Get the correct hid
        name = output_dict["name"]
        outfile = output_dict["value"]
        attributes = output_dict["attributes"]
        output_testdef = Bunch(name=name, outfile=outfile, attributes=attributes)
        try:
            output_data = data_list[name]
        except (TypeError, KeyError):
            # Legacy - fall back on ordered data list access if data_list is
            # just a list (case with twill variant or if output changes its
            # name).
            if hasattr(data_list, "values"):
                output_data = list(data_list.values())[output_index]
            else:
                output_data = data_list[len(data_list) - len(testdef.outputs) + output_index]
        assert output_data is not None
        try:
            galaxy_interactor.verify_output(history, jobs, output_data, output_testdef=output_testdef, tool_id=tool_id, maxseconds=maxseconds)
        except Exception as e:
            register_exception(e)

    other_checks = {
        "command_line": "Command produced by the job",
        "stdout": "Standard output of the job",
        "stderr": "Standard error of the job",
    }
    for what, description in other_checks.items():
        if getattr(testdef, what, None) is not None:
            try:
                data = job_stdio[what]
                verify_assertions(data, getattr(testdef, what))
            except AssertionError as err:
                errmsg = '%s different than expected\n' % description
                errmsg += str(err)
                register_exception(AssertionError(errmsg))

    for output_collection_def in testdef.output_collections:
        try:
            name = output_collection_def.name
            # TODO: data_collection_list is clearly a bad name for dictionary.
            if name not in data_collection_list:
                template = "Failed to find output [%s], tool outputs include [%s]"
                message = template % (name, ",".join(data_collection_list.keys()))
                raise AssertionError(message)

            # Data collection returned from submission, elements may have been populated after
            # the job completed so re-hit the API for more information.
            data_collection_returned = data_collection_list[name]
            data_collection = galaxy_interactor._get("dataset_collections/%s" % data_collection_returned["id"], data={"instance_type": "history"}).json()

            def get_element(elements, id):
                for element in elements:
                    if element["element_identifier"] == id:
                        return element
                return False

            expected_collection_type = output_collection_def.collection_type
            if expected_collection_type:
                collection_type = data_collection["collection_type"]
                if expected_collection_type != collection_type:
                    template = "Expected output collection [%s] to be of type [%s], was of type [%s]."
                    message = template % (name, expected_collection_type, collection_type)
                    raise AssertionError(message)

            expected_element_count = output_collection_def.count
            if expected_element_count:
                actual_element_count = len(data_collection["elements"])
                if expected_element_count != actual_element_count:
                    template = "Expected output collection [%s] to have %s elements, but it had %s."
                    message = template % (name, expected_element_count, actual_element_count)
                    raise AssertionError(message)

            def verify_elements(element_objects, element_tests):
                for element_identifier, (element_outfile, element_attrib) in element_tests.items():
                    element = get_element(element_objects, element_identifier)
                    if not element:
                        template = "Failed to find identifier [%s] for testing, tool generated collection elements [%s]"
                        message = template % (element_identifier, element_objects)
                        raise AssertionError(message)

                    element_type = element["element_type"]
                    if element_type != "dataset_collection":
                        hda = element["object"]
                        galaxy_interactor.verify_output_dataset(
                            history,
                            hda_id=hda["id"],
                            outfile=element_outfile,
                            attributes=element_attrib,
                            tool_id=tool_id
                        )
                    if element_type == "dataset_collection":
                        elements = element["object"]["elements"]
                        verify_elements(elements, element_attrib.get("elements", {}))

            verify_elements(data_collection["elements"], output_collection_def.element_tests)
        except Exception as e:
            register_exception(e)

    if found_exceptions:
        raise JobOutputsError(found_exceptions, job_stdio)
    else:
        return job_stdio


def _format_stream(output, stream, format):
    output = output or ''
    if format:
        msg = "---------------------- >> begin tool %s << -----------------------\n" % stream
        msg += output + "\n"
        msg += "----------------------- >> end tool %s << ------------------------\n" % stream
    else:
        msg = output
    return msg


class JobOutputsError(AssertionError):

    def __init__(self, output_exceptions, job_stdio):
        big_message = "\n".join(map(str, output_exceptions))
        super(JobOutputsError, self).__init__(big_message)
        self.job_stdio = job_stdio
        self.output_exceptions = output_exceptions


class ToolTestDescription(object):
    """
    Encapsulates information about a tool test, and allows creation of a
    dynamic TestCase class (the unittest framework is very class oriented,
    doing dynamic tests in this way allows better integration)
    """

    def __init__(self, processed_test_dict):
        test_index = processed_test_dict["test_index"]
        name = processed_test_dict.get('name', 'Test-%d' % (test_index + 1))
        maxseconds = processed_test_dict.get('maxseconds', DEFAULT_MAX_SECS)
        if maxseconds is not None:
            maxseconds = int(maxseconds)

        self.test_index = test_index
        self.tool_id = processed_test_dict["tool_id"]
        self.name = name
        self.maxseconds = maxseconds
        self.required_files = processed_test_dict.get("required_files", [])

        inputs = processed_test_dict.get("inputs", {})
        loaded_inputs = {}
        for key, value in inputs.items():
            if isinstance(value, dict) and value.get("model_class"):
                loaded_inputs[key] = TestCollectionDef.from_dict(value)
            else:
                loaded_inputs[key] = value

        self.inputs = loaded_inputs
        self.outputs = processed_test_dict.get("outputs", [])
        self.num_outputs = processed_test_dict.get("num_outputs", 0)

        self.error = processed_test_dict.get("error", False)
        self.exception = processed_test_dict.get("exception", None)

        self.output_collections = map(TestCollectionOutputDef.from_dict, processed_test_dict.get("output_collections", []))
        self.command_line = processed_test_dict.get("command", None)
        self.stdout = processed_test_dict.get("stdout", None)
        self.stderr = processed_test_dict.get("stderr", None)
        self.expect_exit_code = processed_test_dict.get("expect_exit_code", None)
        self.expect_failure = processed_test_dict.get("expect_failure", False)

    def test_data(self):
        """
        Iterator over metadata representing the required files for upload.
        """
        return test_data_iter(self.required_files)

    def to_dict(self):
        inputs_dict = {}
        for key, value in self.inputs.items():
            if hasattr(value, "to_dict"):
                inputs_dict[key] = value.to_dict()
            else:
                inputs_dict[key] = value

        return {
            "inputs": inputs_dict,
            "outputs": self.outputs,
            "output_collections": map(lambda o: o.to_dict(), self.output_collections),
            "num_outputs": self.num_outputs,
            "command_line": self.command_line,
            "stdout": self.stdout,
            "stderr": self.stderr,
            "expect_exit_code": self.expect_exit_code,
            "expect_failure": self.expect_failure,
            "name": self.name,
            "test_index": self.test_index,
            "tool_id": self.tool_id,
            "required_files": self.required_files,
            "error": self.error,
            "exception": self.exception,
        }


@nottest
def test_data_iter(required_files):
    for fname, extra in required_files:
        data_dict = dict(
            fname=fname,
            metadata=extra.get('metadata', {}),
            composite_data=extra.get('composite_data', []),
            ftype=extra.get('ftype', DEFAULT_FTYPE),
            dbkey=extra.get('dbkey', DEFAULT_DBKEY),
        )
        edit_attributes = extra.get('edit_attributes', [])

        # currently only renaming is supported
        for edit_att in edit_attributes:
            if edit_att.get('type', None) == 'name':
                new_name = edit_att.get('value', None)
                assert new_name, 'You must supply the new dataset name as the value tag of the edit_attributes tag'
                data_dict['name'] = new_name
            else:
                raise Exception('edit_attributes type (%s) is unimplemented' % edit_att.get('type', None))

        yield data_dict<|MERGE_RESOLUTION|>--- conflicted
+++ resolved
@@ -289,13 +289,7 @@
                 return path
         else:
             # We can only use local data
-<<<<<<< HEAD
             file_name = self.test_data_path(tool_id, filename)
-=======
-            response = self._get("tools/%s/test_data_path?filename=%s" % (tool_id, filename), admin=True)
-            assert response.status_code == 200, "Test file (%s) is missing. If you use planemo try --update_test_data to generate one." % filename
-            file_name = response.json()
->>>>>>> b67dc2ba
             if mode == 'file':
                 return open(file_name, mode='rb')
             elif mode == 'directory':
