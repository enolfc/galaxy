import json
import logging
import re
from json import dumps

from six import string_types

from galaxy import model
from galaxy.exceptions import ObjectInvalid
from galaxy.model import LibraryDatasetDatasetAssociation
from galaxy.tools.parameters import update_param
from galaxy.tools.parameters.basic import DataCollectionToolParameter, DataToolParameter, RuntimeValue
from galaxy.tools.parameters.wrapped import WrappedParameters
from galaxy.util import ExecutionTimer
from galaxy.util.none_like import NoneDataset
from galaxy.util.odict import odict
from galaxy.util.template import fill_template
from galaxy.web import url_for

log = logging.getLogger(__name__)


class ToolExecutionCache(object):
    """ An object mean to cache calculation caused by repeatedly evaluting
    the same tool by the same user with slightly different parameters.
    """

    def __init__(self, trans):
        self.trans = trans
        self.current_user_roles = trans.get_current_user_roles()


class ToolAction(object):
    """
    The actions to be taken when a tool is run (after parameters have
    been converted and validated).
    """

    def execute(self, tool, trans, incoming={}, set_output_hid=True):
        raise TypeError("Abstract method")


class DefaultToolAction(object):
    """Default tool action is to run an external command"""

    def _collect_input_datasets(self, tool, param_values, trans, history, current_user_roles=None):
        """
        Collect any dataset inputs from incoming. Returns a mapping from
        parameter name to Dataset instance for each tool parameter that is
        of the DataToolParameter type.
        """
        if current_user_roles is None:
            current_user_roles = trans.get_current_user_roles()
        input_datasets = odict()

        def visitor(input, value, prefix, parent=None, **kwargs):

            def process_dataset(data, formats=None):
                if not data or isinstance(data, RuntimeValue):
                    return None
                if formats is None:
                    formats = input.formats
                if not data.datatype.matches_any(formats):
                    # Need to refresh in case this conversion just took place, i.e. input above in tool performed the same conversion
                    trans.sa_session.refresh(data)
                    target_ext, converted_dataset = data.find_conversion_destination(formats)
                    if target_ext:
                        if converted_dataset:
                            data = converted_dataset
                        else:
                            data = data.get_converted_dataset(trans, target_ext, target_context=parent, history=history)

                if not trans.app.security_agent.can_access_dataset(current_user_roles, data.dataset):
                    raise Exception("User does not have permission to use a dataset (%s) provided for input." % data.id)
                return data
            if isinstance(input, DataToolParameter):
                if isinstance(value, list):
                    # If there are multiple inputs with the same name, they
                    # are stored as name1, name2, ...
                    for i, v in enumerate(value):
                        processed_dataset = process_dataset(v)
                        if i == 0:
                            # Allow copying metadata to output, first item will be source.
                            input_datasets[prefix + input.name] = processed_dataset
                        input_datasets[prefix + input.name + str(i + 1)] = processed_dataset
                        conversions = []
                        for conversion_name, conversion_extensions, conversion_datatypes in input.conversions:
                            new_data = process_dataset(input_datasets[prefix + input.name + str(i + 1)], conversion_datatypes)
                            if not new_data or new_data.datatype.matches_any(conversion_datatypes):
                                input_datasets[prefix + conversion_name + str(i + 1)] = new_data
                                conversions.append((conversion_name, new_data))
                            else:
                                raise Exception('A path for explicit datatype conversion has not been found: %s --/--> %s' % (input_datasets[prefix + input.name + str(i + 1)].extension, conversion_extensions))
                        if parent:
                            parent[input.name][i] = input_datasets[prefix + input.name + str(i + 1)]
                            for conversion_name, conversion_data in conversions:
                                # allow explicit conversion to be stored in job_parameter table
                                parent[conversion_name][i] = conversion_data.id  # a more robust way to determine JSONable value is desired
                        else:
                            param_values[input.name][i] = input_datasets[prefix + input.name + str(i + 1)]
                            for conversion_name, conversion_data in conversions:
                                # allow explicit conversion to be stored in job_parameter table
                                param_values[conversion_name][i] = conversion_data.id  # a more robust way to determine JSONable value is desired
                else:
                    input_datasets[prefix + input.name] = process_dataset(value)
                    conversions = []
                    for conversion_name, conversion_extensions, conversion_datatypes in input.conversions:
                        new_data = process_dataset(input_datasets[prefix + input.name], conversion_datatypes)
                        if not new_data or new_data.datatype.matches_any(conversion_datatypes):
                            input_datasets[prefix + conversion_name] = new_data
                            conversions.append((conversion_name, new_data))
                        else:
                            raise Exception('A path for explicit datatype conversion has not been found: %s --/--> %s' % (input_datasets[prefix + input.name].extension, conversion_extensions))
                    target_dict = parent
                    if not target_dict:
                        target_dict = param_values
                    target_dict[input.name] = input_datasets[prefix + input.name]
                    for conversion_name, conversion_data in conversions:
                        # allow explicit conversion to be stored in job_parameter table
                        target_dict[conversion_name] = conversion_data.id  # a more robust way to determine JSONable value is desired
            elif isinstance(input, DataCollectionToolParameter):
                if not value:
                    return

                dataset_instances = []
                if hasattr(value, 'child_collection'):
                    # if we are mapping a collection over a tool, we only require the child_collection
                    dataset_instances = value.child_collection.dataset_instances
                else:
                    # else the tool takes a collection as input so we need everything
                    dataset_instances = value.collection.dataset_instances

                for i, v in enumerate(dataset_instances):
                    data = v
                    if not trans.app.security_agent.can_access_dataset(current_user_roles, data.dataset):
                        raise Exception("User does not have permission to use a dataset (%s) provided for input." % data.id)
                    # Skipping implicit conversion stuff for now, revisit at
                    # some point and figure out if implicitly converting a
                    # dataset collection makes senese.
                    input_datasets[prefix + input.name + str(i + 1)] = data

        tool.visit_inputs(param_values, visitor)
        return input_datasets

    def collect_input_dataset_collections(self, tool, param_values):
        def append_to_key(the_dict, key, value):
            if key not in the_dict:
                the_dict[key] = []
            the_dict[key].append(value)

        input_dataset_collections = dict()

        def visitor(input, value, prefix, parent=None, prefixed_name=None, **kwargs):
            if isinstance(input, DataToolParameter):
                values = value
                if not isinstance(values, list):
                    values = [value]
                for i, value in enumerate(values):
                    if isinstance(value, model.HistoryDatasetCollectionAssociation):
                        append_to_key(input_dataset_collections, prefixed_name, (value, True))
                        target_dict = parent
                        if not target_dict:
                            target_dict = param_values
                        # This is just a DataToolParameter, so replace this
                        # collection with individual datasets. Database will still
                        # record collection which should be enought for workflow
                        # extraction and tool rerun.
                        dataset_instances = value.collection.dataset_instances
                        if i == 0:
                            target_dict[input.name] = []
                        target_dict[input.name].extend(dataset_instances)
            elif isinstance(input, DataCollectionToolParameter):
                append_to_key(input_dataset_collections, prefix + input.name, (value, False))

        tool.visit_inputs(param_values, visitor)
        return input_dataset_collections

    def _check_access(self, tool, trans):
        assert tool.allow_user_access(trans.user), "User (%s) is not allowed to access this tool." % (trans.user)

    def _collect_inputs(self, tool, trans, incoming, history, current_user_roles):
        """ Collect history as well as input datasets and collections. """
        app = trans.app
        # Set history.
        if not history:
            history = tool.get_default_history_by_trans(trans, create=True)
        if history not in trans.sa_session:
            history = trans.sa_session.query(app.model.History).get(history.id)

        # Track input dataset collections - but replace with simply lists so collect
        # input datasets can process these normally.
        inp_dataset_collections = self.collect_input_dataset_collections(tool, incoming)
        # Collect any input datasets from the incoming parameters
        inp_data = self._collect_input_datasets(tool, incoming, trans, history=history, current_user_roles=current_user_roles)

        return history, inp_data, inp_dataset_collections

    def execute(self, tool, trans, incoming={}, return_job=False, set_output_hid=True, history=None, job_params=None, rerun_remap_job_id=None, mapping_over_collection=False, execution_cache=None):
        """
        Executes a tool, creating job and tool outputs, associating them, and
        submitting the job to the job queue. If history is not specified, use
        trans.history as destination for tool's output datasets.
        """
        self._check_access(tool, trans)
        app = trans.app
        if execution_cache is None:
            execution_cache = ToolExecutionCache(trans)
        current_user_roles = execution_cache.current_user_roles
        history, inp_data, inp_dataset_collections = self._collect_inputs(tool, trans, incoming, history, current_user_roles)

        # Build name for output datasets based on tool name and input names
        on_text = self._get_on_text(inp_data)

        # format='input" previously would give you a random extension from
        # the input extensions, now it should just give "input" as the output
        # format.
        input_ext = 'data' if tool.profile < 16.04 else "input"
        input_dbkey = incoming.get("dbkey", "?")
        preserved_tags = {}
        for name, data in reversed(inp_data.items()):
            if not data:
                data = NoneDataset(datatypes_registry=app.datatypes_registry)
                continue

            # Convert LDDA to an HDA.
            if isinstance(data, LibraryDatasetDatasetAssociation):
                data = data.to_history_dataset_association(None)
                inp_data[name] = data

            if tool.profile < 16.04:
                input_ext = data.ext

            if data.dbkey not in [None, '?']:
                input_dbkey = data.dbkey

            identifier = getattr(data, "element_identifier", None)
            if identifier is not None:
                incoming["%s|__identifier__" % name] = identifier

            for tag in [t for t in data.tags if t.user_tname == 'name']:
                preserved_tags[tag.value] = tag

        # Collect chromInfo dataset and add as parameters to incoming
        (chrom_info, db_dataset) = app.genome_builds.get_chrom_info(input_dbkey, trans=trans, custom_build_hack_get_len_from_fasta_conversion=tool.id != 'CONVERTER_fasta_to_len')
        if db_dataset:
            inp_data.update({"chromInfo": db_dataset})
        incoming["chromInfo"] = chrom_info

        # Determine output dataset permission/roles list
        existing_datasets = [inp for inp in inp_data.values() if inp]
        if existing_datasets:
            output_permissions = app.security_agent.guess_derived_permissions_for_datasets(existing_datasets)
        else:
            # No valid inputs, we will use history defaults
            output_permissions = app.security_agent.history_get_default_permissions(history)

        # Add the dbkey to the incoming parameters
        incoming["dbkey"] = input_dbkey
        # wrapped params are used by change_format action and by output.label; only perform this wrapping once, as needed
        wrapped_params = self._wrapped_params(trans, tool, incoming)

        out_data = odict()
        input_collections = dict((k, v[0][0]) for k, v in inp_dataset_collections.items())
        output_collections = OutputCollections(
            trans,
            history,
            tool=tool,
            tool_action=self,
            input_collections=input_collections,
            mapping_over_collection=mapping_over_collection,
            on_text=on_text,
            incoming=incoming,
            params=wrapped_params.params,
            job_params=job_params,
        )

        # Keep track of parent / child relationships, we'll create all the
        # datasets first, then create the associations
        parent_to_child_pairs = []
        child_dataset_names = set()
        object_store_populator = ObjectStorePopulator(app)

        def handle_output(name, output, hidden=None):
            if output.parent:
                parent_to_child_pairs.append((output.parent, name))
                child_dataset_names.add(name)
            # What is the following hack for? Need to document under what
            # conditions can the following occur? (james@bx.psu.edu)
            # HACK: the output data has already been created
            #      this happens i.e. as a result of the async controller
            if name in incoming:
                dataid = incoming[name]
                data = trans.sa_session.query(app.model.HistoryDatasetAssociation).get(dataid)
                assert data is not None
                out_data[name] = data
            else:
                ext = determine_output_format(
                    output,
                    wrapped_params.params,
                    inp_data,
                    inp_dataset_collections,
                    input_ext
                )
                data = app.model.HistoryDatasetAssociation(extension=ext, create_dataset=True, flush=False)
                if hidden is None:
                    hidden = output.hidden
                if hidden:
                    data.visible = False
                trans.sa_session.add(data)
                trans.app.security_agent.set_all_dataset_permissions(data.dataset, output_permissions, new=True)
            for _, tag in preserved_tags.items():
                data.tags.append(tag.copy())

            # Must flush before setting object store id currently.
            # TODO: optimize this.
            trans.sa_session.flush()
            object_store_populator.set_object_store_id(data)

            # This may not be neccesary with the new parent/child associations
            data.designation = name
            # Copy metadata from one of the inputs if requested.

            # metadata source can be either a string referencing an input
            # or an actual object to copy.
            metadata_source = output.metadata_source
            if metadata_source:
                if isinstance(metadata_source, string_types):
                    metadata_source = inp_data.get(metadata_source)

            if metadata_source is not None:
                data.init_meta(copy_from=metadata_source)
            else:
                data.init_meta()
            # Take dbkey from LAST input
            data.dbkey = str(input_dbkey)
            # Set state
            data.blurb = "queued"
            # Set output label
            data.name = self.get_output_name(output, data, tool, on_text, trans, incoming, history, wrapped_params.params, job_params)
            # Store output
            out_data[name] = data
            if output.actions:
                # Apply pre-job tool-output-dataset actions; e.g. setting metadata, changing format
                output_action_params = dict(out_data)
                output_action_params.update(incoming)
                output.actions.apply_action(data, output_action_params)
            # Also set the default values of actions of type metadata
            self.set_metadata_defaults(output, data, tool, on_text, trans, incoming, history, wrapped_params.params, job_params)
            # Flush all datasets at once.
            return data

        for name, output in tool.outputs.items():
            if not filter_output(output, incoming):
                if output.collection:
                    collections_manager = app.dataset_collections_service
                    element_identifiers = []
                    known_outputs = output.known_outputs(input_collections, collections_manager.type_registry)
                    # Just to echo TODO elsewhere - this should be restructured to allow
                    # nested collections.
                    for output_part_def in known_outputs:
                        # Add elements to top-level collection, unless nested...
                        current_element_identifiers = element_identifiers
                        current_collection_type = output.structure.collection_type

                        for parent_id in (output_part_def.parent_ids or []):
                            # TODO: replace following line with formal abstractions for doing this.
                            current_collection_type = ":".join(current_collection_type.split(":")[1:])
                            name_to_index = dict((value["name"], index) for (index, value) in enumerate(current_element_identifiers))
                            if parent_id not in name_to_index:
                                if parent_id not in current_element_identifiers:
                                    index = len(current_element_identifiers)
                                    current_element_identifiers.append(dict(
                                        name=parent_id,
                                        collection_type=current_collection_type,
                                        src="new_collection",
                                        element_identifiers=[],
                                    ))
                                else:
                                    index = name_to_index[parent_id]
                            current_element_identifiers = current_element_identifiers[index]["element_identifiers"]

                        effective_output_name = output_part_def.effective_output_name
                        element = handle_output(effective_output_name, output_part_def.output_def, hidden=True)
                        # TODO: this shouldn't exist in the top-level of the history at all
                        # but for now we are still working around that by hiding the contents
                        # there.
                        # Following hack causes dataset to no be added to history...
                        child_dataset_names.add(effective_output_name)

                        history.add_dataset(element, set_hid=set_output_hid, quota=False)
                        trans.sa_session.add(element)
                        trans.sa_session.flush()

                        current_element_identifiers.append({
                            "__object__": element,
                            "name": output_part_def.element_identifier,
                        })
                        log.info(element_identifiers)

                    if output.dynamic_structure:
                        assert not element_identifiers  # known_outputs must have been empty
                        element_kwds = dict(elements=collections_manager.ELEMENTS_UNINITIALIZED)
                    else:
                        element_kwds = dict(element_identifiers=element_identifiers)

                    output_collections.create_collection(
                        output=output,
                        name=name,
                        tags=preserved_tags,
                        **element_kwds
                    )
                else:
                    handle_output_timer = ExecutionTimer()
                    handle_output(name, output)
                    log.info("Handled output named %s for tool %s %s" % (name, tool.id, handle_output_timer))

        add_datasets_timer = ExecutionTimer()
        # Add all the top-level (non-child) datasets to the history unless otherwise specified
        datasets_to_persist = []
        for name in out_data.keys():
            if name not in child_dataset_names and name not in incoming:  # don't add children; or already existing datasets, i.e. async created
                data = out_data[name]
                datasets_to_persist.append(data)
        # Set HID and add to history.
        # This is brand new and certainly empty so don't worry about quota.
        # TOOL OPTIMIZATION NOTE - from above loop to the job create below 99%+
        # of execution time happens within in history.add_datasets.
        history.add_datasets(trans.sa_session, datasets_to_persist, set_hid=set_output_hid, quota=False, flush=False)

        # Add all the children to their parents
        for parent_name, child_name in parent_to_child_pairs:
            parent_dataset = out_data[parent_name]
            child_dataset = out_data[child_name]
            parent_dataset.children.append(child_dataset)

        log.info("Added output datasets to history %s" % add_datasets_timer)
        job_setup_timer = ExecutionTimer()
        # Create the job object
        job, galaxy_session = self._new_job_for_session(trans, tool, history)
        self._record_inputs(trans, tool, job, incoming, inp_data, inp_dataset_collections, current_user_roles)
        self._record_outputs(job, out_data, output_collections)
        job.object_store_id = object_store_populator.object_store_id
        if job_params:
            job.params = dumps(job_params)
        job.set_handler(tool.get_job_handler(job_params))
        trans.sa_session.add(job)
        # Now that we have a job id, we can remap any outputs if this is a rerun and the user chose to continue dependent jobs
        # This functionality requires tracking jobs in the database.
        if app.config.track_jobs_in_database and rerun_remap_job_id is not None:
            try:
                old_job = trans.sa_session.query(app.model.Job).get(rerun_remap_job_id)
                assert old_job is not None, '(%s/%s): Old job id is invalid' % (rerun_remap_job_id, job.id)
                assert old_job.tool_id == job.tool_id, '(%s/%s): Old tool id (%s) does not match rerun tool id (%s)' % (old_job.id, job.id, old_job.tool_id, job.tool_id)
                if trans.user is not None:
                    assert old_job.user_id == trans.user.id, '(%s/%s): Old user id (%s) does not match rerun user id (%s)' % (old_job.id, job.id, old_job.user_id, trans.user.id)
                elif trans.user is None and type(galaxy_session) == trans.model.GalaxySession:
                    assert old_job.session_id == galaxy_session.id, '(%s/%s): Old session id (%s) does not match rerun session id (%s)' % (old_job.id, job.id, old_job.session_id, galaxy_session.id)
                else:
                    raise Exception('(%s/%s): Remapping via the API is not (yet) supported' % (old_job.id, job.id))
                # Duplicate PJAs before remap.
                for pjaa in old_job.post_job_actions:
                    job.add_post_job_action(pjaa.post_job_action)
                for jtod in old_job.output_datasets:
                    for (job_to_remap, jtid) in [(jtid.job, jtid) for jtid in jtod.dataset.dependent_jobs]:
                        if (trans.user is not None and job_to_remap.user_id == trans.user.id) or (trans.user is None and job_to_remap.session_id == galaxy_session.id):
                            if job_to_remap.state == job_to_remap.states.PAUSED:
                                job_to_remap.state = job_to_remap.states.NEW
                            for hda in [dep_jtod.dataset for dep_jtod in job_to_remap.output_datasets]:
                                if hda.state == hda.states.PAUSED:
                                    hda.state = hda.states.NEW
                                    hda.info = None
                            input_values = dict([(p.name, json.loads(p.value)) for p in job_to_remap.parameters])
                            update_param(jtid.name, input_values, str(out_data[jtod.name].id))
                            for p in job_to_remap.parameters:
                                p.value = json.dumps(input_values[p.name])
                            jtid.dataset = out_data[jtod.name]
                            jtid.dataset.hid = jtod.dataset.hid
                            log.info('Job %s input HDA %s remapped to new HDA %s' % (job_to_remap.id, jtod.dataset.id, jtid.dataset.id))
                            trans.sa_session.add(job_to_remap)
                            trans.sa_session.add(jtid)
                    jtod.dataset.visible = False
                    trans.sa_session.add(jtod)
            except Exception:
                log.exception('Cannot remap rerun dependencies.')

        log.info("Setup for job %s complete, ready to flush %s" % (job.log_str(), job_setup_timer))

        job_flush_timer = ExecutionTimer()
        trans.sa_session.flush()
        log.info("Flushed transaction for job %s %s" % (job.log_str(), job_flush_timer))
        # Some tools are not really executable, but jobs are still created for them ( for record keeping ).
        # Examples include tools that redirect to other applications ( epigraph ).  These special tools must
        # include something that can be retrieved from the params ( e.g., REDIRECT_URL ) to keep the job
        # from being queued.
        if 'REDIRECT_URL' in incoming:
            # Get the dataset - there should only be 1
            for name in inp_data.keys():
                dataset = inp_data[name]
            redirect_url = tool.parse_redirect_url(dataset, incoming)
            # GALAXY_URL should be include in the tool params to enable the external application
            # to send back to the current Galaxy instance
            GALAXY_URL = incoming.get('GALAXY_URL', None)
            assert GALAXY_URL is not None, "GALAXY_URL parameter missing in tool config."
            redirect_url += "&GALAXY_URL=%s" % GALAXY_URL
            # Job should not be queued, so set state to ok
            job.set_state(app.model.Job.states.OK)
            job.info = "Redirected to: %s" % redirect_url
            trans.sa_session.add(job)
            trans.sa_session.flush()
            trans.response.send_redirect(url_for(controller='tool_runner', action='redirect', redirect_url=redirect_url))
        else:
            # Put the job in the queue if tracking in memory
            app.job_queue.put(job.id, job.tool_id)
            trans.log_event("Added job to the job queue, id: %s" % str(job.id), tool_id=job.tool_id)
            return job, out_data

    def _wrapped_params(self, trans, tool, incoming):
        wrapped_params = WrappedParameters(trans, tool, incoming)
        return wrapped_params

    def _get_on_text(self, inp_data):
        input_names = []
        for name, data in reversed(inp_data.items()):
            if getattr(data, "hid", None):
                input_names.append('data %s' % data.hid)

        return on_text_for_names(input_names)

    def _new_job_for_session(self, trans, tool, history):
        job = trans.app.model.Job()
        galaxy_session = None

        if hasattr(trans, "get_galaxy_session"):
            galaxy_session = trans.get_galaxy_session()
            # If we're submitting from the API, there won't be a session.
            if type(galaxy_session) == trans.model.GalaxySession:
                job.session_id = galaxy_session.id
        if trans.user is not None:
            job.user_id = trans.user.id
        job.history_id = history.id
        job.tool_id = tool.id
        try:
            # For backward compatibility, some tools may not have versions yet.
            job.tool_version = tool.version
        except:
            job.tool_version = "1.0.0"
        return job, galaxy_session

    def _record_inputs(self, trans, tool, job, incoming, inp_data, inp_dataset_collections, current_user_roles):
        # FIXME: Don't need all of incoming here, just the defined parameters
        #        from the tool. We need to deal with tools that pass all post
        #        parameters to the command as a special case.
        reductions = {}
        for name, dataset_collection_info_pairs in inp_dataset_collections.items():
            for (dataset_collection, reduced) in dataset_collection_info_pairs:
                if reduced:
                    if name not in reductions:
                        reductions[name] = []
                    reductions[name].append(dataset_collection)

<<<<<<< HEAD
                # TODO: verify can have multiple with same name, don't want to loose tracability
                job.add_input_dataset_collection(name, dataset_collection)
=======
                # TODO: verify can have multiple with same name, don't want to lose traceability
                if isinstance(dataset_collection, model.HistoryDatasetCollectionAssociation):
                    # FIXME: when recording inputs for special tools (e.g. ModelOperationToolAction),
                    # dataset_collection is actually a DatasetCollectionElement, which can't be added
                    # to a jobs' input_dataset_collection relation, which expects HDCA instances
                    job.add_input_dataset_collection(name, dataset_collection)
>>>>>>> 2f2acb98

        # If this an input collection is a reduction, we expanded it for dataset security, type
        # checking, and such, but the persisted input must be the original collection
        # so we can recover things like element identifier during tool command evaluation.
        def restore_reduction_visitor(input, value, prefix, parent=None, prefixed_name=None, **kwargs):
            if prefixed_name in reductions and isinstance(input, DataToolParameter):
                target_dict = parent
                if not target_dict:
                    target_dict = incoming

                target_dict[input.name] = []
                for reduced_collection in reductions[prefixed_name]:
                    target_dict[input.name].append({'id': reduced_collection.id, 'src': 'hdca'})

        if reductions:
            tool.visit_inputs(incoming, restore_reduction_visitor)

        for name, value in tool.params_to_strings(incoming, trans.app).items():
            job.add_parameter(name, value)
        self._check_input_data_access(trans, job, inp_data, current_user_roles)

    def _record_outputs(self, job, out_data, output_collections):
        out_collections = output_collections.out_collections
        out_collection_instances = output_collections.out_collection_instances
        for name, dataset in out_data.items():
            job.add_output_dataset(name, dataset)
        for name, dataset_collection in out_collections.items():
            job.add_implicit_output_dataset_collection(name, dataset_collection)
        for name, dataset_collection_instance in out_collection_instances.items():
            job.add_output_dataset_collection(name, dataset_collection_instance)

    def _check_input_data_access(self, trans, job, inp_data, current_user_roles):
        access_timer = ExecutionTimer()
        for name, dataset in inp_data.items():
            if dataset:
                if not trans.app.security_agent.can_access_dataset(current_user_roles, dataset.dataset):
                    raise Exception("User does not have permission to use a dataset (%s) provided for input." % dataset.id)
                if dataset in trans.sa_session:
                    job.add_input_dataset(name, dataset=dataset)
                else:
                    job.add_input_dataset(name, dataset_id=dataset.id)
            else:
                job.add_input_dataset(name, None)
        job_str = job.log_str()
        log.info("Verified access to datasets for %s %s" % (job_str, access_timer))

    def get_output_name(self, output, dataset, tool, on_text, trans, incoming, history, params, job_params):
        if output.label:
            params['tool'] = tool
            params['on_string'] = on_text
            return fill_template(output.label, context=params)
        else:
            return self._get_default_data_name(dataset, tool, on_text=on_text, trans=trans, incoming=incoming, history=history, params=params, job_params=job_params)

    def set_metadata_defaults(self, output, dataset, tool, on_text, trans, incoming, history, params, job_params):
        """
        This allows to map names of input files to metadata default values. Example:

        <data format="tabular" name="output" label="Tabular output, aggregates data from individual_inputs" >
            <actions>
                <action name="column_names" type="metadata" default="${','.join([input.name for input in $individual_inputs ])}" />
            </actions>
        </data>
        """
        if output.actions:
            for action in output.actions.actions:
                if action.tag == "metadata" and action.default:
                    metadata_new_value = fill_template(action.default, context=params).split(",")
                    dataset.metadata.__setattr__(str(action.name), metadata_new_value)

    def _get_default_data_name(self, dataset, tool, on_text=None, trans=None, incoming=None, history=None, params=None, job_params=None, **kwd):
        name = tool.name
        if on_text:
            name += (" on " + on_text)
        return name


class ObjectStorePopulator(object):
    """ Small helper for interacting with the object store and making sure all
    datasets from a job end up with the same object_store_id.
    """

    def __init__(self, app):
        self.object_store = app.object_store
        self.object_store_id = None

    def set_object_store_id(self, data):
        # Create an empty file immediately.  The first dataset will be
        # created in the "default" store, all others will be created in
        # the same store as the first.
        data.dataset.object_store_id = self.object_store_id
        try:
            self.object_store.create(data.dataset)
        except ObjectInvalid:
            raise Exception('Unable to create output dataset: object store is full')
        self.object_store_id = data.dataset.object_store_id  # these will be the same thing after the first output


class OutputCollections(object):
    """ Keeps track of collections (DC or HDCA) created by actions.

    Actions do fairly different things depending on whether we are creating
    just part of an collection or a whole output collection (mapping_over_collection
    parameter).
    """

    def __init__(self, trans, history, tool, tool_action, input_collections, mapping_over_collection, on_text, incoming, params, job_params):
        self.trans = trans
        self.history = history
        self.tool = tool
        self.tool_action = tool_action
        self.input_collections = input_collections
        self.mapping_over_collection = mapping_over_collection
        self.on_text = on_text
        self.incoming = incoming
        self.params = params
        self.job_params = job_params
        self.out_collections = {}
        self.out_collection_instances = {}

    def create_collection(self, output, name, tags=None, **element_kwds):
        input_collections = self.input_collections
        collections_manager = self.trans.app.dataset_collections_service
        collection_type = output.structure.collection_type
        if collection_type is None:
            collection_type_source = output.structure.collection_type_source
            if collection_type_source is None:
                # TODO: Not a new problem, but this should be determined
                # sooner.
                raise Exception("Could not determine collection type to create.")
            if collection_type_source not in input_collections:
                raise Exception("Could not find collection type source with name [%s]." % collection_type_source)

            collection_type = input_collections[collection_type_source].collection.collection_type

        if "elements" in element_kwds:
            elements = element_kwds["elements"]
            if hasattr(elements, "items"):  # else it is ELEMENTS_UNINITIALIZED object.
                for key, value in elements.items():
                    # Either a HDA (if) or a DatasetCollection (the else)
                    if getattr(value, "history_content_type", None) == "dataset":
                        assert value.history is not None
                    else:
                        for dataset in value.dataset_instances:
                            assert dataset.history is not None

        if self.mapping_over_collection:
            dc = collections_manager.create_dataset_collection(
                self.trans,
                collection_type=collection_type,
                **element_kwds
            )
            self.out_collections[name] = dc
        else:
            hdca_name = self.tool_action.get_output_name(
                output,
                None,
                self.tool,
                self.on_text,
                self.trans,
                self.incoming,
                self.history,
                self.params,
                self.job_params,
            )
            hdca = collections_manager.create(
                self.trans,
                self.history,
                name=hdca_name,
                collection_type=collection_type,
                trusted_identifiers=True,
                tags=tags,
                **element_kwds
            )
            # name here is name of the output element - not name
            # of the hdca.
            self.out_collection_instances[name] = hdca


def on_text_for_names(input_names):
    # input_names may contain duplicates... this is because the first value in
    # multiple input dataset parameters will appear twice once as param_name
    # and once as param_name1.
    unique_names = []
    for name in input_names:
        if name not in unique_names:
            unique_names.append(name)
    input_names = unique_names

    # Build name for output datasets based on tool name and input names
    if len(input_names) == 1:
        on_text = input_names[0]
    elif len(input_names) == 2:
        on_text = '%s and %s' % tuple(input_names[0:2])
    elif len(input_names) == 3:
        on_text = '%s, %s, and %s' % tuple(input_names[0:3])
    elif len(input_names) > 3:
        on_text = '%s, %s, and others' % tuple(input_names[0:2])
    else:
        on_text = ""
    return on_text


def filter_output(output, incoming):
    for filter in output.filters:
        try:
            if not eval(filter.text.strip(), globals(), incoming):
                return True  # do not create this dataset
        except Exception as e:
            log.debug('Dataset output filter failed: %s' % e)
    return False


def determine_output_format(output, parameter_context, input_datasets, input_dataset_collections, random_input_ext):
    """ Determines the output format for a dataset based on an abstract
    description of the output (galaxy.tools.parser.ToolOutput), the parameter
    wrappers, a map of the input datasets (name => HDA), and the last input
    extensions in the tool form.

    TODO: Don't deal with XML here - move this logic into ToolOutput.
    TODO: Make the input extension used deterministic instead of random.
    """
    # the type should match the input
    ext = output.format
    if ext == "input":
        ext = random_input_ext
    format_source = output.format_source
    if format_source is not None and format_source in input_datasets:
        try:
            input_dataset = input_datasets[output.format_source]
            input_extension = input_dataset.ext
            ext = input_extension
        except Exception:
            pass
    elif format_source is not None:
        if re.match(r"^[^\[\]]*\[[^\[\]]*\]$", format_source):
            collection_name, element_index = format_source[0:-1].split("[")
            # Treat as json to interpret "forward" vs 0 with type
            # Make it feel more like Python, single quote better in XML also.
            element_index = element_index.replace("'", '"')
            element_index = json.loads(element_index)

            if collection_name in input_dataset_collections:
                try:
                    input_collection = input_dataset_collections[collection_name][0][0]
                    input_collection_collection = input_collection.collection
                    try:
                        input_element = input_collection_collection[element_index]
                    except KeyError:
                        for element in input_collection_collection.dataset_elements:
                            if element.element_identifier == element_index:
                                input_element = element
                                break
                    input_dataset = input_element.element_object
                    input_extension = input_dataset.ext
                    ext = input_extension
                except Exception as e:
                    log.debug("Exception while trying to determine format_source: %s", e)
                    pass

    # process change_format tags
    if output.change_format is not None:
        new_format_set = False
        for change_elem in output.change_format:
            for when_elem in change_elem.findall('when'):
                check = when_elem.get('input', None)
                if check is not None:
                    try:
                        if '$' not in check:
                            # allow a simple name or more complex specifications
                            check = '${%s}' % check
                        if str(fill_template(check, context=parameter_context)) == when_elem.get('value', None):
                            ext = when_elem.get('format', ext)
                    except:  # bad tag input value; possibly referencing a param within a different conditional when block or other nonexistent grouping construct
                        continue
                else:
                    check = when_elem.get('input_dataset', None)
                    if check is not None:
                        check = input_datasets.get(check, None)
                        # At this point check is a HistoryDatasetAssociation object.
                        check_format = when_elem.get('format', ext)
                        check_value = when_elem.get('value', None)
                        check_attribute = when_elem.get('attribute', None)
                        if check is not None and check_value is not None and check_attribute is not None:
                            # See if the attribute to be checked belongs to the HistoryDatasetAssociation object.
                            if hasattr(check, check_attribute):
                                if str(getattr(check, check_attribute)) == str(check_value):
                                    ext = check_format
                                    new_format_set = True
                                    break
                            # See if the attribute to be checked belongs to the metadata associated with the
                            # HistoryDatasetAssociation object.
                            if check.metadata is not None:
                                metadata_value = check.metadata.get(check_attribute, None)
                                if metadata_value is not None:
                                    if str(metadata_value) == str(check_value):
                                        ext = check_format
                                        new_format_set = True
                                        break
            if new_format_set:
                break
    return ext<|MERGE_RESOLUTION|>--- conflicted
+++ resolved
@@ -558,17 +558,12 @@
                         reductions[name] = []
                     reductions[name].append(dataset_collection)
 
-<<<<<<< HEAD
-                # TODO: verify can have multiple with same name, don't want to loose tracability
-                job.add_input_dataset_collection(name, dataset_collection)
-=======
                 # TODO: verify can have multiple with same name, don't want to lose traceability
                 if isinstance(dataset_collection, model.HistoryDatasetCollectionAssociation):
                     # FIXME: when recording inputs for special tools (e.g. ModelOperationToolAction),
                     # dataset_collection is actually a DatasetCollectionElement, which can't be added
                     # to a jobs' input_dataset_collection relation, which expects HDCA instances
                     job.add_input_dataset_collection(name, dataset_collection)
->>>>>>> 2f2acb98
 
         # If this an input collection is a reduction, we expanded it for dataset security, type
         # checking, and such, but the persisted input must be the original collection
