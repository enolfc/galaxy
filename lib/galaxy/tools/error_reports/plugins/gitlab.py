"""The module describes the ``gitlab`` error plugin plugin."""

import logging
import os
import urllib.parse

import requests

try:
    import gitlab
except ImportError:
    gitlab = None
from galaxy.util import string_as_bool
from .base_git import BaseGitPlugin

log = logging.getLogger(__name__)


class GitLabPlugin(BaseGitPlugin):
    """Send error report to GitLab."""

    plugin_type = "gitlab"

    def __init__(self, **kwargs):
        self.app = kwargs["app"]
        self.redact_user_details_in_bugreport = self.app.config.redact_user_details_in_bugreport
        self.verbose = string_as_bool(kwargs.get("verbose", False))
        self.user_submission = string_as_bool(kwargs.get("user_submission", False))

        # GitLab settings
        self.gitlab_base_url = kwargs.get("gitlab_base_url", "https://gitlab.com")
        self.gitlab_private_token = kwargs.get("gitlab_private_token", "")
        self.git_default_repo_owner = kwargs.get("gitlab_default_repo_owner", False)
        self.git_default_repo_name = kwargs.get("gitlab_default_repo_name", False)
        self.git_default_repo_only = string_as_bool(kwargs.get("gitlab_default_repo_only", True))
        self.gitlab_use_proxy = string_as_bool(kwargs.get("gitlab_allow_proxy", True))
        self.gitlab_new_issue_on_closed = string_as_bool(kwargs.get("gitlab_new_issue_on_closed", False))
        self.gitlab_labels = kwargs.get("gitlab_labels", [])

        try:
            if gitlab is None:
                raise Exception(
                    "GitLab error reporting plugin is configured, but gitlab is not installed. "
                    "Please install python-gitlab v2.10.0 or higher."
                )
            self.gitlab = self.gitlab_connect()
            self.gitlab.auth()

        except gitlab.GitlabAuthenticationError:
            log.error("GitLab error reporting - Could not authenticate with GitLab.", exc_info=True)
            self.gitlab = None
        except gitlab.GitlabParsingError:
            log.error("GitLab error reporting - Could not parse GitLab message.", exc_info=True)
            self.gitlab = None
        except (gitlab.GitlabConnectionError, gitlab.GitlabHttpError):
            log.error("GitLab error reporting - Could not connect to GitLab.", exc_info=True)
            self.gitlab = None
        except gitlab.GitlabError:
            log.error("GitLab error reporting - General error communicating with GitLab.", exc_info=True)
            self.gitlab = None

    def gitlab_connect(self):
        import gitlab

        session = requests.Session()
        if self.gitlab_use_proxy:
            session.proxies = {
                "https": os.environ.get("https_proxy"),
                "http": os.environ.get("http_proxy"),
            }

        return gitlab.Gitlab(
            # Allow running against GL enterprise deployments
            self.gitlab_base_url,
            private_token=self.gitlab_private_token,
            session=session,
        )

    def submit_report(self, dataset, job, tool, **kwargs):
        """Submit the error report to GitLab"""
        log.info(self.gitlab)

        # Try to connect beforehand, as we might lose connection
        if not self.gitlab:
            self.gitlab = self.gitlab_connect()
            self.gitlab.auth()

        # Ensure we are connected to Gitlab
        if self.gitlab:
            # Import GitLab here for the error handling
            import gitlab

            try:
                log.info(
                    f"GitLab error reporting - submit report - job tool id: {job.tool_id} - job tool version: {job.tool_version} - tool tool_shed: {tool.tool_shed}"
                )

                # Determine the ToolShed url, initially we connect with HTTP and if redirect to HTTPS is set up,
                # this will be detected by requests and used further down the line. Also cache this so everything is
                # as fast as possible
                ts_url = self._determine_ts_url(tool)
                log.info(f"GitLab error reporting - Determined ToolShed is {ts_url}")

                # Find the repo inside the ToolShed
                ts_repourl = self._get_gitrepo_from_ts(job, ts_url)

                # Remove .git from the repository URL if this was specified
                if ts_repourl is not None and ts_repourl.endswith(".git"):
                    ts_repourl = ts_repourl[:-4]

                log.info(f"GitLab error reporting - Determine ToolShed Repository URL: {ts_repourl}")

                # Determine the GitLab project URL and the issue cache key
                gitlab_projecturl = (
                    urllib.parse.urlparse(ts_repourl).path[1:]
                    if (ts_repourl and not self.git_default_repo_only)
                    else "/".join((self.git_default_repo_owner, self.git_default_repo_name))
                )
                issue_cache_key = self._get_issue_cache_key(job, ts_repourl)

                # Make sure we are always logged in, then retrieve the GitLab project if it isn't cached.
                self.gitlab.auth()
                try:
                    if gitlab_projecturl not in self.git_project_cache:
                        self.git_project_cache[gitlab_projecturl] = self.gitlab.projects.get(gitlab_projecturl)
                except gitlab.GitlabGetError:
                    # Handle scenario where the repository doesn't exist so we can still continue
                    log.warning(
                        f"GitLab error reporting - Repository '{gitlab_projecturl}' doesn't exist, using default repository."
                    )
                    # Redo some of the previous steps to recover from such an issue but continue issue creation
                    gitlab_projecturl = "/".join((self.git_default_repo_owner, self.git_default_repo_name))
                    if gitlab_projecturl not in self.git_project_cache:
                        self.git_project_cache[gitlab_projecturl] = self.gitlab.projects.get(gitlab_projecturl)
                gl_project = self.git_project_cache[gitlab_projecturl]

                # Make sure we keep a cache of the issues, per tool in this case
                if issue_cache_key not in self.issue_cache:
                    self._fill_issue_cache(gl_project, issue_cache_key)

                # Generate information for the tool
                error_title = self._generate_error_title(job)

                # Generate the error message
                error_message = self._generate_error_message(dataset, job, kwargs)

                # Determine the user to assign to the issue
                gl_userid = None
                if len(gl_project.commits.list()) > 0:
                    gl_useremail = gl_project.commits.list()[0].attributes["author_email"]
                    if not self.redact_user_details_in_bugreport:
                        log.debug(f"GitLab error reporting - Last author email: {gl_useremail}")
                    if gl_useremail not in self.git_username_id_cache:
                        gl_emailquery = self.gitlab.users.list(search=gl_useremail)
                        log.debug(f"GitLab error reporting - User list: {gl_emailquery}")
                        if len(gl_emailquery) > 0:
                            log.debug("GitLab error reporting - Last Committer user ID: %s" % gl_emailquery[0].get_id())
                            self.git_username_id_cache[gl_useremail] = gl_emailquery[0].get_id()
                    gl_userid = self.git_username_id_cache.get(gl_useremail, None)

                log.info(error_title in self.issue_cache[issue_cache_key])
                if error_title not in self.issue_cache[issue_cache_key]:
                    self._open_issue(
                        error_message, error_title, gitlab_projecturl, gl_project, gl_userid, issue_cache_key
                    )
                else:
                    if not self.gitlab_new_issue_on_closed:
                        # Check if issue is closed, otherwise reopen it
                        issue_id = self.issue_cache[issue_cache_key][error_title]
                        issue = gl_project.issues.get(issue_id)
                        log.info(f"GitLab error reporting - Issue state is {issue.state}")
                        if issue.state == "closed":
                            # Reopen issue
                            issue.state_event = "reopen"
                            issue.save()
                            log.info(f"GitLab error reporting - Reopened issue {issue_id}")

                        # Add a comment to an issue...
                        self._append_issue(
                            issue_cache_key, error_title, error_message, gitlab_projecturl=gitlab_projecturl
                        )
                    else:
                        self._open_issue(
                            error_message, error_title, gitlab_projecturl, gl_project, gl_userid, issue_cache_key
                        )

                return (
<<<<<<< HEAD
                    'Submitted error report to GitLab. Your issue number is <a href="{}/{}/issues/{}" '
                    'target="_blank">#{}</a>.'.format(
=======
                    "Submitted error report to GitLab. Your Issue number is [#%s](%s/%s/issues/%s)"
                    % (
                        self.issue_cache[issue_cache_key][error_title],
>>>>>>> 3269758b
                        self.gitlab_base_url,
                        gitlab_projecturl,
                        self.issue_cache[issue_cache_key][error_title],
                    ),
                    "success",
                )

            except gitlab.GitlabCreateError:
                log.error("GitLab error reporting - Could not create the issue on GitLab.", exc_info=True)
                return ("Internal Error.", "danger")
            except gitlab.GitlabOwnershipError:
                log.error(
                    "GitLab error reporting - Could not create the issue on GitLab due to ownership issues.",
                    exc_info=True,
                )
                return ("Internal Error.", "danger")
            except gitlab.GitlabSearchError:
                log.error("GitLab error reporting - Could not find repository on GitLab.", exc_info=True)
                return ("Internal Error.", "danger")
            except gitlab.GitlabAuthenticationError:
                log.error("GitLab error reporting - Could not authenticate with GitLab.", exc_info=True)
                return ("Internal Error.", "danger")
            except gitlab.GitlabParsingError:
                log.error("GitLab error reporting - Could not parse GitLab message.", exc_info=True)
                return ("Internal Error.", "danger")
            except (gitlab.GitlabConnectionError, gitlab.GitlabHttpError):
                log.error("GitLab error reporting - Could not connect to GitLab.", exc_info=True)
                return ("Internal Error.", "danger")
            except gitlab.GitlabError:
                log.error("GitLab error reporting - General error communicating with GitLab.", exc_info=True)
                return ("Internal Error.", "danger")
            except Exception:
                log.error(
                    "GitLab error reporting - Error reporting to GitLab had an exception that could not be "
                    "determined.",
                    exc_info=True,
                )
                return ("Internal Error.", "danger")
        else:
            log.error("GitLab error reporting - No connection to GitLab. Cannot report error to GitLab.")
            return ("Internal Error.", "danger")

    def _open_issue(self, error_message, error_title, gitlab_projecturl, gl_project, gl_userid, issue_cache_key):
        """Open an issue"""
        try:
            # Create a new issue.
            self._create_issue(issue_cache_key, error_title, error_message, gl_project, gl_userid=gl_userid)
        except (gitlab.GitlabOwnershipError, gitlab.GitlabGetError):
            # Create an issue in the default location
            gitlab_projecturl = "/".join((self.git_default_repo_owner, self.git_default_repo_name))
            # Make sure we are always logged in, then retrieve the GitLab project if it isn't cached.
            self.gitlab = self.gitlab_connect()
            if gitlab_projecturl not in self.git_project_cache:
                self.git_project_cache[gitlab_projecturl] = self.gitlab.projects.get(gitlab_projecturl)
            gl_project = self.git_project_cache[gitlab_projecturl]

            # Submit issue to default project
            self._create_issue(issue_cache_key, error_title, error_message, gl_project, gl_userid=gl_userid)
        return gitlab_projecturl

    def _create_issue(self, issue_cache_key, error_title, error_message, project, **kwargs):
        # Set payload for the issue
        issue_data = {"title": error_title, "description": error_message}

        # Assign the user to the issue
        gl_userid = kwargs.get("gl_userid", None)
        if gl_userid is not None:
            issue_data["assignee_ids"] = [gl_userid]

        # Create the issue on GitLab
        issue = project.issues.create(issue_data)

        # Set labels
        issue.labels = self.gitlab_labels
        issue.save()

        # Store in cache
        self.issue_cache[issue_cache_key][error_title] = issue.iid

    def _append_issue(self, issue_cache_key, error_title, error_message, **kwargs):
        # Add a comment to an existing issue
        gl_url = "/".join(
            (
                self.gitlab_base_url,
                "api",
                "v4",
                "projects",
                urllib.parse.quote(kwargs.get("gitlab_projecturl"), safe=""),
                "issues",
                str(self.issue_cache[issue_cache_key][error_title]),
                "notes",
            )
        )
        self.gitlab.http_post(gl_url, post_data={"body": error_message})

    def _fill_issue_cache(self, git_project, issue_cache_key):
        self.issue_cache[issue_cache_key] = {}
        # Loop over all open issues and add the issue iid to the cache
        for issue in git_project.issues.list():
            if issue.state != "closed" or not self.gitlab_new_issue_on_closed:
                log.info("GitLab error reporting - Repo issue: %s", str(issue.iid))
                self.issue_cache[issue_cache_key][issue.title] = issue.iid


__all__ = ("GitLabPlugin",)<|MERGE_RESOLUTION|>--- conflicted
+++ resolved
@@ -185,14 +185,9 @@
                         )
 
                 return (
-<<<<<<< HEAD
-                    'Submitted error report to GitLab. Your issue number is <a href="{}/{}/issues/{}" '
-                    'target="_blank">#{}</a>.'.format(
-=======
                     "Submitted error report to GitLab. Your Issue number is [#%s](%s/%s/issues/%s)"
                     % (
                         self.issue_cache[issue_cache_key][error_title],
->>>>>>> 3269758b
                         self.gitlab_base_url,
                         gitlab_projecturl,
                         self.issue_cache[issue_cache_key][error_title],
