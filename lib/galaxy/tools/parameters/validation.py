--- conflicted
+++ resolved
@@ -742,13 +742,7 @@
         return cls(message, negate)
 
     def validate(self, value, trans=None):
-<<<<<<< HEAD
-        # Ideally the empty string validator should only check against an actual empty string,
-        # but the fill_defaults logic will store the result of `get_initial_value``, which is None.
-        super().validate(value not in ("", None))
-=======
-        super().validate(value != '')
->>>>>>> c8901b1b
+        super().validate(value != "")
 
 
 class MetadataInFileColumnValidator(Validator):
