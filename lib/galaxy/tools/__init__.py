"""
Classes encapsulating galaxy tools and tool configuration.
"""
import collections
import itertools
import json
import logging
import os
import re
import tarfile
import tempfile
import threading
from collections import OrderedDict
from datetime import datetime
from pathlib import Path
from urllib.parse import unquote_plus

import packaging.version
import webob.exc
from lxml import etree
from mako.template import Template
from webob.compat import cgi_FieldStorage

from galaxy import (
    exceptions,
    model
)
from galaxy.job_execution import output_collect
from galaxy.managers.jobs import JobSearch
from galaxy.metadata import get_metadata_compute_strategy
from galaxy.tool_shed.util.repository_util import get_installed_repository
from galaxy.tool_shed.util.shed_util_common import set_image_paths
from galaxy.tool_util.deps import (
    CachedDependencyManager,
)
from galaxy.tool_util.fetcher import ToolLocationFetcher
from galaxy.tool_util.loader import (
    imported_macro_paths,
    raw_tool_xml_tree,
    template_macro_params
)
from galaxy.tool_util.output_checker import DETECTED_JOB_STATE
from galaxy.tool_util.parser import (
    get_tool_source,
    get_tool_source_from_representation,
    ToolOutputCollectionPart
)
from galaxy.tool_util.parser.xml import XmlPageSource
from galaxy.tool_util.provided_metadata import parse_tool_provided_metadata
from galaxy.tools import expressions
from galaxy.tools.actions import DefaultToolAction
from galaxy.tools.actions.data_manager import DataManagerToolAction
from galaxy.tools.actions.data_source import DataSourceToolAction
from galaxy.tools.actions.model_operations import ModelOperationToolAction
from galaxy.tools.cache import ToolDocumentCache
from galaxy.tools.parameters import (
    check_param,
    params_from_strings,
    params_to_incoming,
    params_to_strings,
    populate_state,
    visit_input_values
)
from galaxy.tools.parameters.basic import (
    BaseURLToolParameter,
    DataCollectionToolParameter,
    DataToolParameter,
    HiddenToolParameter,
    ImplicitConversionRequired,
    SelectToolParameter,
    ToolParameter,
    workflow_building_modes,
)
from galaxy.tools.parameters.dataset_matcher import (
    set_dataset_matcher_factory,
    unset_dataset_matcher_factory,
)
from galaxy.tools.parameters.grouping import Conditional, ConditionalWhen, Repeat, Section, UploadDataset
from galaxy.tools.parameters.input_translation import ToolInputTranslator
from galaxy.tools.parameters.meta import expand_meta_parameters
from galaxy.tools.parameters.wrapped_json import json_wrap
from galaxy.tools.test import parse_tests
from galaxy.tools.toolbox import BaseGalaxyToolBox
from galaxy.util import (
    in_directory,
    listify,
    Params,
    parse_xml_string,
    rst_to_html,
    string_as_bool,
    unicodify,
    XML,
)
from galaxy.util.bunch import Bunch
from galaxy.util.dictifiable import Dictifiable
from galaxy.util.expressions import ExpressionContext
from galaxy.util.form_builder import SelectField
from galaxy.util.json import safe_loads
from galaxy.util.rules_dsl import RuleSet
from galaxy.util.template import (
    fill_template,
    refactoring_tool,
)
from galaxy.util.tool_shed.common_util import (
    get_tool_shed_repository_url,
    get_tool_shed_url_from_tool_shed_registry,
)
from galaxy.version import VERSION_MAJOR
from galaxy.work.context import WorkRequestContext
from .execute import (
    execute as execute_job,
    MappingParameters,
)


log = logging.getLogger(__name__)

REQUIRES_JS_RUNTIME_MESSAGE = ("The tool [%s] requires a nodejs runtime to execute "
                               "but node or nodejs could not be found. Please contact the Galaxy adminstrator")

HELP_UNINITIALIZED = threading.Lock()
MODEL_TOOLS_PATH = os.path.abspath(os.path.dirname(__file__))
# Tools that require Galaxy's Python environment to be preserved.
GALAXY_LIB_TOOLS_UNVERSIONED = [
    "upload1",
    "send_to_cloud",
    "__DATA_FETCH__",
    "directory_uri",
    # Legacy tools bundled with Galaxy.
    "laj_1",
    "gff2bed1",
    "gff_filter_by_feature_count",
    "Interval_Maf_Merged_Fasta2",
    "GeneBed_Maf_Fasta2",
    "maf_stats1",
    "Interval2Maf1",
    "Interval2Maf_pairwise1",
    "MAF_To_Interval1",
    "MAF_filter",
    "MAF_To_Fasta1",
    "MAF_Reverse_Complement_1",
    "MAF_split_blocks_by_species1",
    "MAF_Limit_To_Species1",
    "maf_by_block_number1",
    # Converters
    "CONVERTER_bed_to_fli_0",
    "CONVERTER_gff_to_fli_0",
    "CONVERTER_gff_to_interval_index_0",
    "CONVERTER_maf_to_fasta_0",
    "CONVERTER_maf_to_interval_0",
    # Tools improperly migrated to the tool shed (devteam)
    "qualityFilter",
    "pileup_interval",
    "count_gff_features",
    "lastz_paired_reads_wrapper",
    "subRate1",
    "find_diag_hits",
    # Tools improperly migrated using Galaxy (from shed other)
    "column_join",
    "gd_coverage_distributions",  # Genome Diversity tools from miller-lab
    "gd_dpmix",
    "gd_pca",
    "gd_phylogenetic_tree",
    "gd_population_structure",
    "gd_prepare_population_structure",
]
# Tools that needed galaxy on the PATH in the past but no longer do along
# with the version at which they were fixed.
GALAXY_LIB_TOOLS_VERSIONED = {
    "meme_fimo": packaging.version.parse("5.0.5"),
    "Extract genomic DNA 1": packaging.version.parse("3.0.0"),
    "fetchflank": packaging.version.parse("1.0.1"),
    "gops_intersect_1": packaging.version.parse("1.0.0"),
    "lastz_wrapper_2": packaging.version.parse("1.3"),
    "PEsortedSAM2readprofile": packaging.version.parse("1.1.1"),
    "sam_to_bam": packaging.version.parse("1.1.3"),
    "sam_pileup": packaging.version.parse("1.1.3"),
    "vcf_to_maf_customtrack1": packaging.version.parse("1.0.1"),
    "secure_hash_message_digest": packaging.version.parse("0.0.2"),
    "join1": packaging.version.parse("2.1.3"),
    "wiggle2simple1": packaging.version.parse("1.0.1"),
    "CONVERTER_wiggle_to_interval_0": packaging.version.parse("1.0.1"),
    "aggregate_scores_in_intervals2": packaging.version.parse("1.1.4"),
    "CONVERTER_fastq_to_fqtoc0": packaging.version.parse("1.0.1"),
    "CONVERTER_tar_to_directory": packaging.version.parse("1.0.1"),
    "tabular_to_dbnsfp": packaging.version.parse("1.0.1"),
    "cufflinks": packaging.version.parse("2.2.1.3"),
    "Convert characters1": packaging.version.parse("1.0.1"),
    "substitutions1": packaging.version.parse("1.0.1"),
    "winSplitter": packaging.version.parse("1.0.1"),
}
safe_update = collections.namedtuple("SafeUpdate", "min_version current_version")
# Tool updates that did not change parameters in a way that requires rebuilding workflows
WORKFLOW_SAFE_TOOL_VERSION_UPDATES = {
    'Filter1': safe_update(packaging.version.parse("1.1.0"), packaging.version.parse("1.1.1"))
}


class ToolErrorLog:
    def __init__(self):
        self.error_stack = []
        self.max_errors = 100

    def add_error(self, file, phase, exception):
        self.error_stack.insert(0, {
            "file": file,
            "time": str(datetime.now()),
            "phase": phase,
            "error": unicodify(exception)
        })
        if len(self.error_stack) > self.max_errors:
            self.error_stack.pop()


global_tool_errors = ToolErrorLog()


class ToolInputsNotReadyException(Exception):
    pass


class ToolNotFoundException(Exception):
    pass


def create_tool_from_source(app, tool_source, config_file=None, **kwds):
    # Allow specifying a different tool subclass to instantiate
    tool_module = tool_source.parse_tool_module()
    if tool_module is not None:
        module, cls = tool_module
        mod = __import__(module, globals(), locals(), [cls])
        ToolClass = getattr(mod, cls)
    elif tool_source.parse_tool_type():
        tool_type = tool_source.parse_tool_type()
        ToolClass = tool_types.get(tool_type)
    else:
        # Normal tool
        root = getattr(tool_source, 'root', None)
        ToolClass = Tool
    tool = ToolClass(config_file, tool_source, app, **kwds)
    return tool


class ToolBox(BaseGalaxyToolBox):
    """ A derivative of AbstractToolBox with knowledge about Tool internals -
    how to construct them, action types, dependency management, etc....
    """

    def __init__(self, config_filenames, tool_root_dir, app, save_integrated_tool_panel=True):
        self._reload_count = 0
        self.tool_location_fetcher = ToolLocationFetcher()
        self.cache_regions = {}
        # This is here to deal with the old default value, which doesn't make
        # sense in an "installed Galaxy" world.
        # FIXME: ./
        if tool_root_dir == './tools':
            tool_root_dir = os.path.abspath(os.path.join(os.path.dirname(__file__), 'bundled'))
        super().__init__(
            config_filenames=config_filenames,
            tool_root_dir=tool_root_dir,
            app=app,
            save_integrated_tool_panel=save_integrated_tool_panel,
        )

    def persist_cache(self, register_postfork=False):
        """
        Persists any modified tool cache files to disk.

        Set ``register_postfork`` to stop database thread queue,
        close database connection and register re-open function
        that re-opens the database after forking.
        """
        for region in self.cache_regions.values():
            region.persist()
            if register_postfork:
                region.close()
                self.app.application_stack.register_postfork_function(region.reopen_ro)

    def can_load_config_file(self, config_filename):
        if config_filename == self.app.config.shed_tool_config_file and not self.app.config.is_set('shed_tool_config_file'):
            if self.dynamic_confs():
                # Do not load or create a default shed_tool_config_file if another shed_tool_config file has already been loaded
                return False
        elif self.app.config.is_set('tool_config_file'):
            log.warning(
                "The default shed tool config file (%s) has been added to the tool_config_file option, if this is "
                "not the desired behavior, please set shed_tool_config_file to your primary shed-enabled tool "
                "config file", self.app.config.shed_tool_config_file
            )
        return True

    def has_reloaded(self, other_toolbox):
        return self._reload_count != other_toolbox._reload_count

    @property
    def all_requirements(self):
        reqs = {req for _, tool in self.tools() for req in tool.tool_requirements}
        return [r.to_dict() for r in reqs]

    @property
    def tools_by_id(self):
        # Deprecated method, TODO - eliminate calls to this in test/.
        return self._tools_by_id

    def get_cache_region(self, tool_cache_data_dir):
        if tool_cache_data_dir not in self.cache_regions:
            self.cache_regions[tool_cache_data_dir] = ToolDocumentCache(cache_dir=tool_cache_data_dir)
        return self.cache_regions[tool_cache_data_dir]

    def create_tool(self, config_file, tool_cache_data_dir=None, **kwds):
        if config_file.endswith('.xml'):
            cache = self.get_cache_region(tool_cache_data_dir or self.app.config.tool_cache_data_dir)
            tool_document = cache.get(config_file)
            if tool_document:
                tool_source = self.get_expanded_tool_source(
                    config_file=config_file,
                    xml_tree=etree.ElementTree(etree.fromstring(tool_document['document'].encode('utf-8'))),
                    macro_paths=tool_document['macro_paths']
                )
            else:
                tool_source = self.get_expanded_tool_source(config_file)
                cache.set(config_file, tool_source)
        else:
            tool_source = self.get_expanded_tool_source(config_file)
        tool = self._create_tool_from_source(tool_source, config_file=config_file, **kwds)
        if not self.app.config.delay_tool_initialization:
            tool.assert_finalized(raise_if_invalid=True)
        return tool

    def get_expanded_tool_source(self, config_file, **kwargs):
        try:
            return get_tool_source(
                config_file,
                enable_beta_formats=getattr(self.app.config, "enable_beta_tool_formats", False),
                tool_location_fetcher=self.tool_location_fetcher,
                **kwargs,
            )
        except Exception as e:
            # capture and log parsing errors
            global_tool_errors.add_error(config_file, "Tool XML parsing", e)
            raise e

    def _create_tool_from_source(self, tool_source, **kwds):
        return create_tool_from_source(self.app, tool_source, **kwds)

    def create_dynamic_tool(self, dynamic_tool, **kwds):
        tool_format = dynamic_tool.tool_format
        tool_representation = dynamic_tool.value
        tool_source = get_tool_source_from_representation(
            tool_format=tool_format,
            tool_representation=tool_representation,
        )
        kwds["dynamic"] = True
        tool = self._create_tool_from_source(tool_source, **kwds)
        tool.dynamic_tool = dynamic_tool
        tool.uuid = dynamic_tool.uuid
        if not tool.id:
            tool.id = dynamic_tool.tool_id
        if not tool.name:
            tool.name = tool.id
        return tool

    def get_tool_components(self, tool_id, tool_version=None, get_loaded_tools_by_lineage=False, set_selected=False):
        """
        Retrieve all loaded versions of a tool from the toolbox and return a select list enabling
        selection of a different version, the list of the tool's loaded versions, and the specified tool.
        """
        toolbox = self
        tool_version_select_field = None
        tools = []
        tool = None
        # Backwards compatibility for datasource tools that have default tool_id configured, but which
        # are now using only GALAXY_URL.
        tool_ids = listify(tool_id)
        for tool_id in tool_ids:
            if tool_id.endswith('/'):
                # Some data sources send back redirects ending with `/`, this takes care of that case
                tool_id = tool_id[:-1]
            if get_loaded_tools_by_lineage:
                tools = toolbox.get_loaded_tools_by_lineage(tool_id)
            else:
                tools = toolbox.get_tool(tool_id, tool_version=tool_version, get_all_versions=True)
            if tools:
                tool = toolbox.get_tool(tool_id, tool_version=tool_version, get_all_versions=False)
                if len(tools) > 1:
                    tool_version_select_field = self.__build_tool_version_select_field(tools, tool.id, set_selected)
                break
        return tool_version_select_field, tools, tool

    def _path_template_kwds(self):
        return {
            "model_tools_path": MODEL_TOOLS_PATH,
        }

    def _get_tool_shed_repository(self, tool_shed, name, owner, installed_changeset_revision):
        # Abstract toolbox doesn't have a dependency on the database, so
        # override _get_tool_shed_repository here to provide this information.

        return get_installed_repository(
            self.app,
            tool_shed=tool_shed,
            name=name,
            owner=owner,
            installed_changeset_revision=installed_changeset_revision,
            from_cache=True,
        )

    def __build_tool_version_select_field(self, tools, tool_id, set_selected):
        """Build a SelectField whose options are the ids for the received list of tools."""
        options = []
        for tool in tools:
            options.insert(0, (tool.version, tool.id))
        select_field = SelectField(name='tool_id')
        for option_tup in options:
            selected = set_selected and option_tup[1] == tool_id
            if selected:
                select_field.add_option('version %s' % option_tup[0], option_tup[1], selected=True)
            else:
                select_field.add_option('version %s' % option_tup[0], option_tup[1])
        return select_field


class DefaultToolState:
    """
    Keeps track of the state of a users interaction with a tool between
    requests.
    """

    def __init__(self):
        self.page = 0
        self.rerun_remap_job_id = None
        self.inputs = {}

    def initialize(self, trans, tool):
        """
        Create a new `DefaultToolState` for this tool. It will be initialized
        with default values for inputs. Grouping elements are filled in recursively.
        """
        self.inputs = {}
        context = ExpressionContext(self.inputs)
        for input in tool.inputs.values():
            self.inputs[input.name] = input.get_initial_value(trans, context)

    def encode(self, tool, app, nested=False):
        """
        Convert the data to a string
        """
        value = params_to_strings(tool.inputs, self.inputs, app, nested=nested)
        value["__page__"] = self.page
        value["__rerun_remap_job_id__"] = self.rerun_remap_job_id
        return value

    def decode(self, values, tool, app):
        """
        Restore the state from a string
        """
        values = safe_loads(values) or {}
        self.page = values.pop("__page__") if "__page__" in values else None
        self.rerun_remap_job_id = values.pop("__rerun_remap_job_id__") if "__rerun_remap_job_id__" in values else None
        self.inputs = params_from_strings(tool.inputs, values, app, ignore_errors=True)

    def copy(self):
        """
        Shallow copy of the state
        """
        new_state = DefaultToolState()
        new_state.page = self.page
        new_state.rerun_remap_job_id = self.rerun_remap_job_id
        new_state.inputs = self.inputs
        return new_state


class Tool(Dictifiable):
    """
    Represents a computational tool that can be executed through Galaxy.
    """

    tool_type = 'default'
    requires_setting_metadata = True
    produces_entry_points = False
    default_tool_action = DefaultToolAction
    dict_collection_visible_keys = ['id', 'name', 'version', 'description', 'labels']

    def __init__(self, config_file, tool_source, app, guid=None, repository_id=None, tool_shed_repository=None, allow_code_files=True, dynamic=False):
        """Load a tool from the config named by `config_file`"""
        # Determine the full path of the directory where the tool config is
        if config_file is not None:
            self.config_file = config_file
            self.tool_dir = os.path.dirname(config_file)
        else:
            self.config_file = None
            self.tool_dir = None

        self.app = app
        self.repository_id = repository_id
        self._allow_code_files = allow_code_files
        # setup initial attribute values
        self.stdio_exit_codes = list()
        self.stdio_regexes = list()
        self.inputs_by_page = list()
        self.display_by_page = list()
        self.action = '/tool_runner/index'
        self.target = 'galaxy_main'
        self.method = 'post'
        self.labels = []
        self.check_values = True
        self.nginx_upload = False
        self.input_required = False
        self.display_interface = True
        self.require_login = False
        self.rerun = False
        # This will be non-None for tools loaded from the database (DynamicTool objects).
        self.dynamic_tool = None
        # Define a place to keep track of all input   These
        # differ from the inputs dictionary in that inputs can be page
        # elements like conditionals, but input_params are basic form
        # parameters like SelectField objects.  This enables us to more
        # easily ensure that parameter dependencies like index files or
        # tool_data_table_conf.xml entries exist.
        self.input_params = []
        # Attributes of tools installed from Galaxy tool sheds.
        self.tool_shed = None
        self.repository_name = None
        self.repository_owner = None
        self.changeset_revision = None
        self.installed_changeset_revision = None
        self.sharable_url = None
        # The tool.id value will be the value of guid, but we'll keep the
        # guid attribute since it is useful to have.
        self.guid = guid
        self.old_id = None
        self.version = None
        self.python_template_version = None
        self._lineage = None
        self.dependencies = []
        # populate toolshed repository info, if available
        self.populate_tool_shed_info(tool_shed_repository)
        # add tool resource parameters
        self.populate_resource_parameters(tool_source)
        self.tool_errors = None
        # Parse XML element containing configuration
        self.tool_source = tool_source
        self._is_workflow_compatible = None
        self.finalized = False
        try:
            self.parse(tool_source, guid=guid, dynamic=dynamic)
        except Exception as e:
            global_tool_errors.add_error(config_file, "Tool Loading", e)
            raise e
        # The job search is only relevant in a galaxy context, and breaks
        # loading tools into the toolshed for validation.
        if self.app.name == 'galaxy':
            self.job_search = JobSearch(app=self.app)

    def __getattr__(self, name):
        lazy_attributes = {
            'action',
            'check_values',
            'display_by_page',
            'enctype',
            'has_multiple_pages',
            'inputs',
            'inputs_by_page',
            'last_page',
            'method',
            'npages',
            'nginx_upload',
            'target',
            'template_macro_params',
            'outputs',
            'output_collections'
        }
        if name in lazy_attributes:
            self.assert_finalized()
            return getattr(self, name)
        raise AttributeError(name)

    def assert_finalized(self, raise_if_invalid=False):
        if self.finalized is False:
            try:
                self.parse_inputs(self.tool_source)
                self.parse_outputs(self.tool_source)
                self.finalized = True
            except Exception:
                toolbox = getattr(self.app, 'toolbox', None)
                if toolbox:
                    toolbox.remove_tool_by_id(self.id)
                if raise_if_invalid:
                    raise
                else:
                    log.warning("An error occured while parsing the tool wrapper xml, the tool is not functional", exc_info=True)

    def remove_from_cache(self):
        source_path = self.tool_source._source_path
        if source_path:
            for region in self.app.toolbox.cache_regions.values():
                region.delete(source_path)

    @property
    def history_manager(self):
        return self.app.history_manager

    @property
    def _view(self):
        return self.app.dependency_resolvers_view

    @property
    def version_object(self):
        return packaging.version.parse(self.version)

    @property
    def sa_session(self):
        """Returns a SQLAlchemy session"""
        return self.app.model.context

    @property
    def lineage(self):
        """Return ToolLineage for this tool."""
        return self._lineage

    @property
    def tool_versions(self):
        # If we have versions, return them.
        if self.lineage:
            return list(self.lineage.tool_versions)
        else:
            return []

    @property
    def is_latest_version(self):
        tool_versions = self.tool_versions
        return not tool_versions or self.version == self.tool_versions[-1]

    @property
    def latest_version(self):
        if self.is_latest_version:
            return self
        else:
            return self.app.tool_cache.get_tool_by_id(self.lineage.get_versions()[-1].id)

    @property
    def is_datatype_converter(self):
        return self in self.app.datatypes_registry.converter_tools

    @property
    def tool_shed_repository(self):
        # If this tool is included in an installed tool shed repository, return it.
        if self.tool_shed:
            return get_installed_repository(self.app,
                                            tool_shed=self.tool_shed,
                                            name=self.repository_name,
                                            owner=self.repository_owner,
                                            installed_changeset_revision=self.installed_changeset_revision,
                                            from_cache=True)

    @property
    def produces_collections_with_unknown_structure(self):

        def output_is_dynamic(output):
            if not output.collection:
                return False
            return output.dynamic_structure

        return any(map(output_is_dynamic, self.outputs.values()))

    @property
    def valid_input_states(self):
        return model.Dataset.valid_input_states

    @property
    def requires_galaxy_python_environment(self):
        """Indicates this tool's runtime requires Galaxy's Python environment."""
        # All special tool types (data source, history import/export, etc...)
        # seem to require Galaxy's Python.
        # FIXME: the (instantiated) tool class should emit this behavior, and not
        #        use inspection by string check
        if self.tool_type not in ["default", "manage_data", "interactive"]:
            return True

        if self.tool_type == "manage_data" and self.profile < 18.09:
            return True

        config = self.app.config
        preserve_python_environment = config.preserve_python_environment
        if preserve_python_environment == "always":
            return True
        elif preserve_python_environment == "legacy_and_local" and self.tool_shed is None:
            return True
        else:
            unversioned_legacy_tool = self.old_id in GALAXY_LIB_TOOLS_UNVERSIONED
            versioned_legacy_tool = self.old_id in GALAXY_LIB_TOOLS_VERSIONED
            legacy_tool = unversioned_legacy_tool or \
                (versioned_legacy_tool and self.version_object < GALAXY_LIB_TOOLS_VERSIONED[self.old_id])
            return legacy_tool

    def __get_job_tool_configuration(self, job_params=None):
        """Generalized method for getting this tool's job configuration.

        :type job_params: dict or None
        :returns: `galaxy.jobs.JobToolConfiguration` -- JobToolConfiguration that matches this `Tool` and the given `job_params`
        """
        rval = None
        if len(self.job_tool_configurations) == 1:
            # If there's only one config, use it rather than wasting time on comparisons
            rval = self.job_tool_configurations[0]
        elif job_params is None:
            for job_tool_config in self.job_tool_configurations:
                if not job_tool_config.params:
                    rval = job_tool_config
                    break
        else:
            for job_tool_config in self.job_tool_configurations:
                if job_tool_config.params:
                    # There are job params and this config has params defined
                    for param, value in job_params.items():
                        if param not in job_tool_config.params or job_tool_config.params[param] != value:
                            break
                    else:
                        # All params match, use this config
                        rval = job_tool_config
                        break
                else:
                    rval = job_tool_config
        assert rval is not None, f'Could not get a job tool configuration for Tool {self.id} with job_params {job_params}, this is a bug'
        return rval

    def get_configured_job_handler(self, job_params=None):
        """Get the configured job handler for this `Tool` given the provided `job_params`.

        Unlike the former ``get_job_handler()`` method, this does not perform "preassignment" (random selection of
        a configured handler ID from a tag).

        :param job_params: Any params specific to this job (e.g. the job source)
        :type job_params: dict or None

        :returns: str or None -- The configured handler for a job run of this `Tool`
        """
        return self.__get_job_tool_configuration(job_params=job_params).handler

    def get_job_destination(self, job_params=None):
        """
        :returns: galaxy.jobs.JobDestination -- The destination definition and runner parameters.
        """
        return self.app.job_config.get_destination(self.__get_job_tool_configuration(job_params=job_params).destination)

    def get_panel_section(self):
        return self.app.toolbox.get_integrated_section_for_tool(self)

    def allow_user_access(self, user, attempting_access=True):
        """
        :returns: bool -- Whether the user is allowed to access the tool.
        """
        if self.require_login and user is None:
            return False
        return True

    def parse(self, tool_source, guid=None, dynamic=False):
        """
        Read tool configuration from the element `root` and fill in `self`.
        """
        self.profile = float(tool_source.parse_profile())
        # Get the UNIQUE id for the tool
        self.old_id = tool_source.parse_id()
        if guid is None:
            self.id = self.old_id
        else:
            self.id = guid

        if not dynamic and not self.id:
            raise Exception("Missing tool 'id' for tool at '%s'" % tool_source)

        profile = packaging.version.parse(str(self.profile))
        if profile >= packaging.version.parse("16.04") and packaging.version.parse(VERSION_MAJOR) < profile:
            template = "The tool %s targets version %s of Galaxy, you should upgrade Galaxy to ensure proper functioning of this tool."
            message = template % (self.id, self.profile)
            raise Exception(message)

        self.python_template_version = tool_source.parse_python_template_version()
        if self.python_template_version is None:
            # If python_template_version not specified we assume tools with profile versions >= 19.05 are python 3 ready
            if self.profile >= 19.05:
                self.python_template_version = packaging.version.parse('3.5')
            else:
                self.python_template_version = packaging.version.parse('2.7')

        # Get the (user visible) name of the tool
        self.name = tool_source.parse_name()
        if not self.name and dynamic:
            self.name = self.id
        if not dynamic and not self.name:
            raise Exception(f"Missing tool 'name' for tool with id '{self.id}' at '{tool_source}'")

        self.version = tool_source.parse_version()
        if not self.version:
            if self.profile < 16.04:
                # For backward compatibility, some tools may not have versions yet.
                self.version = "1.0.0"
            else:
                raise Exception(f"Missing tool 'version' for tool with id '{self.id}' at '{tool_source}'")

        self.edam_operations = tool_source.parse_edam_operations()
        self.edam_topics = tool_source.parse_edam_topics()

        # Support multi-byte tools
        self.is_multi_byte = tool_source.parse_is_multi_byte()
        # Legacy feature, ignored by UI.
        self.force_history_refresh = False

        self.display_interface = tool_source.parse_display_interface(default=self.display_interface)

        self.require_login = tool_source.parse_require_login(self.require_login)

        request_param_translation_elem = tool_source.parse_request_param_translation_elem()
        if request_param_translation_elem is not None:
            # Load input translator, used by datasource tools to change names/values of incoming parameters
            self.input_translator = ToolInputTranslator.from_element(request_param_translation_elem)
        else:
            self.input_translator = None

        self.parse_command(tool_source)
        self.environment_variables = self.parse_environment_variables(tool_source)
        self.tmp_directory_vars = tool_source.parse_tmp_directory_vars()

        home_target = tool_source.parse_home_target()
        tmp_target = tool_source.parse_tmp_target()
        # If a tool explicitly sets one of these variables just respect that and turn off
        # explicit processing by Galaxy.
        for environment_variable in self.environment_variables:
            if environment_variable.get("name") == "HOME":
                home_target = None
                continue
            for tmp_directory_var in self.tmp_directory_vars:
                if environment_variable.get("name") == tmp_directory_var:
                    tmp_target = None
                    break
        self.home_target = home_target
        self.tmp_target = tmp_target
        self.docker_env_pass_through = tool_source.parse_docker_env_pass_through()
        if self.environment_variables:
            if not self.docker_env_pass_through:
                self.docker_env_pass_through = []
            self.docker_env_pass_through.extend(map(lambda x: x['name'], self.environment_variables))

        # Parameters used to build URL for redirection to external app
        redirect_url_params = tool_source.parse_redirect_url_params_elem()
        if redirect_url_params is not None and redirect_url_params.text is not None:
            # get rid of leading / trailing white space
            redirect_url_params = redirect_url_params.text.strip()
            # Replace remaining white space with something we can safely split on later
            # when we are building the params
            self.redirect_url_params = redirect_url_params.replace(' ', '**^**')
        else:
            self.redirect_url_params = ''

        # Short description of the tool
        self.description = tool_source.parse_description()

        # Versioning for tools
        self.version_string_cmd = None
        version_command = tool_source.parse_version_command()
        if version_command is not None:
            self.version_string_cmd = version_command.strip()

            version_cmd_interpreter = tool_source.parse_version_command_interpreter()
            if version_cmd_interpreter:
                executable = self.version_string_cmd.split()[0]
                abs_executable = os.path.abspath(os.path.join(self.tool_dir, executable))
                command_line = self.version_string_cmd.replace(executable, abs_executable, 1)
                self.version_string_cmd = version_cmd_interpreter + " " + command_line

        # Parallelism for tasks, read from tool config.
        self.parallelism = tool_source.parse_parallelism()

        # Get JobToolConfiguration(s) valid for this particular Tool.  At least
        # a 'default' will be provided that uses the 'default' handler and
        # 'default' destination.  I thought about moving this to the
        # job_config, but it makes more sense to store here. -nate
        if self.id:
            self_ids = [self.id.lower()]
            if self.old_id != self.id:
                # Handle toolshed guids
                self_ids = [self.id.lower(), self.id.lower().rsplit('/', 1)[0], self.old_id.lower()]
        else:
            self_ids = []
        self.all_ids = self_ids

        # In the toolshed context, there is no job config.
        if hasattr(self.app, 'job_config'):
            self.job_tool_configurations = self.app.job_config.get_job_tool_configurations(self_ids)

        # Is this a 'hidden' tool (hidden in tool menu)
        self.hidden = tool_source.parse_hidden()
        self.license = tool_source.parse_license()
        self.creator = tool_source.parse_creator()

        self.__parse_legacy_features(tool_source)

        # Load any tool specific options (optional)
        self.options = dict(
            sanitize=tool_source.parse_sanitize(),
            refresh=tool_source.parse_refresh(),
        )
        self.options = Bunch(** self.options)

        # Read in name of galaxy.json metadata file and how to parse it.
        self.provided_metadata_file = tool_source.parse_provided_metadata_file()
        self.provided_metadata_style = tool_source.parse_provided_metadata_style()

        # Parse tool help
        self.parse_help(tool_source)

        # Parse result handling for tool exit codes and stdout/stderr messages:
        self.parse_stdio(tool_source)

        self.strict_shell = tool_source.parse_strict_shell()

        # Any extra generated config files for the tool
        self.__parse_config_files(tool_source)
        # Action
        action = tool_source.parse_action_module()
        if action is None:
            self.tool_action = self.default_tool_action()
        else:
            module, cls = action
            mod = __import__(module, globals(), locals(), [cls])
            self.tool_action = getattr(mod, cls)()
            if getattr(self.tool_action, "requires_js_runtime", False):
                try:
                    expressions.find_engine(self.app.config)
                except Exception:
                    message = REQUIRES_JS_RUNTIME_MESSAGE % self.tool_id or self.tool_uuid
                    raise Exception(message)
        # Tests
        self.__parse_tests(tool_source)

        # Requirements (dependencies)
        requirements, containers = tool_source.parse_requirements_and_containers()
        self.requirements = requirements
        self.containers = containers

        self.citations = self._parse_citations(tool_source)
        self.xrefs = tool_source.parse_xrefs()

        self.__parse_trackster_conf(tool_source)
        # Record macro paths so we can reload a tool if any of its macro has changes
        self._macro_paths = tool_source.macro_paths
        self.ports = tool_source.parse_interactivetool()

    def __parse_legacy_features(self, tool_source):
        self.code_namespace = dict()
        self.hook_map = {}
        self.uihints = {}

        if not hasattr(tool_source, 'root'):
            return

        # TODO: Move following logic into XmlToolSource.
        root = tool_source.root
        # Load any tool specific code (optional) Edit: INS 5/29/2007,
        # allow code files to have access to the individual tool's
        # "module" if it has one.  Allows us to reuse code files, etc.
        for code_elem in root.findall("code"):
            for hook_elem in code_elem.findall("hook"):
                for key, value in hook_elem.items():
                    # map hook to function
                    self.hook_map[key] = value
            file_name = code_elem.get("file")
            code_path = os.path.join(self.tool_dir, file_name)
            if self._allow_code_files:
                with open(code_path) as f:
                    code_string = f.read()
                try:
                    compiled_code = compile(code_string, code_path, 'exec')
                    exec(compiled_code, self.code_namespace)
                except Exception:
                    if refactoring_tool and self.python_template_version.release[0] < 3:
                        # Could be a code file that uses python 2 syntax
                        translated_code = str(refactoring_tool.refactor_string(code_string, name='auto_translated_code_file'))
                        compiled_code = compile(translated_code, "futurized_%s" % code_path, 'exec')
                        exec(compiled_code, self.code_namespace)
                    else:
                        raise

        # User interface hints
        uihints_elem = root.find("uihints")
        if uihints_elem is not None:
            for key, value in uihints_elem.attrib.items():
                self.uihints[key] = value

    def __parse_tests(self, tool_source):
        self.__tests_source = tool_source
        self.__tests_populated = False

    def __parse_config_files(self, tool_source):
        self.config_files = []
        if not hasattr(tool_source, 'root'):
            return

        root = tool_source.root
        conf_parent_elem = root.find("configfiles")
        if conf_parent_elem is not None:
            inputs_elem = conf_parent_elem.find("inputs")
            if inputs_elem is not None:
                name = inputs_elem.get("name")
                filename = inputs_elem.get("filename", None)
                format = inputs_elem.get("format", "json")
                data_style = inputs_elem.get("data_style", "skip")
                content = dict(format=format, handle_files=data_style, type="inputs")
                self.config_files.append((name, filename, content))
            file_sources_elem = conf_parent_elem.find("file_sources")
            if file_sources_elem is not None:
                name = file_sources_elem.get("name")
                filename = file_sources_elem.get("filename", None)
                content = dict(type="files")
                self.config_files.append((name, filename, content))
            for conf_elem in conf_parent_elem.findall("configfile"):
                name = conf_elem.get("name")
                filename = conf_elem.get("filename", None)
                content = conf_elem.text
                self.config_files.append((name, filename, content))

    def __parse_trackster_conf(self, tool_source):
        self.trackster_conf = None
        if not hasattr(tool_source, 'root'):
            return

        # Trackster configuration.
        trackster_conf = tool_source.root.find("trackster_conf")
        if trackster_conf is not None:
            self.trackster_conf = TracksterConfig.parse(trackster_conf)

    @property
    def tests(self):
        self.assert_finalized()
        if not self.__tests_populated:
            tests_source = self.__tests_source
            if tests_source:
                try:
                    self.__tests = parse_tests(self, tests_source)
                except Exception:
                    self.__tests = None
                    log.exception("Failed to parse tool tests for tool '%s'", self.id)
            else:
                self.__tests = None
            self.__tests_populated = True
        return self.__tests

    @property
    def _repository_dir(self):
        """If tool shed installed tool, the base directory of the repository installed."""
        repository_base_dir = None

        if getattr(self, 'tool_shed', None):
            tool_dir = Path(self.tool_dir)
            for repo_dir in itertools.chain([tool_dir], tool_dir.parents):
                if repo_dir.name == self.repository_name:
                    return str(repo_dir)
            else:
                log.error("Problem finding repository dir for tool '%s'" % self.id)

        return repository_base_dir

    def test_data_path(self, filename):
        repository_dir = self._repository_dir
        test_data = None
        if repository_dir:
            return self.__walk_test_data(dir=repository_dir, filename=filename)
        else:
            if self.tool_dir:
                tool_dir = self.tool_dir
                if isinstance(self, DataManagerTool):
                    tool_dir = os.path.dirname(self.tool_dir)
                test_data = self.__walk_test_data(tool_dir, filename=filename)
        if not test_data:
            test_data = self.app.test_data_resolver.get_filename(filename)
        return test_data

    def __walk_test_data(self, dir, filename):
        for root, dirs, _ in os.walk(dir):
            if '.hg' in dirs:
                dirs.remove('.hg')
            if 'test-data' in dirs:
                test_data_dir = os.path.join(root, 'test-data')
                result = os.path.abspath(os.path.join(test_data_dir, filename))
                if not in_directory(result, test_data_dir):
                    # Don't raise an explicit exception and reveal details about what
                    # files are or are not on the path, simply return None and let the
                    # API raise a 404.
                    return None
                else:
                    if os.path.exists(result):
                        return result

    def tool_provided_metadata(self, job_wrapper):
        meta_file = os.path.join(job_wrapper.tool_working_directory, self.provided_metadata_file)
        return parse_tool_provided_metadata(meta_file, provided_metadata_style=self.provided_metadata_style, job_wrapper=job_wrapper)

    def parse_command(self, tool_source):
        """
        """
        # Command line (template). Optional for tools that do not invoke a local program
        command = tool_source.parse_command()
        if command is not None:
            self.command = command.lstrip()  # get rid of leading whitespace
            # Must pre-pend this AFTER processing the cheetah command template
            self.interpreter = tool_source.parse_interpreter()
        else:
            self.command = ''
            self.interpreter = None

    def parse_environment_variables(self, tool_source):
        return tool_source.parse_environment_variables()

    def parse_inputs(self, tool_source):
        """
        Parse the "<inputs>" element and create appropriate `ToolParameter`s.
        This implementation supports multiple pages and grouping constructs.
        """
        # Load parameters (optional)
        self.inputs = OrderedDict()
        pages = tool_source.parse_input_pages()
        enctypes = set()
        if pages.inputs_defined:
            if hasattr(pages, "input_elem"):
                input_elem = pages.input_elem
                # Handle properties of the input form
                self.check_values = string_as_bool(input_elem.get("check_values", self.check_values))
                self.nginx_upload = string_as_bool(input_elem.get("nginx_upload", self.nginx_upload))
                self.action = input_elem.get('action', self.action)
                # If we have an nginx upload, save the action as a tuple instead of
                # a string. The actual action needs to get url_for run to add any
                # prefixes, and we want to avoid adding the prefix to the
                # nginx_upload_path.
                if self.nginx_upload and self.app.config.nginx_upload_path:
                    if '?' in unquote_plus(self.action):
                        raise Exception('URL parameters in a non-default tool action can not be used '
                                        'in conjunction with nginx upload.  Please convert them to '
                                        'hidden POST parameters')
                    self.action = (self.app.config.nginx_upload_path + '?nginx_redir=',
                                   unquote_plus(self.action))
                self.target = input_elem.get("target", self.target)
                self.method = input_elem.get("method", self.method)
                # Parse the actual parameters
                # Handle multiple page case
            for page_source in pages.page_sources:
                inputs = self.parse_input_elem(page_source, enctypes)
                display = page_source.parse_display()
                self.inputs_by_page.append(inputs)
                self.inputs.update(inputs)
                self.display_by_page.append(display)
        else:
            self.inputs_by_page.append(self.inputs)
            self.display_by_page.append(None)
        self.display = self.display_by_page[0]
        self.npages = len(self.inputs_by_page)
        self.last_page = len(self.inputs_by_page) - 1
        self.has_multiple_pages = bool(self.last_page)
        # Determine the needed enctype for the form
        if len(enctypes) == 0:
            self.enctype = "application/x-www-form-urlencoded"
        elif len(enctypes) == 1:
            self.enctype = enctypes.pop()
        else:
            raise Exception("Conflicting required enctypes: %s" % str(enctypes))
        # Check if the tool either has no parameters or only hidden (and
        # thus hardcoded)  FIXME: hidden parameters aren't
        # parameters at all really, and should be passed in a different
        # way, making this check easier.
        template_macros = {}
        if hasattr(tool_source, 'root'):
            template_macros = template_macro_params(tool_source.root)
        self.template_macro_params = template_macros
        for param in self.inputs.values():
            if not isinstance(param, (HiddenToolParameter, BaseURLToolParameter)):
                self.input_required = True
                break

    def parse_help(self, tool_source):
        """
        Parse the help text for the tool. Formatted in reStructuredText, but
        stored as Mako to allow for dynamic image paths.
        This implementation supports multiple pages.
        """
        # TODO: Allow raw HTML or an external link.
        self.__help = HELP_UNINITIALIZED
        self.__help_by_page = HELP_UNINITIALIZED
        self.__help_source = tool_source

    def parse_outputs(self, tool_source):
        """
        Parse <outputs> elements and fill in self.outputs (keyed by name)
        """
        self.outputs, self.output_collections = tool_source.parse_outputs(self)

    # TODO: Include the tool's name in any parsing warnings.
    def parse_stdio(self, tool_source):
        """
        Parse <stdio> element(s) and fill in self.return_codes,
        self.stderr_rules, and self.stdout_rules. Return codes have a range
        and an error type (fault or warning).  Stderr and stdout rules have
        a regular expression and an error level (fault or warning).
        """
        exit_codes, regexes = tool_source.parse_stdio()
        self.stdio_exit_codes = exit_codes
        self.stdio_regexes = regexes

    def _parse_citations(self, tool_source):
        # TODO: Move following logic into ToolSource abstraction.
        if not hasattr(tool_source, 'root'):
            return []

        root = tool_source.root
        citations = []
        citations_elem = root.find("citations")
        if citations_elem is None:
            return citations

        for citation_elem in citations_elem:
            if citation_elem.tag != "citation":
                pass
            if hasattr(self.app, 'citations_manager'):
                citation = self.app.citations_manager.parse_citation(citation_elem)
                if citation:
                    citations.append(citation)
        return citations

    def parse_input_elem(self, page_source, enctypes, context=None):
        """
        Parse a parent element whose children are inputs -- these could be
        groups (repeat, conditional) or param elements. Groups will be parsed
        recursively.
        """
        rval = OrderedDict()
        context = ExpressionContext(rval, context)
        for input_source in page_source.parse_input_sources():
            # Repeat group
            input_type = input_source.parse_input_type()
            if input_type == "repeat":
                group = Repeat()
                group.name = input_source.get("name")
                group.title = input_source.get("title")
                group.help = input_source.get("help", None)
                page_source = input_source.parse_nested_inputs_source()
                group.inputs = self.parse_input_elem(page_source, enctypes, context)
                group.default = int(input_source.get("default", 0))
                group.min = int(input_source.get("min", 0))
                # Use float instead of int so that 'inf' can be used for no max
                group.max = float(input_source.get("max", "inf"))
                assert group.min <= group.max, ValueError("Tool with id '%s': min repeat count must be less-than-or-equal to the max." % self.id)
                # Force default to be within min-max range
                group.default = min(max(group.default, group.min), group.max)
                rval[group.name] = group
            elif input_type == "conditional":
                group = Conditional()
                group.name = input_source.get("name")
                group.value_ref = input_source.get('value_ref', None)
                group.value_ref_in_group = input_source.get_bool('value_ref_in_group', True)
                value_from = input_source.get("value_from", None)
                if value_from:
                    value_from = value_from.split(':')
                    group.value_from = locals().get(value_from[0])
                    group.test_param = rval[group.value_ref]
                    group.test_param.refresh_on_change = True
                    for attr in value_from[1].split('.'):
                        group.value_from = getattr(group.value_from, attr)
                    for case_value, case_inputs in group.value_from(context, group, self).items():
                        case = ConditionalWhen()
                        case.value = case_value
                        if case_inputs:
                            page_source = XmlPageSource(XML("<when>%s</when>" % case_inputs))
                            case.inputs = self.parse_input_elem(page_source, enctypes, context)
                        else:
                            case.inputs = OrderedDict()
                        group.cases.append(case)
                else:
                    # Should have one child "input" which determines the case
                    test_param_input_source = input_source.parse_test_input_source()
                    group.test_param = self.parse_param_elem(test_param_input_source, enctypes, context)
                    if group.test_param.optional:
                        log.debug("Tool with id '%s': declares a conditional test parameter as optional, this is invalid and will be ignored." % self.id)
                        group.test_param.optional = False
                    possible_cases = list(group.test_param.legal_values)  # store possible cases, undefined whens will have no inputs
                    # Must refresh when test_param changes
                    group.test_param.refresh_on_change = True
                    # And a set of possible cases
                    for (value, case_inputs_source) in input_source.parse_when_input_sources():
                        case = ConditionalWhen()
                        case.value = value
                        case.inputs = self.parse_input_elem(case_inputs_source, enctypes, context)
                        group.cases.append(case)
                        try:
                            possible_cases.remove(case.value)
                        except Exception:
                            log.debug("Tool with id '%s': a when tag has been defined for '%s (%s) --> %s', but does not appear to be selectable." %
                                      (self.id, group.name, group.test_param.name, case.value))
                    for unspecified_case in possible_cases:
                        log.warning("Tool with id '%s': a when tag has not been defined for '%s (%s) --> %s', assuming empty inputs." %
                                    (self.id, group.name, group.test_param.name, unspecified_case))
                        case = ConditionalWhen()
                        case.value = unspecified_case
                        case.inputs = OrderedDict()
                        group.cases.append(case)
                rval[group.name] = group
            elif input_type == "section":
                group = Section()
                group.name = input_source.get("name")
                group.title = input_source.get("title")
                group.help = input_source.get("help", None)
                group.expanded = input_source.get_bool("expanded", False)
                page_source = input_source.parse_nested_inputs_source()
                group.inputs = self.parse_input_elem(page_source, enctypes, context)
                rval[group.name] = group
            elif input_type == "upload_dataset":
                elem = input_source.elem()
                group = UploadDataset()
                group.name = elem.get("name")
                group.title = elem.get("title")
                group.file_type_name = elem.get('file_type_name', group.file_type_name)
                group.default_file_type = elem.get('default_file_type', group.default_file_type)
                group.metadata_ref = elem.get('metadata_ref', group.metadata_ref)
                try:
                    rval[group.file_type_name].refresh_on_change = True
                except KeyError:
                    pass
                group_page_source = XmlPageSource(elem)
                group.inputs = self.parse_input_elem(group_page_source, enctypes, context)
                rval[group.name] = group
            elif input_type == "param":
                param = self.parse_param_elem(input_source, enctypes, context)
                rval[param.name] = param
                if hasattr(param, 'data_ref'):
                    param.ref_input = context[param.data_ref]
                self.input_params.append(param)
        return rval

    def parse_param_elem(self, input_source, enctypes, context):
        """
        Parse a single "<param>" element and return a ToolParameter instance.
        Also, if the parameter has a 'required_enctype' add it to the set
        enctypes.
        """
        param = ToolParameter.build(self, input_source)
        param_enctype = param.get_required_enctype()
        if param_enctype:
            enctypes.add(param_enctype)
        # If parameter depends on any other paramters, we must refresh the
        # form when it changes
        for name in param.get_dependencies():
            # Let it throw exception, but give some hint what the problem might be
            if name not in context:
                log.error(f"Tool with id '{self.id}': Could not find dependency '{name}' of parameter '{param.name}'")
            context[name].refresh_on_change = True
        return param

    def populate_resource_parameters(self, tool_source):
        root = getattr(tool_source, 'root', None)
        if root is not None and hasattr(self.app, 'job_config') and hasattr(self.app.job_config, 'get_tool_resource_xml'):
            resource_xml = self.app.job_config.get_tool_resource_xml(root.get('id'), self.tool_type)
            if resource_xml is not None:
                inputs = root.find('inputs')
                if inputs is None:
                    inputs = parse_xml_string('<inputs/>')
                    root.append(inputs)
                inputs.append(resource_xml)

    def populate_tool_shed_info(self, tool_shed_repository):
        if tool_shed_repository:
            self.tool_shed = tool_shed_repository.tool_shed
            self.repository_name = tool_shed_repository.name
            self.repository_owner = tool_shed_repository.owner
            self.changeset_revision = tool_shed_repository.changeset_revision
            self.installed_changeset_revision = tool_shed_repository.installed_changeset_revision
            self.sharable_url = get_tool_shed_repository_url(
                self.app, self.tool_shed, self.repository_owner, self.repository_name
            )

    @property
    def help(self):
        if self.__help is HELP_UNINITIALIZED:
            self.__ensure_help()
        return self.__help

    @property
    def help_by_page(self):
        if self.__help_by_page is HELP_UNINITIALIZED:
            self.__ensure_help()
        return self.__help_by_page

    @property
    def raw_help(self):
        # may return rst (or Markdown in the future)
        tool_source = self.__help_source
        help_text = tool_source.parse_help()
        return help_text

    def __ensure_help(self):
        with HELP_UNINITIALIZED:
            if self.__help is HELP_UNINITIALIZED:
                self.__inititalize_help()

    def __inititalize_help(self):
        tool_source = self.__help_source
        self.__help = None
        self.__help_by_page = []
        help_footer = ""
        help_text = tool_source.parse_help()
        if help_text is not None:
            try:
                if help_text.find('.. image:: ') >= 0 and (self.tool_shed_repository or self.repository_id):
                    help_text = set_image_paths(
                        self.app, help_text, encoded_repository_id=self.repository_id, tool_shed_repository=self.tool_shed_repository, tool_id=self.old_id, tool_version=self.version
                    )
            except Exception:
                log.exception("Exception in parse_help, so images may not be properly displayed for tool with id '%s'", self.id)
            try:
                self.__help = Template(rst_to_html(help_text), input_encoding='utf-8',
                                       default_filters=['decode.utf8'],
                                       encoding_errors='replace')
            except Exception:
                log.exception("Exception while parsing help for tool with id '%s'", self.id)

            # Handle deprecated multi-page help text in XML case.
            if hasattr(tool_source, "root"):
                help_elem = tool_source.root.find("help")
                help_header = help_text
                help_pages = help_elem.findall("page")
                # Multiple help page case
                if help_pages:
                    for help_page in help_pages:
                        self.__help_by_page.append(help_page.text)
                        help_footer = help_footer + help_page.tail
                # Each page has to rendered all-together because of backreferences allowed by rst
                try:
                    self.__help_by_page = [Template(rst_to_html(help_header + x + help_footer),
                                                    input_encoding='utf-8',
                                                    default_filters=['decode.utf8'],
                                                    encoding_errors='replace')
                                           for x in self.__help_by_page]
                except Exception:
                    log.exception("Exception while parsing multi-page help for tool with id '%s'", self.id)
        # Pad out help pages to match npages ... could this be done better?
        while len(self.__help_by_page) < self.npages:
            self.__help_by_page.append(self.__help)

    def find_output_def(self, name):
        # name is JobToOutputDatasetAssociation name.
        # TODO: to defensive, just throw IndexError and catch somewhere
        # up that stack.
        if ToolOutputCollectionPart.is_named_collection_part_name(name):
            collection_name, part = ToolOutputCollectionPart.split_output_name(name)
            collection_def = self.output_collections.get(collection_name, None)
            if not collection_def:
                return None
            return collection_def.outputs.get(part, None)
        else:
            return self.outputs.get(name, None)

    @property
    def is_workflow_compatible(self):
        is_workflow_compatible = self._is_workflow_compatible
        if is_workflow_compatible is None:
            is_workflow_compatible = self.check_workflow_compatible(self.tool_source)
            if self.finalized:
                self._is_workflow_compatible = is_workflow_compatible
        return is_workflow_compatible

    def check_workflow_compatible(self, tool_source):
        """
        Determine if a tool can be used in workflows. External tools and the
        upload tool are currently not supported by workflows.
        """
        # Multiple page tools are not supported -- we're eliminating most
        # of these anyway
        if self.finalized and self.has_multiple_pages:
            return False
        # This is probably the best bet for detecting external web tools
        # right now
        if self.tool_type.startswith('data_source'):
            return False

        if hasattr(tool_source, "root"):
            root = tool_source.root
            if not string_as_bool(root.get("workflow_compatible", "True")):
                return False

        # TODO: Anyway to capture tools that dynamically change their own
        #       outputs?
        return True

    def new_state(self, trans):
        """
        Create a new `DefaultToolState` for this tool. It will be initialized
        with default values for inputs. Grouping elements are filled in recursively.
        """
        state = DefaultToolState()
        state.initialize(trans, self)
        return state

    def get_param(self, key):
        """
        Returns the parameter named `key` or None if there is no such
        parameter.
        """
        return self.inputs.get(key, None)

    def get_hook(self, name):
        """
        Returns an object from the code file referenced by `code_namespace`
        (this will normally be a callable object)
        """
        if self.code_namespace:
            # Try to look up hook in self.hook_map, otherwise resort to default
            if name in self.hook_map and self.hook_map[name] in self.code_namespace:
                return self.code_namespace[self.hook_map[name]]
            elif name in self.code_namespace:
                return self.code_namespace[name]
        return None

    def visit_inputs(self, values, callback):
        """
        Call the function `callback` on each parameter of this tool. Visits
        grouping parameters recursively and constructs unique prefixes for
        each nested set of  The callback method is then called as:

        `callback( level_prefix, parameter, parameter_value )`
        """
        # HACK: Yet another hack around check_values -- WHY HERE?
        if self.check_values:
            visit_input_values(self.inputs, values, callback)

    def expand_incoming(self, trans, incoming, request_context):
        rerun_remap_job_id = None
        if 'rerun_remap_job_id' in incoming:
            try:
                rerun_remap_job_id = trans.app.security.decode_id(incoming['rerun_remap_job_id'])
            except Exception as exception:
                log.error(str(exception))
                raise exceptions.MessageException("Failure executing tool with id '%s' (attempting to rerun invalid job).", self.id)

        set_dataset_matcher_factory(request_context, self)

        # Fixed set of input parameters may correspond to any number of jobs.
        # Expand these out to individual parameters for given jobs (tool executions).
        expanded_incomings, collection_info = expand_meta_parameters(trans, self, incoming)

        # Remapping a single job to many jobs doesn't make sense, so disable
        # remap if multi-runs of tools are being used.
        if rerun_remap_job_id and len(expanded_incomings) > 1:
            raise exceptions.MessageException(
                "Failure executing tool with id '%s' (cannot create multiple jobs when remapping existing job).", self.id)

        # Process incoming data
        validation_timer = self.app.execution_timer_factory.get_timer(
            'internals.galaxy.tools.validation',
            'Validated and populated state for tool request',
        )
        all_errors = []
        all_params = []
        for expanded_incoming in expanded_incomings:
            params = {}
            errors = {}
            if self.input_translator:
                self.input_translator.translate(expanded_incoming)
            if not self.check_values:
                # If `self.check_values` is false we don't do any checking or
                # processing on input  This is used to pass raw values
                # through to/from external sites.
                params = expanded_incoming
            else:
                # Update state for all inputs on the current page taking new
                # values from `incoming`.
                populate_state(request_context, self.inputs, expanded_incoming, params, errors, simple_errors=False)
                # If the tool provides a `validate_input` hook, call it.
                validate_input = self.get_hook('validate_input')
                if validate_input:
                    validate_input(request_context, errors, params, self.inputs)
            all_errors.append(errors)
            all_params.append(params)
        unset_dataset_matcher_factory(request_context)

        log.info(validation_timer)
        return all_params, all_errors, rerun_remap_job_id, collection_info

    def handle_input(self, trans, incoming, history=None, use_cached_job=False):
        """
        Process incoming parameters for this tool from the dict `incoming`,
        update the tool state (or create if none existed), and either return
        to the form or execute the tool (only if 'execute' was clicked and
        there were no errors).
        """
        request_context = WorkRequestContext(app=trans.app, user=trans.user, history=history or trans.history)
        all_params, all_errors, rerun_remap_job_id, collection_info = self.expand_incoming(trans=trans, incoming=incoming, request_context=request_context)
        # If there were errors, we stay on the same page and display them
        if any(all_errors):
            # simple param_key -> message string for tool form.
            err_data = {key: unicodify(value) for d in all_errors for (key, value) in d.items()}
            param_errors = {}
            for d in all_errors:
                for key, value in d.items():
                    if hasattr(value, 'to_dict'):
                        value_obj = value.to_dict()
                    else:
                        value_obj = {"message": unicodify(value)}
                    param_errors[key] = value_obj
            raise exceptions.RequestParameterInvalidException(', '.join(msg for msg in err_data.values()), err_data=err_data, param_errors=param_errors)
        else:
            mapping_params = MappingParameters(incoming, all_params)
            completed_jobs = {}
            for i, param in enumerate(all_params):
                if use_cached_job:
                    completed_jobs[i] = self.job_search.by_tool_input(
                        trans=trans,
                        tool_id=self.id,
                        tool_version=self.version,
                        param=param,
                        param_dump=self.params_to_strings(param, self.app, nested=True),
                        job_state=None,
                    )
                else:
                    completed_jobs[i] = None
            execution_tracker = execute_job(trans, self, mapping_params, history=request_context.history, rerun_remap_job_id=rerun_remap_job_id, collection_info=collection_info, completed_jobs=completed_jobs)
            # Raise an exception if there were jobs to execute and none of them were submitted,
            # if at least one is submitted or there are no jobs to execute - return aggregate
            # information including per-job errors. Arguably we should just always return the
            # aggregate information - we just haven't done that historically.
            raise_execution_exception = not execution_tracker.successful_jobs and len(all_params) > 0

            if raise_execution_exception:
                raise exceptions.MessageException(execution_tracker.execution_errors[0])

            return dict(out_data=execution_tracker.output_datasets,
                        num_jobs=len(execution_tracker.successful_jobs),
                        job_errors=execution_tracker.execution_errors,
                        jobs=execution_tracker.successful_jobs,
                        output_collections=execution_tracker.output_collections,
                        implicit_collections=execution_tracker.implicit_collections)

    def handle_single_execution(self, trans, rerun_remap_job_id, execution_slice, history, execution_cache=None, completed_job=None, collection_info=None, flush_job=True):
        """
        Return a pair with whether execution is successful as well as either
        resulting output data or an error message indicating the problem.
        """
        try:
            rval = self.execute(
                trans,
                incoming=execution_slice.param_combination,
                history=history,
                rerun_remap_job_id=rerun_remap_job_id,
                execution_cache=execution_cache,
                dataset_collection_elements=execution_slice.dataset_collection_elements,
                completed_job=completed_job,
                collection_info=collection_info,
                flush_job=flush_job,
            )
            job = rval[0]
            out_data = rval[1]
            if len(rval) > 2:
                execution_slice.history = rval[2]
        except (webob.exc.HTTPFound, exceptions.MessageException) as e:
            # if it's a webob redirect exception, pass it up the stack
            raise e
        except ToolInputsNotReadyException as e:
            return False, e
        except Exception as e:
            log.exception("Exception caught while attempting to execute tool with id '%s':", self.id)
            message = "Error executing tool with id '{}': {}".format(self.id, unicodify(e))
            return False, message
        if isinstance(out_data, OrderedDict):
            return job, list(out_data.items())
        else:
            if isinstance(out_data, str):
                message = out_data
            else:
                message = "Failure executing tool with id '%s' (invalid data returned from tool execution)" % self.id
            return False, message

    def find_fieldstorage(self, x):
        if isinstance(x, cgi_FieldStorage):
            raise InterruptedUpload(None)
        elif isinstance(x, dict):
            [self.find_fieldstorage(y) for y in x.values()]
        elif isinstance(x, list):
            [self.find_fieldstorage(y) for y in x]

    @property
    def params_with_missing_data_table_entry(self):
        """
        Return all parameters that are dynamically generated select lists whose
        options require an entry not currently in the tool_data_table_conf.xml file.
        """
        params = []
        for input_param in self.input_params:
            if isinstance(input_param, SelectToolParameter) and input_param.is_dynamic:
                options = input_param.options
                if options and options.missing_tool_data_table_name and input_param not in params:
                    params.append(input_param)
        return params

    @property
    def params_with_missing_index_file(self):
        """
        Return all parameters that are dynamically generated
        select lists whose options refer to a  missing .loc file.
        """
        params = []
        for input_param in self.input_params:
            if isinstance(input_param, SelectToolParameter) and input_param.is_dynamic:
                options = input_param.options
                if options and options.tool_data_table and options.tool_data_table.missing_index_file and input_param not in params:
                    params.append(input_param)
        return params

    def get_static_param_values(self, trans):
        """
        Returns a map of parameter names and values if the tool does not
        require any user input. Will raise an exception if any parameter
        does require input.
        """
        args = dict()
        for key, param in self.inputs.items():
            # BaseURLToolParameter is now a subclass of HiddenToolParameter, so
            # we must check if param is a BaseURLToolParameter first
            if isinstance(param, BaseURLToolParameter):
                args[key] = param.get_initial_value(trans, None)
            elif isinstance(param, HiddenToolParameter):
                args[key] = model.User.expand_user_properties(trans.user, param.value)
            else:
                raise Exception("Unexpected parameter type")
        return args

    def execute(self, trans, incoming=None, set_output_hid=True, history=None, **kwargs):
        """
        Execute the tool using parameter values in `incoming`. This just
        dispatches to the `ToolAction` instance specified by
        `self.tool_action`. In general this will create a `Job` that
        when run will build the tool's outputs, e.g. `DefaultToolAction`.
        """
        if incoming is None:
            incoming = {}
        try:
            return self.tool_action.execute(self, trans, incoming=incoming, set_output_hid=set_output_hid, history=history, **kwargs)
        except exceptions.ToolExecutionError as exc:
            job = exc.job
            job_id = 'unknown'
            if job is not None:
                job.mark_failed(info=exc.err_msg, blurb=exc.err_code.default_error_message)
                job_id = job.id
            log.error("Tool execution failed for job: %s", job_id)
            raise

    def params_to_strings(self, params, app, nested=False):
        return params_to_strings(self.inputs, params, app, nested)

    def params_from_strings(self, params, app, ignore_errors=False):
        return params_from_strings(self.inputs, params, app, ignore_errors)

    def check_and_update_param_values(self, values, trans, update_values=True, workflow_building_mode=False):
        """
        Check that all parameters have values, and fill in with default
        values where necessary. This could be called after loading values
        from a database in case new parameters have been added.
        """
        messages = {}
        request_context = WorkRequestContext(app=trans.app, user=trans.user, history=trans.history, workflow_building_mode=workflow_building_mode)

        def validate_inputs(input, value, error, parent, context, prefixed_name, prefixed_label, **kwargs):
            if not error:
                value, error = check_param(request_context, input, value, context)
            if error:
                if update_values and not hasattr(input, 'data_ref'):
                    try:
                        previous_value = value
                        value = input.get_initial_value(request_context, context)
                        if not prefixed_name.startswith('__'):
                            messages[prefixed_name] = error if previous_value == value else f'{error} Using default: \'{value}\'.'
                        parent[input.name] = value
                    except Exception:
                        messages[prefixed_name] = 'Attempt to replace invalid value for \'%s\' failed.' % (prefixed_label)
                else:
                    messages[prefixed_name] = error

        visit_input_values(self.inputs, values, validate_inputs)
        return messages

    def build_dependency_cache(self, **kwds):
        if isinstance(self.app.toolbox.dependency_manager, CachedDependencyManager):
            self.app.toolbox.dependency_manager.build_cache(
                requirements=self.requirements,
                installed_tool_dependencies=self.installed_tool_dependencies,
                tool_dir=self.tool_dir,
                job_directory=None,
                metadata=False,
                tool_instance=self,
                **kwds
            )

    def build_dependency_shell_commands(self, job_directory=None, metadata=False):
        """
        Return a list of commands to be run to populate the current environment to include this tools requirements.
        """
        return self.app.toolbox.dependency_manager.dependency_shell_commands(
            requirements=self.requirements,
            installed_tool_dependencies=self.installed_tool_dependencies,
            tool_dir=self.tool_dir,
            job_directory=job_directory,
            preserve_python_environment=self.requires_galaxy_python_environment,
            metadata=metadata,
            tool_instance=self
        )

    @property
    def installed_tool_dependencies(self):
        if self.tool_shed_repository:
            installed_tool_dependencies = self.tool_shed_repository.tool_dependencies_installed_or_in_error
        else:
            installed_tool_dependencies = None
        return installed_tool_dependencies

    @property
    def tool_requirements(self):
        """
        Return all requiremens of type package
        """
        return self.requirements.packages

    @property
    def tool_requirements_status(self):
        """
        Return a list of dictionaries for all tool dependencies with their associated status
        """
        return self._view.get_requirements_status({self.id: self.tool_requirements}, self.installed_tool_dependencies)

    def build_redirect_url_params(self, param_dict):
        """
        Substitute parameter values into self.redirect_url_params
        """
        if not self.redirect_url_params:
            return
        redirect_url_params = None
        # Substituting parameter values into the url params
        redirect_url_params = fill_template(self.redirect_url_params, context=param_dict)
        # Remove newlines
        redirect_url_params = redirect_url_params.replace("\n", " ").replace("\r", " ")
        return redirect_url_params

    def parse_redirect_url(self, data, param_dict):
        """
        Parse the REDIRECT_URL tool param. Tools that send data to an external
        application via a redirect must include the following 3 tool params:

        1) REDIRECT_URL - the url to which the data is being sent

        2) DATA_URL - the url to which the receiving application will send an
           http post to retrieve the Galaxy data

        3) GALAXY_URL - the url to which the external application may post
           data as a response
        """
        redirect_url = param_dict.get('REDIRECT_URL')
        redirect_url_params = self.build_redirect_url_params(param_dict)
        # Add the parameters to the redirect url.  We're splitting the param
        # string on '**^**' because the self.parse() method replaced white
        # space with that separator.
        params = redirect_url_params.split('**^**')
        rup_dict = {}
        for param in params:
            p_list = param.split('=')
            p_name = p_list[0]
            p_val = p_list[1]
            rup_dict[p_name] = p_val
        DATA_URL = param_dict.get('DATA_URL', None)
        assert DATA_URL is not None, "DATA_URL parameter missing in tool config."
        DATA_URL += "/%s/display" % str(data.id)
        redirect_url += "?DATA_URL=%s" % DATA_URL
        # Add the redirect_url_params to redirect_url
        for p_name in rup_dict:
            redirect_url += "&{}={}".format(p_name, rup_dict[p_name])
        # Add the current user email to redirect_url
        if data.history.user:
            USERNAME = str(data.history.user.email)
        else:
            USERNAME = 'Anonymous'
        redirect_url += "&USERNAME=%s" % USERNAME
        return redirect_url

    def call_hook(self, hook_name, *args, **kwargs):
        """
        Call the custom code hook function identified by 'hook_name' if any,
        and return the results
        """
        try:
            code = self.get_hook(hook_name)
            if code:
                return code(*args, **kwargs)
        except Exception as e:
            original_message = ''
            if len(e.args):
                original_message = e.args[0]
            e.args = (f"Error in '{self.name}' hook '{hook_name}', original message: {original_message}", )
            raise

    def exec_before_job(self, app, inp_data, out_data, param_dict=None):
        pass

    def exec_after_process(self, app, inp_data, out_data, param_dict, job=None, **kwds):
        pass

    def job_failed(self, job_wrapper, message, exception=False):
        """
        Called when a job has failed
        """

    def discover_outputs(self, out_data, out_collections, tool_provided_metadata, tool_working_directory, job, input_ext, input_dbkey, inp_data=None, final_job_state='ok'):
        """
        Find any additional datasets generated by a tool and attach (for
        cases where number of outputs is not known in advance).
        """
        # given the job_execution import is the only one, probably makes sense to refactor this out
        # into job_wrapper.
        tool = self
        permission_provider = output_collect.PermissionProvider(inp_data, tool.app.security_agent, job)
        metadata_source_provider = output_collect.MetadataSourceProvider(inp_data)
        job_context = output_collect.JobContext(
            tool,
            tool_provided_metadata,
            job,
            tool_working_directory,
            permission_provider,
            metadata_source_provider,
            input_dbkey,
            object_store=tool.app.object_store,
            final_job_state=final_job_state,
        )
        collected = output_collect.collect_primary_datasets(
            job_context,
            out_data,
            input_ext,
        )
        output_collect.collect_dynamic_outputs(
            job_context,
            out_collections,
        )
        # Return value only used in unit tests. Probably should be returning number of collected
        # bytes instead?
        return collected

    def to_archive(self):
        tool = self
        tarball_files = []
        temp_files = []
        with open(os.path.abspath(tool.config_file)) as fh:
            tool_xml = fh.read()
        # Retrieve tool help images and rewrite the tool's xml into a temporary file with the path
        # modified to be relative to the repository root.
        image_found = False
        if tool.help is not None:
            tool_help = tool.help._source
            # Check each line of the rendered tool help for an image tag that points to a location under static/
            for help_line in tool_help.split('\n'):
                image_regex = re.compile(r'img alt="[^"]+" src="\${static_path}/([^"]+)"')
                matches = re.search(image_regex, help_line)
                if matches is not None:
                    tool_help_image = matches.group(1)
                    tarball_path = tool_help_image
                    filesystem_path = os.path.abspath(os.path.join(self.app.config.root, 'static', tool_help_image))
                    if os.path.exists(filesystem_path):
                        tarball_files.append((filesystem_path, tarball_path))
                        image_found = True
                        tool_xml = tool_xml.replace('${static_path}/%s' % tarball_path, tarball_path)
        # If one or more tool help images were found, add the modified tool XML to the tarball instead of the original.
        if image_found:
            with tempfile.NamedTemporaryFile(mode='w', suffix='.xml', delete=False) as fh:
                new_tool_config = fh.name
                fh.write(tool_xml)
            tool_tup = (new_tool_config, os.path.split(tool.config_file)[-1])
            temp_files.append(new_tool_config)
        else:
            tool_tup = (os.path.abspath(tool.config_file), os.path.split(tool.config_file)[-1])
        tarball_files.append(tool_tup)
        # TODO: This feels hacky.
        tool_command = tool.command.strip().split()[0]
        tool_path = os.path.dirname(os.path.abspath(tool.config_file))
        # Add the tool XML to the tuple that will be used to populate the tarball.
        if os.path.exists(os.path.join(tool_path, tool_command)):
            tarball_files.append((os.path.join(tool_path, tool_command), tool_command))
        # Find and add macros and code files.
        for external_file in tool.get_externally_referenced_paths(os.path.abspath(tool.config_file)):
            external_file_abspath = os.path.abspath(os.path.join(tool_path, external_file))
            tarball_files.append((external_file_abspath, external_file))
        if os.path.exists(os.path.join(tool_path, "Dockerfile")):
            tarball_files.append((os.path.join(tool_path, "Dockerfile"), "Dockerfile"))
        # Find tests, and check them for test data.
        tests = tool.tests
        if tests is not None:
            for test in tests:
                # Add input file tuples to the list.
                for input in test.inputs:
                    for input_value in test.inputs[input]:
                        input_filename = str(input_value)
                        input_path = os.path.abspath(os.path.join('test-data', input_filename))
                        if os.path.exists(input_path):
                            td_tup = (input_path, os.path.join('test-data', input_filename))
                            tarball_files.append(td_tup)
                # And add output file tuples to the list.
                for _, filename, _ in test.outputs:
                    output_filepath = os.path.abspath(os.path.join('test-data', filename))
                    if os.path.exists(output_filepath):
                        td_tup = (output_filepath, os.path.join('test-data', filename))
                        tarball_files.append(td_tup)
        for param in tool.input_params:
            # Check for tool data table definitions.
            if hasattr(param, 'options'):
                if hasattr(param.options, 'tool_data_table'):
                    data_table = param.options.tool_data_table
                    if hasattr(data_table, 'filenames'):
                        data_table_definitions = []
                        for data_table_filename in data_table.filenames:
                            # FIXME: from_shed_config seems to always be False.
                            if not data_table.filenames[data_table_filename]['from_shed_config']:
                                tar_file = data_table.filenames[data_table_filename]['filename'] + '.sample'
                                sample_file = os.path.join(data_table.filenames[data_table_filename]['tool_data_path'],
                                                           tar_file)
                                # Use the .sample file, if one exists. If not, skip this data table.
                                if os.path.exists(sample_file):
                                    tarfile_path, tarfile_name = os.path.split(tar_file)
                                    tarfile_path = os.path.join('tool-data', tarfile_name)
                                    tarball_files.append((sample_file, tarfile_path))
                                data_table_definitions.append(data_table.xml_string)
                        if len(data_table_definitions) > 0:
                            # Put the data table definition XML in a temporary file.
                            table_definition = '<?xml version="1.0" encoding="utf-8"?>\n<tables>\n    %s</tables>'
                            table_definition = table_definition % '\n'.join(data_table_definitions)
                            with tempfile.NamedTemporaryFile(mode='w', delete=False) as fh:
                                table_conf = fh.name
                                fh.write(table_definition)
                            tarball_files.append((table_conf, os.path.join('tool-data', 'tool_data_table_conf.xml.sample')))
                            temp_files.append(table_conf)
        # Create the tarball.
        with tempfile.NamedTemporaryFile(suffix='.tgz', delete=False) as fh:
            tarball_archive = fh.name
        tarball = tarfile.open(name=tarball_archive, mode='w:gz')
        # Add the files from the previously generated list.
        for fspath, tarpath in tarball_files:
            tarball.add(fspath, arcname=tarpath)
        tarball.close()
        # Delete any temporary files that were generated.
        for temp_file in temp_files:
            os.remove(temp_file)
        return tarball_archive

    def to_dict(self, trans, link_details=False, io_details=False, tool_help=False):
        """ Returns dict of tool. """

        # Basic information
        tool_dict = super().to_dict()

        tool_dict["edam_operations"] = self.edam_operations
        tool_dict["edam_topics"] = self.edam_topics
        tool_dict["hidden"] = self.hidden
        tool_dict["is_workflow_compatible"] = self.is_workflow_compatible
        tool_dict["xrefs"] = self.xrefs

        # Fill in ToolShedRepository info
        if hasattr(self, 'tool_shed') and self.tool_shed:
            tool_dict['tool_shed_repository'] = {
                'name': self.repository_name,
                'owner': self.repository_owner,
                'changeset_revision': self.changeset_revision,
                'tool_shed': self.tool_shed
            }

        # If an admin user, expose the path to the actual tool config XML file.
        if trans.user_is_admin:
            config_file = None if not self.config_file else os.path.abspath(self.config_file)
            tool_dict['config_file'] = config_file

        # Add link details.
        if link_details:
            # Add details for creating a hyperlink to the tool.
            if not isinstance(self, DataSourceTool):
                link = self.app.url_for(controller='tool_runner', tool_id=self.id)
            else:
                link = self.app.url_for(controller='tool_runner', action='data_source_redirect', tool_id=self.id)

            # Basic information
            tool_dict.update({'link': link,
                              'min_width': self.uihints.get('minwidth', -1),
                              'target': self.target})

        # Add input and output details.
        if io_details:
            tool_dict['inputs'] = [input.to_dict(trans) for input in self.inputs.values()]
            tool_dict['outputs'] = [output.to_dict(app=self.app) for output in self.outputs.values()]

        tool_dict['panel_section_id'], tool_dict['panel_section_name'] = self.get_panel_section()

        tool_class = self.__class__
        # FIXME: the Tool class should declare directly, instead of ad hoc inspection
        regular_form = tool_class == Tool or isinstance(self, (DatabaseOperationTool, InteractiveTool))
        tool_dict["form_style"] = "regular" if regular_form else "special"
        if tool_help:
            # create tool help
            help_txt = ''
            if self.help:
                help_txt = self.help.render(static_path=self.app.url_for('/static'), host_url=self.app.url_for('/', qualified=True))
                help_txt = unicodify(help_txt)
            tool_dict['help'] = help_txt

        return tool_dict

    def to_json(self, trans, kwd=None, job=None, workflow_building_mode=False):
        """
        Recursively creates a tool dictionary containing repeats, dynamic options and updated states.
        """
        if kwd is None:
            kwd = {}
        history_id = kwd.get('history_id', None)
        history = None
        if workflow_building_mode is workflow_building_modes.USE_HISTORY or workflow_building_mode is workflow_building_modes.DISABLED:
            # We don't need a history when exporting a workflow for the workflow editor or when downloading a workflow
            try:
                if history_id is not None:
                    history = self.history_manager.get_owned(trans.security.decode_id(history_id), trans.user, current_history=trans.history)
                else:
                    history = trans.get_history()
                if history is None and job is not None:
                    history = self.history_manager.get_owned(job.history.id, trans.user, current_history=trans.history)
                if history is None:
                    raise exceptions.MessageException('History unavailable. Please specify a valid history id')
            except Exception as e:
                raise exceptions.MessageException('[history_id={}] Failed to retrieve history. {}.'.format(history_id, unicodify(e)))

        # build request context
        request_context = WorkRequestContext(app=trans.app, user=trans.user, history=history, workflow_building_mode=workflow_building_mode)

        # load job parameters into incoming
        tool_message = ''
        tool_warnings = ''
        if job:
            try:
                job_params = job.get_param_values(self.app, ignore_errors=True)
                tool_warnings = self.check_and_update_param_values(job_params, request_context, update_values=True)
                self._map_source_to_history(request_context, self.inputs, job_params)
                tool_message = self._compare_tool_version(job)
                params_to_incoming(kwd, self.inputs, job_params, self.app)
            except Exception as e:
                raise exceptions.MessageException(unicodify(e))

        # create parameter object
        params = Params(kwd, sanitize=False)

        # expand incoming parameters (parameters might trigger multiple tool executions,
        # here we select the first execution only in order to resolve dynamic parameters)
        expanded_incomings, _ = expand_meta_parameters(trans, self, params.__dict__)
        if expanded_incomings:
            params.__dict__ = expanded_incomings[0]

        # do param translation here, used by datasource tools
        if self.input_translator:
            self.input_translator.translate(params)

        set_dataset_matcher_factory(request_context, self)
        # create tool state
        state_inputs = {}
        state_errors = {}
        populate_state(request_context, self.inputs, params.__dict__, state_inputs, state_errors)

        # create tool model
        tool_model = self.to_dict(request_context)
        tool_model['inputs'] = []
        self.populate_model(request_context, self.inputs, state_inputs, tool_model['inputs'])
        unset_dataset_matcher_factory(request_context)

        # create tool help
        tool_help = ''
        if self.help:
            tool_help = self.help.render(static_path=self.app.url_for('/static'), host_url=self.app.url_for('/', qualified=True))
            tool_help = unicodify(tool_help, 'utf-8')

        if isinstance(self.action, tuple):
            action = self.action[0] + self.app.url_for(self.action[1])
        else:
            action = self.app.url_for(self.action)

        # update tool model
        tool_model.update({
            'id'            : self.id,
            'help'          : tool_help,
            'citations'     : bool(self.citations),
            'sharable_url'  : self.sharable_url,
            'message'       : tool_message,
            'warnings'      : tool_warnings,
            'versions'      : self.tool_versions,
            'requirements'  : [{'name' : r.name, 'version' : r.version} for r in self.requirements],
            'errors'        : state_errors,
            'tool_errors'   : self.tool_errors,
            'state_inputs'  : params_to_strings(self.inputs, state_inputs, self.app, use_security=True, nested=True),
            'job_id'        : trans.security.encode_id(job.id) if job else None,
            'job_remap'     : self._get_job_remap(job),
            'history_id'    : trans.security.encode_id(history.id) if history else None,
            'display'       : self.display_interface,
            'action'        : action,
            'license'       : self.license,
            'creator'       : self.creator,
            'method'        : self.method,
            'enctype'       : self.enctype
        })
        return tool_model

    def populate_model(self, request_context, inputs, state_inputs, group_inputs, other_values=None):
        """
        Populates the tool model consumed by the client form builder.
        """
        other_values = ExpressionContext(state_inputs, other_values)
        for input_index, input in enumerate(inputs.values()):
            tool_dict = None
            group_state = state_inputs.get(input.name, {})
            if input.type == 'repeat':
                tool_dict = input.to_dict(request_context)
                group_cache = tool_dict['cache'] = {}
                for i in range(len(group_state)):
                    group_cache[i] = []
                    self.populate_model(request_context, input.inputs, group_state[i], group_cache[i], other_values)
            elif input.type == 'conditional':
                tool_dict = input.to_dict(request_context)
                if 'test_param' in tool_dict:
                    test_param = tool_dict['test_param']
                    test_param['value'] = input.test_param.value_to_basic(group_state.get(test_param['name'], input.test_param.get_initial_value(request_context, other_values)), self.app)
                    test_param['text_value'] = input.test_param.value_to_display_text(test_param['value'])
                    for i in range(len(tool_dict['cases'])):
                        current_state = {}
                        if i == group_state.get('__current_case__'):
                            current_state = group_state
                        self.populate_model(request_context, input.cases[i].inputs, current_state, tool_dict['cases'][i]['inputs'], other_values)
            elif input.type == 'section':
                tool_dict = input.to_dict(request_context)
                self.populate_model(request_context, input.inputs, group_state, tool_dict['inputs'], other_values)
            else:
                try:
                    initial_value = input.get_initial_value(request_context, other_values)
                    tool_dict = input.to_dict(request_context, other_values=other_values)
                    tool_dict['value'] = input.value_to_basic(state_inputs.get(input.name, initial_value), self.app, use_security=True)
                    tool_dict['default_value'] = input.value_to_basic(initial_value, self.app, use_security=True)
                    tool_dict['text_value'] = input.value_to_display_text(tool_dict['value'])
                except ImplicitConversionRequired:
                    tool_dict = input.to_dict(request_context)
                    # This hack leads client to display a text field
                    tool_dict['textable'] = True
                except Exception:
                    tool_dict = input.to_dict(request_context)
                    log.exception("tools::to_json() - Skipping parameter expansion '%s'", input.name)
            if input_index >= len(group_inputs):
                group_inputs.append(tool_dict)
            else:
                group_inputs[input_index] = tool_dict

    def _get_job_remap(self, job):
        if job:
            if job.state == job.states.ERROR:
                try:
                    if [hda.dependent_jobs for hda in [jtod.dataset for jtod in job.output_datasets] if hda.dependent_jobs]:
                        return True
                    elif job.output_dataset_collection_instances:
                        # We'll want to replace this item
                        return 'job_produced_collection_elements'
                except Exception as exception:
                    log.error(str(exception))
        return False

    def _map_source_to_history(self, trans, tool_inputs, params):
        # Need to remap dataset parameters. Job parameters point to original
        # dataset used; parameter should be the analygous dataset in the
        # current history.
        history = trans.history

        # Create index for hdas.
        hda_source_dict = {}
        for hda in history.datasets:
            key = f'{hda.hid}_{hda.dataset.id}'
            hda_source_dict[hda.dataset.id] = hda_source_dict[key] = hda

        # Ditto for dataset collections.
        hdca_source_dict = {}
        for hdca in history.dataset_collections:
            key = f'{hdca.hid}_{hdca.collection.id}'
            hdca_source_dict[hdca.collection.id] = hdca_source_dict[key] = hdca

        # Map dataset or collection to current history
        def map_to_history(value):
            id = None
            source = None
            if isinstance(value, self.app.model.HistoryDatasetAssociation):
                id = value.dataset.id
                source = hda_source_dict
            elif isinstance(value, self.app.model.HistoryDatasetCollectionAssociation):
                id = value.collection.id
                source = hdca_source_dict
            else:
                return None
            key = f'{value.hid}_{id}'
            if key in source:
                return source[key]
            elif id in source:
                return source[id]
            else:
                return None

        def mapping_callback(input, value, **kwargs):
            if isinstance(input, DataToolParameter):
                if isinstance(value, list):
                    values = []
                    for val in value:
                        new_val = map_to_history(val)
                        if new_val:
                            values.append(new_val)
                        else:
                            values.append(val)
                    return values
                else:
                    return map_to_history(value)
            elif isinstance(input, DataCollectionToolParameter):
                return map_to_history(value)
        visit_input_values(tool_inputs, params, mapping_callback)

    def _compare_tool_version(self, job):
        """
        Compares a tool version with the tool version from a job (from ToolRunner).
        """
        tool_id = job.tool_id
        tool_version = job.tool_version
        message = ''
        try:
            select_field, tools, tool = self.app.toolbox.get_tool_components(tool_id, tool_version=tool_version, get_loaded_tools_by_lineage=False, set_selected=True)
            if tool is None:
                raise exceptions.MessageException('This dataset was created by an obsolete tool (%s). Can\'t re-run.' % tool_id)
            if (self.id != tool_id and self.old_id != tool_id) or self.version != tool_version:
                if self.id == tool_id:
                    if tool_version:
                        message = 'This job was run with tool version "%s", which is not available. ' % tool_version
                        if len(tools) > 1:
                            message += 'You can re-run the job with the selected tool or choose another version of the tool. '
                        else:
                            message += 'You can re-run the job with this tool version, which is a different version of the original tool. '
                else:
                    new_tool_shed_url = f'{tool.sharable_url}/{tool.changeset_revision}/'
                    old_tool_shed_url = get_tool_shed_url_from_tool_shed_registry(self.app, tool_id.split('/repos/')[0])
                    old_tool_shed_url = f'{old_tool_shed_url}/view/{tool.repository_owner}/{tool.repository_name}/'
                    message = f'This job was run with <a href=\"{old_tool_shed_url}\" target=\"_blank\">tool id \"{tool_id}\"</a>, version "{tool_version}", which is not available. '
                    if len(tools) > 1:
                        message += f'You can re-run the job with the selected <a href=\"{new_tool_shed_url}\" target=\"_blank\">tool id \"{self.id}\"</a> or choose another derivation of the tool. '
                    else:
                        message += f'You can re-run the job with <a href=\"{new_tool_shed_url}\" target=\"_blank\">tool id \"{self.id}\"</a>, which is a derivation of the original tool. '
            if not self.is_latest_version:
                message += 'There is a newer version of this tool available.'
        except Exception as e:
            raise exceptions.MessageException(unicodify(e))
        return message

    def get_default_history_by_trans(self, trans, create=False):
        return trans.get_history(create=create)

    @classmethod
    def get_externally_referenced_paths(self, path):
        """ Return relative paths to externally referenced files by the tool
        described by file at `path`. External components should not assume things
        about the structure of tool xml files (this is the tool's responsibility).
        """
        tree = raw_tool_xml_tree(path)
        root = tree.getroot()
        external_paths = []
        for code_elem in root.findall('code'):
            external_path = code_elem.get('file')
            if external_path:
                external_paths.append(external_path)
        external_paths.extend(imported_macro_paths(root))
        # May also need to load external citation files as well at some point.
        return external_paths


class OutputParameterJSONTool(Tool):
    """
    Alternate implementation of Tool that provides parameters and other values
    JSONified within the contents of an output dataset
    """
    tool_type = 'output_parameter_json'

    def _prepare_json_list(self, param_list):
        rval = []
        for value in param_list:
            if isinstance(value, dict):
                rval.append(self._prepare_json_param_dict(value))
            elif isinstance(value, list):
                rval.append(self._prepare_json_list(value))
            else:
                rval.append(str(value))
        return rval

    def _prepare_json_param_dict(self, param_dict):
        rval = {}
        for key, value in param_dict.items():
            if isinstance(value, dict):
                rval[key] = self._prepare_json_param_dict(value)
            elif isinstance(value, list):
                rval[key] = self._prepare_json_list(value)
            else:
                rval[key] = str(value)
        return rval

    def exec_before_job(self, app, inp_data, out_data, param_dict=None):
        if param_dict is None:
            param_dict = {}
        json_params = {}
        json_params['param_dict'] = self._prepare_json_param_dict(param_dict)  # it would probably be better to store the original incoming parameters here, instead of the Galaxy modified ones?
        json_params['output_data'] = []
        json_params['job_config'] = dict(GALAXY_DATATYPES_CONF_FILE=param_dict.get('GALAXY_DATATYPES_CONF_FILE'), GALAXY_ROOT_DIR=param_dict.get('GALAXY_ROOT_DIR'), TOOL_PROVIDED_JOB_METADATA_FILE=self.provided_metadata_file)
        json_filename = None
        for out_name, data in out_data.items():
            # use wrapped dataset to access certain values
            wrapped_data = param_dict.get(out_name)
            # allow multiple files to be created
            file_name = str(wrapped_data)
            extra_files_path = str(wrapped_data.files_path)
            data_dict = dict(out_data_name=out_name,
                             ext=data.ext,
                             dataset_id=data.dataset.id,
                             hda_id=data.id,
                             file_name=file_name,
                             extra_files_path=extra_files_path)
            json_params['output_data'].append(data_dict)
            if json_filename is None:
                json_filename = file_name
        with open(json_filename, 'w') as out:
            out.write(json.dumps(json_params))


class ExpressionTool(Tool):
    requires_js_runtime = True
    tool_type = 'expression'
    EXPRESSION_INPUTS_NAME = "_expression_inputs_.json"

    def parse_command(self, tool_source):
        self.command = "cd ../; %s" % expressions.EXPRESSION_SCRIPT_CALL
        self.interpreter = None
        self._expression = tool_source.parse_expression().strip()

    def parse_outputs(self, tool_source):
        # Setup self.outputs and self.output_collections
        super().parse_outputs(tool_source)

        # Validate these outputs for expression tools.
        if len(self.output_collections) != 0:
            message = "Expression tools may not declare output collections at this time."
            raise Exception(message)
        for output in self.outputs.values():
            if not hasattr(output, "from_expression"):
                message = "Expression tools may not declare output datasets at this time."
                raise Exception(message)

    def exec_before_job(self, app, inp_data, out_data, param_dict=None):
        super().exec_before_job(app, inp_data, out_data, param_dict=param_dict)
        local_working_directory = param_dict["__local_working_directory__"]
        expression_inputs_path = os.path.join(local_working_directory, ExpressionTool.EXPRESSION_INPUTS_NAME)

        outputs = []
        for out_name in out_data.keys():
            output_def = self.outputs[out_name]
            wrapped_data = param_dict.get(out_name)
            file_name = str(wrapped_data)

            outputs.append(dict(
                name=out_name,
                from_expression=output_def.from_expression,
                path=file_name,
            ))

        if param_dict is None:
            raise Exception("Internal error - param_dict is empty.")

        job = {}
        json_wrap(self.inputs, param_dict, self.profile, job, handle_files='OBJECT')
        expression_inputs = {
            'job': job,
            'script': self._expression,
            'outputs': outputs,
        }
        expressions.write_evalute_script(os.path.join(local_working_directory))
        with open(expression_inputs_path, "w") as f:
            json.dump(expression_inputs, f)

    def exec_after_process(self, app, inp_data, out_data, param_dict, job=None, **kwds):
        for key, val in self.outputs.items():
            if key not in out_data:
                # Skip filtered outputs
                continue
            if val.output_type == "data":

                with open(out_data[key].file_name) as f:
                    src = json.load(f)
                assert isinstance(src, dict), f"Expected dataset 'src' to be a dictionary - actual type is {type(src)}"
                dataset_id = src["id"]
                copy_object = None
                for input_dataset in inp_data.values():
                    if input_dataset and input_dataset.id == dataset_id:
                        copy_object = input_dataset
                        break
                if copy_object is None:
                    raise Exception("Failed to find dataset output.")
                out_data[key].copy_from(copy_object)

    def parse_environment_variables(self, tool_source):
        """ Setup environment variable for inputs file.
        """
        environmnt_variables_raw = super().parse_environment_variables(tool_source)
        expression_script_inputs = dict(
            name="GALAXY_EXPRESSION_INPUTS",
            template=ExpressionTool.EXPRESSION_INPUTS_NAME,
        )
        environmnt_variables_raw.append(expression_script_inputs)
        return environmnt_variables_raw


class DataSourceTool(OutputParameterJSONTool):
    """
    Alternate implementation of Tool for data_source tools -- those that
    allow the user to query and extract data from another web site.
    """
    tool_type = 'data_source'
    default_tool_action = DataSourceToolAction

    def _build_GALAXY_URL_parameter(self):
        return ToolParameter.build(self, XML('<param name="GALAXY_URL" type="baseurl" value="/tool_runner?tool_id=%s" />' % self.id))

    def parse_inputs(self, tool_source):
        super().parse_inputs(tool_source)
        # Open all data_source tools in _top.
        self.target = '_top'
        if 'GALAXY_URL' not in self.inputs:
            self.inputs['GALAXY_URL'] = self._build_GALAXY_URL_parameter()
            self.inputs_by_page[0]['GALAXY_URL'] = self.inputs['GALAXY_URL']

    def exec_before_job(self, app, inp_data, out_data, param_dict=None):
        if param_dict is None:
            param_dict = {}
        dbkey = param_dict.get('dbkey')
        info = param_dict.get('info')
        data_type = param_dict.get('data_type')
        name = param_dict.get('name')

        json_params = {}
        json_params['param_dict'] = self._prepare_json_param_dict(param_dict)  # it would probably be better to store the original incoming parameters here, instead of the Galaxy modified ones?
        json_params['output_data'] = []
        json_params['job_config'] = dict(GALAXY_DATATYPES_CONF_FILE=param_dict.get('GALAXY_DATATYPES_CONF_FILE'), GALAXY_ROOT_DIR=param_dict.get('GALAXY_ROOT_DIR'), TOOL_PROVIDED_JOB_METADATA_FILE=self.provided_metadata_file)
        json_filename = None
        for out_name, data in out_data.items():
            # use wrapped dataset to access certain values
            wrapped_data = param_dict.get(out_name)
            # allow multiple files to be created
            cur_base_param_name = 'GALAXY|%s|' % out_name
            cur_name = param_dict.get(cur_base_param_name + 'name', name)
            cur_dbkey = param_dict.get(cur_base_param_name + 'dkey', dbkey)
            cur_info = param_dict.get(cur_base_param_name + 'info', info)
            cur_data_type = param_dict.get(cur_base_param_name + 'data_type', data_type)
            if cur_name:
                data.name = cur_name
            if not data.info and cur_info:
                data.info = cur_info
            if cur_dbkey:
                data.dbkey = cur_dbkey
            if cur_data_type:
                data.extension = cur_data_type
            file_name = str(wrapped_data)
            extra_files_path = str(wrapped_data.files_path)
            data_dict = dict(out_data_name=out_name,
                             ext=data.ext,
                             dataset_id=data.dataset.id,
                             hda_id=data.id,
                             file_name=file_name,
                             extra_files_path=extra_files_path)
            json_params['output_data'].append(data_dict)
            if json_filename is None:
                json_filename = file_name
        with open(json_filename, 'w') as out:
            out.write(json.dumps(json_params))


class AsyncDataSourceTool(DataSourceTool):
    tool_type = 'data_source_async'

    def _build_GALAXY_URL_parameter(self):
        return ToolParameter.build(self, XML('<param name="GALAXY_URL" type="baseurl" value="/async/%s" />' % self.id))


class DataDestinationTool(Tool):
    tool_type = 'data_destination'


class SetMetadataTool(Tool):
    """
    Tool implementation for special tool that sets metadata on an existing
    dataset.
    """
    tool_type = 'set_metadata'
    requires_setting_metadata = False

    def regenerate_imported_metadata_if_needed(self, hda, history, job):
        if len(hda.metadata_file_types) > 0:
            self.tool_action.execute_via_app(
                self, self.app, job.session_id,
                history.id, job.user, incoming={'input1': hda}, overwrite=False
            )

    def exec_after_process(self, app, inp_data, out_data, param_dict, job=None, **kwds):
        working_directory = app.object_store.get_filename(
            job, base_dir='job_work', dir_only=True, obj_dir=True
        )
        for name, dataset in inp_data.items():
            external_metadata = get_metadata_compute_strategy(app.config, job.id, tool_id=self.id)
            sa_session = app.model.context
            metadata_set_successfully = external_metadata.external_metadata_set_successfully(dataset, name, sa_session, working_directory=working_directory)
            if metadata_set_successfully:
                try:
                    # external_metadata_set_successfully is only an approximation (the metadata json file exists),
                    # things can still go wrong, but we don't want to fail here since it can lead to a resubmission loop
                    external_metadata.load_metadata(dataset, name, sa_session, working_directory=working_directory)
                except Exception:
                    metadata_set_successfully = False
                    log.exception("Exception occured while loading metadata results")
            if not metadata_set_successfully:
                dataset._state = model.Dataset.states.FAILED_METADATA
                self.sa_session.add(dataset)
                self.sa_session.flush()
                return
            # If setting external metadata has failed, how can we inform the
            # user? For now, we'll leave the default metadata and set the state
            # back to its original.
            dataset.datatype.after_setting_metadata(dataset)
            if job and job.tool_id == '1.0.0':
                dataset.state = param_dict.get('__ORIGINAL_DATASET_STATE__')
            else:
                # Revert dataset.state to fall back to dataset.dataset.state
                dataset._state = None
            # Need to reset the peek, which may rely on metadata
            # TODO: move this into metadata setting, setting the peek requires dataset access,
            # and large chunks of the dataset may be read here.
            try:
                dataset.set_peek()
            except Exception:
                log.exception("Exception occured while setting dataset peek")
            self.sa_session.add(dataset)
            self.sa_session.flush()

    def job_failed(self, job_wrapper, message, exception=False):
        job = job_wrapper.sa_session.query(model.Job).get(job_wrapper.job_id)
        if job:
            inp_data = {}
            for dataset_assoc in job.input_datasets:
                inp_data[dataset_assoc.name] = dataset_assoc.dataset
            return self.exec_after_process(job_wrapper.app, inp_data, {}, job_wrapper.get_param_dict(), job=job)


class ExportHistoryTool(Tool):
    tool_type = 'export_history'


class ImportHistoryTool(Tool):
    tool_type = 'import_history'


class InteractiveTool(Tool):
    tool_type = 'interactive'
    produces_entry_points = True

    def __init__(self, config_file, tool_source, app, **kwd):
        assert app.config.interactivetools_enable, ValueError('Trying to load an InteractiveTool, but InteractiveTools are not enabled.')
        super().__init__(config_file, tool_source, app, **kwd)
        for port in self.ports:
            assert port.get('requires_domain', None), ValueError('InteractiveTools currently only work when requires_domain is True for each entry_point.')

    def __remove_interactivetool_by_job(self, job):
        if job:
            eps = job.interactivetool_entry_points
            log.debug('__remove_interactivetool_by_job: %s', eps)
            self.app.interactivetool_manager.remove_entry_points(eps)
        else:
            log.warning("Could not determine job to stop InteractiveTool: %s", job)

    def exec_after_process(self, app, inp_data, out_data, param_dict, job=None, **kwds):
        # run original exec_after_process
        super().exec_after_process(app, inp_data, out_data, param_dict, job=job, **kwds)
        self.__remove_interactivetool_by_job(job)

    def job_failed(self, job_wrapper, message, exception=False):
        super().job_failed(job_wrapper, message, exception=exception)
        job = job_wrapper.sa_session.query(model.Job).get(job_wrapper.job_id)
        self.__remove_interactivetool_by_job(job)


class DataManagerTool(OutputParameterJSONTool):
    tool_type = 'manage_data'
    default_tool_action = DataManagerToolAction

    def __init__(self, config_file, root, app, guid=None, data_manager_id=None, **kwds):
        self.data_manager_id = data_manager_id
        super().__init__(config_file, root, app, guid=guid, **kwds)
        if self.data_manager_id is None:
            self.data_manager_id = self.id

    def exec_after_process(self, app, inp_data, out_data, param_dict, job=None, final_job_state=None, **kwds):
        assert self.allow_user_access(job.user), "You must be an admin to access this tool."
        if final_job_state != DETECTED_JOB_STATE.OK:
            return
        # run original exec_after_process
        super().exec_after_process(app, inp_data, out_data, param_dict, job=job, **kwds)
        # process results of tool
        data_manager_id = job.data_manager_association.data_manager_id
        data_manager = self.app.data_managers.get_manager(data_manager_id, None)
        assert data_manager is not None, "Invalid data manager (%s) requested. It may have been removed before the job completed." % (data_manager_id)
        data_manager.process_result(out_data)

    def get_default_history_by_trans(self, trans, create=False):
        def _create_data_manager_history(user):
            history = trans.app.model.History(name='Data Manager History (automatically created)', user=user)
            data_manager_association = trans.app.model.DataManagerHistoryAssociation(user=user, history=history)
            trans.sa_session.add_all((history, data_manager_association))
            trans.sa_session.flush()
            return history
        user = trans.user
        assert user, 'You must be logged in to use this tool.'
        assert self.allow_user_access(user), "You must be an admin to access this tool."
        dm_history_associations = user.data_manager_histories
        if not dm_history_associations:
            # create
            if create:
                history = _create_data_manager_history(user)
            else:
                history = None
        else:
            for dm_history_association in reversed(dm_history_associations):
                history = dm_history_association.history
                if not history.deleted:
                    break
            if history.deleted:
                if create:
                    history = _create_data_manager_history(user)
                else:
                    history = None
        return history

    def allow_user_access(self, user, attempting_access=True):
        """
        :param user: model object representing user.
        :type user: galaxy.model.User
        :param attempting_access: is the user attempting to do something with the
                               the tool (set false for incidental checks like toolbox
                               listing)
        :type attempting_access:  bool

        :returns: bool -- Whether the user is allowed to access the tool.
        Data Manager tools are only accessible to admins.
        """
        if super().allow_user_access(user) and self.app.config.is_admin_user(user):
            return True
        # If this is just an incidental check - do not log the scary message
        # about users attempting to do something problematic.
        if attempting_access:
            if user:
                user = user.id
            log.debug("User (%s) attempted to access a data manager tool (%s), but is not an admin.", user, self.id)
        return False


class DatabaseOperationTool(Tool):
    default_tool_action = ModelOperationToolAction
    require_dataset_ok = True

    @property
    def valid_input_states(self):
        if self.require_dataset_ok:
            return (model.Dataset.states.OK,)
        else:
            return model.Dataset.terminal_states

    @property
    def allow_errored_inputs(self):
        return not self.require_dataset_ok

    def check_inputs_ready(self, input_datasets, input_dataset_collections):
        def check_dataset_state(state):
            if state in model.Dataset.non_ready_states:
                raise ToolInputsNotReadyException("An input dataset is pending.")

            if self.require_dataset_ok:
<<<<<<< HEAD
                if state != model.Dataset.states.OK:
                    raise ValueError("Tool requires inputs to be in valid state.")
=======
                if input_dataset.state != input_dataset.dataset.states.OK:
                    raise ValueError("Tool requires inputs to be in valid state, but dataset {} is in state '{}'".format(input_dataset, input_dataset.state))
>>>>>>> fdee4986

        for input_dataset in input_datasets.values():
            check_dataset_state(input_dataset.state)

        for input_dataset_collection_pairs in input_dataset_collections.values():
            for input_dataset_collection, _ in input_dataset_collection_pairs:
                if not input_dataset_collection.collection.populated_optimized:
                    raise ToolInputsNotReadyException("An input collection is not populated.")

            states, _ = input_dataset_collection.collection.dataset_states_and_extensions_summary
            for state in states:
                check_dataset_state(state)

    def _add_datasets_to_history(self, history, elements, datasets_visible=False):
        for element_object in elements:
            if getattr(element_object, "history_content_type", None) == "dataset":
                element_object.visible = datasets_visible
                history.stage_addition(element_object)

    def produce_outputs(self, trans, out_data, output_collections, incoming, history, **kwds):
        return self._outputs_dict()

    def _outputs_dict(self):
        return OrderedDict()


class UnzipCollectionTool(DatabaseOperationTool):
    tool_type = 'unzip_collection'

    def produce_outputs(self, trans, out_data, output_collections, incoming, history, tags=None, **kwds):
        has_collection = incoming["input"]
        if hasattr(has_collection, "element_type"):
            # It is a DCE
            collection = has_collection.element_object
        else:
            # It is an HDCA
            collection = has_collection.collection

        assert collection.collection_type == "paired"
        forward_o, reverse_o = collection.dataset_instances
        forward, reverse = forward_o.copy(copy_tags=tags), reverse_o.copy(copy_tags=tags)
        self._add_datasets_to_history(history, [forward, reverse])

        out_data["forward"] = forward
        out_data["reverse"] = reverse


class ZipCollectionTool(DatabaseOperationTool):
    tool_type = 'zip_collection'

    def produce_outputs(self, trans, out_data, output_collections, incoming, history, **kwds):
        forward_o = incoming["input_forward"]
        reverse_o = incoming["input_reverse"]

        forward, reverse = forward_o.copy(), reverse_o.copy()
        new_elements = OrderedDict()
        new_elements["forward"] = forward
        new_elements["reverse"] = reverse
        self._add_datasets_to_history(history, [forward, reverse])
        output_collections.create_collection(
            next(iter(self.outputs.values())), "output", elements=new_elements
        )


class BuildListCollectionTool(DatabaseOperationTool):
    tool_type = 'build_list'

    def produce_outputs(self, trans, out_data, output_collections, incoming, history, tags=None, **kwds):
        new_elements = OrderedDict()

        for i, incoming_repeat in enumerate(incoming["datasets"]):
            new_dataset = incoming_repeat["input"].copy(copy_tags=tags)
            new_elements["%d" % i] = new_dataset

        self._add_datasets_to_history(history, new_elements.values())
        output_collections.create_collection(
            next(iter(self.outputs.values())), "output", elements=new_elements
        )


class ExtractDatasetCollectionTool(DatabaseOperationTool):
    tool_type = 'extract_dataset'

    def produce_outputs(self, trans, out_data, output_collections, incoming, history, tags=None, **kwds):
        has_collection = incoming["input"]
        if hasattr(has_collection, "element_type"):
            # It is a DCE
            collection = has_collection.element_object
        else:
            # It is an HDCA
            collection = has_collection.collection

        collection_type = collection.collection_type
        assert collection_type in ["list", "paired"]
        how = incoming["which"]["which_dataset"]
        if how == "first":
            extracted_element = collection.first_dataset_element
        elif how == "by_identifier":
            extracted_element = collection[incoming["which"]["identifier"]]
        elif how == "by_index":
            extracted_element = collection[int(incoming["which"]["index"])]
        else:
            raise Exception("Invalid tool parameters.")
        extracted = extracted_element.element_object
        extracted_o = extracted.copy(copy_tags=tags, new_name=extracted_element.element_identifier)
        self._add_datasets_to_history(history, [extracted_o], datasets_visible=True)

        out_data["output"] = extracted_o


class MergeCollectionTool(DatabaseOperationTool):
    tool_type = 'merge_collection'

    def produce_outputs(self, trans, out_data, output_collections, incoming, history, **kwds):
        input_lists = []

        for incoming_repeat in incoming["inputs"]:
            input_lists.append(incoming_repeat["input"])

        advanced = incoming.get("advanced", None)
        dupl_actions = "keep_first"
        suffix_pattern = None
        if advanced is not None:
            dupl_actions = advanced["conflict"]['duplicate_options']

            if dupl_actions in ['suffix_conflict', 'suffix_every', 'suffix_conflict_rest']:
                suffix_pattern = advanced['conflict']['suffix_pattern']

        new_element_structure = OrderedDict()

        # Which inputs does the identifier appear in.
        identifiers_map = {}
        for input_num, input_list in enumerate(input_lists):
            for dce in input_list.collection.elements:
                element_identifier = dce.element_identifier
                if element_identifier not in identifiers_map:
                    identifiers_map[element_identifier] = []
                elif dupl_actions == "fail":
                    raise Exception("Duplicate collection element identifiers found for [%s]" % element_identifier)
                identifiers_map[element_identifier].append(input_num)

        for copy, input_list in enumerate(input_lists):
            for dce in input_list.collection.elements:
                element = dce.element_object
                valid = False

                # dealing with a single element
                if hasattr(element, "is_ok"):
                    if element.is_ok:
                        valid = True
                elif hasattr(element, "dataset_instances"):
                    # we are probably a list:paired dataset, both need to be in non error state
                    forward_o, reverse_o = element.dataset_instances
                    if forward_o.is_ok and reverse_o.is_ok:
                        valid = True

                if valid:
                    element_identifier = dce.element_identifier
                    identifier_seen = element_identifier in new_element_structure
                    appearances = identifiers_map[element_identifier]
                    add_suffix = False
                    if dupl_actions == "suffix_every":
                        add_suffix = True
                    elif dupl_actions == "suffix_conflict" and len(appearances) > 1:
                        add_suffix = True
                    elif dupl_actions == "suffix_conflict_rest" and len(appearances) > 1 and appearances[0] != copy:
                        add_suffix = True

                    if dupl_actions == "keep_first" and identifier_seen:
                        continue

                    if add_suffix:
                        suffix = suffix_pattern.replace("#", str(copy + 1))
                        effective_identifer = f"{element_identifier}{suffix}"
                    else:
                        effective_identifer = element_identifier

                    new_element_structure[effective_identifer] = element

        # Don't copy until we know everything is fine and we have the structure of the list ready to go.
        new_elements = OrderedDict()
        for key, value in new_element_structure.items():
            if getattr(value, "history_content_type", None) == "dataset":
                copied_value = value.copy(flush=False)
            else:
                copied_value = value.copy()
            new_elements[key] = copied_value

        self._add_datasets_to_history(history, new_elements.values())
        output_collections.create_collection(
            next(iter(self.outputs.values())), "output", elements=new_elements
        )


class FilterDatasetsTool(DatabaseOperationTool):

    def _get_new_elements(self, history, elements_to_copy):
        new_elements = OrderedDict()
        for dce in elements_to_copy:
            element_identifier = dce.element_identifier
            if getattr(dce.element_object, "history_content_type", None) == "dataset":
                copied_value = dce.element_object.copy(flush=False)
            else:
                copied_value = dce.element_object.copy()
            new_elements[element_identifier] = copied_value
        return new_elements

    def produce_outputs(self, trans, out_data, output_collections, incoming, history, **kwds):
        collection = incoming["input"]

        if hasattr(collection, 'element_object'):
            # A list
            elements = collection.element_object.elements
            collection_type = collection.element_object.collection_type
        else:
            # A list of pairs
            elements = collection.collection.elements
            collection_type = collection.collection.collection_type
        # We only process list or list of pair collections. Higher order collection will be mapped over
        assert collection_type in ("list", "list:paired")

        elements_to_copy = []
        for element in elements:
            if collection_type == 'list':
                if self.element_is_valid(element):
                    elements_to_copy.append(element)
            else:
                valid = True
                for child_element in element.child_collection.elements:
                    if not self.element_is_valid(child_element):
                        valid = False
                if valid:
                    elements_to_copy.append(element)

        new_elements = self._get_new_elements(history=history, elements_to_copy=elements_to_copy)
        self._add_datasets_to_history(history, new_elements.values())
        output_collections.create_collection(
            next(iter(self.outputs.values())),
            "output",
            elements=new_elements
        )


class FilterFailedDatasetsTool(FilterDatasetsTool):
    tool_type = 'filter_failed_datasets_collection'
    require_dataset_ok = False

    def element_is_valid(self, element):
        return element.element_object.is_ok


class FilterEmptyDatasetsTool(FilterDatasetsTool):
    tool_type = 'filter_empty_datasets_collection'
    require_dataset_ok = False

    def element_is_valid(self, element):
        return element.element_object.has_data()


class FlattenTool(DatabaseOperationTool):
    tool_type = 'flatten_collection'

    def produce_outputs(self, trans, out_data, output_collections, incoming, history, **kwds):
        hdca = incoming["input"]
        join_identifier = incoming["join_identifier"]
        new_elements = OrderedDict()
        copied_datasets = []

        def add_elements(collection, prefix=""):
            for dce in collection.elements:
                dce_object = dce.element_object
                dce_identifier = dce.element_identifier
                identifier = f"{prefix}{join_identifier}{dce_identifier}" if prefix else dce_identifier
                if dce.is_collection:
                    add_elements(dce_object, prefix=identifier)
                else:
                    copied_dataset = dce_object.copy(flush=False)
                    new_elements[identifier] = copied_dataset
                    copied_datasets.append(copied_dataset)

        add_elements(hdca.collection)
        self._add_datasets_to_history(history, copied_datasets)
        output_collections.create_collection(
            next(iter(self.outputs.values())), "output", elements=new_elements
        )


class SortTool(DatabaseOperationTool):
    tool_type = 'sort_collection'

    def produce_outputs(self, trans, out_data, output_collections, incoming, history, **kwds):
        hdca = incoming["input"]
        sorttype = incoming["sort_type"]["sort_type"]
        new_elements = OrderedDict()
        elements = hdca.collection.elements
        presort_elements = []
        if sorttype == 'alpha':
            presort_elements = [(dce.element_identifier, dce) for dce in elements]
        elif sorttype == 'numeric':
            presort_elements = [(int(re.sub('[^0-9]', '', dce.element_identifier)), dce) for dce in elements]
        if presort_elements:
            sorted_elements = [x[1] for x in sorted(presort_elements, key=lambda x: x[0])]
        if sorttype == 'file':
            hda = incoming["sort_type"]["sort_file"]
            data_lines = hda.metadata.get('data_lines', 0)
            if data_lines == len(elements):
                old_elements_dict = OrderedDict()
                for element in elements:
                    old_elements_dict[element.element_identifier] = element
                try:
                    with open(hda.file_name) as fh:
                        sorted_elements = [old_elements_dict[line.strip()] for line in fh]
                except KeyError:
                    hdca_history_name = f"{hdca.hid}: {hdca.name}"
                    message = "List of element identifiers does not match element identifiers in collection '%s'" % hdca_history_name
                    raise Exception(message)
            else:
                message = "Number of lines must match number of list elements (%i), but file has %i lines"
                raise Exception(message % (data_lines, len(elements)))

        for dce in sorted_elements:
            dce_object = dce.element_object
            copied_dataset = dce_object.copy(flush=False)
            new_elements[dce.element_identifier] = copied_dataset

        self._add_datasets_to_history(history, new_elements.values())
        output_collections.create_collection(
            next(iter(self.outputs.values())), "output", elements=new_elements
        )


class RelabelFromFileTool(DatabaseOperationTool):
    tool_type = 'relabel_from_file'

    def produce_outputs(self, trans, out_data, output_collections, incoming, history, **kwds):
        hdca = incoming["input"]
        how_type = incoming["how"]["how_select"]
        new_labels_dataset_assoc = incoming["how"]["labels"]
        strict = string_as_bool(incoming["how"]["strict"])
        new_elements = OrderedDict()

        def add_copied_value_to_new_elements(new_label, dce_object):
            new_label = new_label.strip()
            if new_label in new_elements:
                raise Exception("New identifier [%s] appears twice in resulting collection, these values must be unique." % new_label)
            if getattr(dce_object, "history_content_type", None) == "dataset":
                copied_value = dce_object.copy(flush=False)
            else:
                copied_value = dce_object.copy()
            new_elements[new_label] = copied_value

        new_labels_path = new_labels_dataset_assoc.file_name
        with open(new_labels_path) as fh:
            new_labels = fh.readlines(1024 * 1000000)
        if strict and len(hdca.collection.elements) != len(new_labels):
            raise Exception("Relabel mapping file contains incorrect number of identifiers")
        if how_type == "tabular":
            # We have a tabular file, where the first column is an existing element identifier,
            # and the second column is the new element identifier.
            source_new_label = (line.strip().split('\t') for line in new_labels)
            new_labels_dict = {source: new_label for source, new_label in source_new_label}
            for dce in hdca.collection.elements:
                dce_object = dce.element_object
                element_identifier = dce.element_identifier
                default = None if strict else element_identifier
                new_label = new_labels_dict.get(element_identifier, default)
                if not new_label:
                    raise Exception("Failed to find new label for identifier [%s]" % element_identifier)
                add_copied_value_to_new_elements(new_label, dce_object)
        else:
            # If new_labels_dataset_assoc is not a two-column tabular dataset we label with the current line of the dataset
            for i, dce in enumerate(hdca.collection.elements):
                dce_object = dce.element_object
                add_copied_value_to_new_elements(new_labels[i], dce_object)
        for key in new_elements.keys():
            if not re.match(r"^[\w\- \.,]+$", key):
                raise Exception("Invalid new colleciton identifier [%s]" % key)
        self._add_datasets_to_history(history, new_elements.values())
        output_collections.create_collection(
            next(iter(self.outputs.values())), "output", elements=new_elements
        )


class ApplyRulesTool(DatabaseOperationTool):
    tool_type = 'apply_rules'

    def produce_outputs(self, trans, out_data, output_collections, incoming, history, tag_handler, **kwds):
        hdca = incoming["input"]
        rule_set = RuleSet(incoming["rules"])
        copied_datasets = []

        def copy_dataset(dataset, tags):
            copied_dataset = dataset.copy(flush=False)
            if tags is not None:
                tag_handler.set_tags_from_list(trans.get_user(), copied_dataset, tags, flush=False)
            copied_dataset.history_id = history.id
            copied_datasets.append(copied_dataset)
            return copied_dataset

        new_elements = self.app.dataset_collections_service.apply_rules(
            hdca, rule_set, copy_dataset
        )
        self._add_datasets_to_history(history, copied_datasets)
        output_collections.create_collection(
            next(iter(self.outputs.values())), "output", collection_type=rule_set.collection_type, elements=new_elements,
        )


class TagFromFileTool(DatabaseOperationTool):
    tool_type = 'tag_from_file'

    def produce_outputs(self, trans, out_data, output_collections, incoming, history, tag_handler, **kwds):
        hdca = incoming["input"]
        how = incoming['how']
        new_tags_dataset_assoc = incoming["tags"]
        new_elements = OrderedDict()
        new_datasets = []

        def add_copied_value_to_new_elements(new_tags_dict, dce):
            if getattr(dce.element_object, "history_content_type", None) == "dataset":
                copied_value = dce.element_object.copy(flush=False)
                # copy should never be visible, since part of a collection
                copied_value.visble = False
                new_datasets.append(copied_value)
                new_tags = new_tags_dict.get(dce.element_identifier)
                if new_tags:
                    if how in ('add', 'remove') and dce.element_object.tags:
                        # We need get the original tags and update them with the new tags
                        old_tags = {tag for tag in tag_handler.get_tags_str(dce.element_object.tags).split(',') if tag}
                        if how == 'add':
                            old_tags.update(set(new_tags))
                        elif how == 'remove':
                            old_tags = old_tags - set(new_tags)
                        new_tags = old_tags
                    tag_handler.add_tags_from_list(user=history.user, item=copied_value, new_tags_list=new_tags, flush=False)
            else:
                # We have a collection, and we copy the elements so that we don't manipulate the original tags
                copied_value = dce.element_object.copy(element_destination=history)
                for new_element, old_element in zip(copied_value.dataset_elements, dce.element_object.dataset_elements):
                    # TODO: This should be eliminated, but collections created by the collection builder
                    # don't set `visible` to `False` if you don't hide the original elements.
                    new_element.element_object.visible = False
                    new_tags = new_tags_dict.get(new_element.element_identifier)
                    if how in ('add', 'remove'):
                        old_tags = {tag for tag in tag_handler.get_tags_str(old_element.element_object.tags).split(',') if tag}
                        if new_tags:
                            if how == 'add':
                                old_tags.update(set(new_tags))
                            elif how == 'remove':
                                old_tags = old_tags - set(new_tags)
                        new_tags = old_tags
                    tag_handler.add_tags_from_list(user=history.user, item=new_element.element_object, new_tags_list=new_tags, flush=False)
            new_elements[dce.element_identifier] = copied_value

        new_tags_path = new_tags_dataset_assoc.file_name
        with open(new_tags_path) as fh:
            new_tags = fh.readlines(1024 * 1000000)
        # We have a tabular file, where the first column is an existing element identifier,
        # and the remaining columns represent new tags.
        source_new_tags = (line.strip().split('\t') for line in new_tags)
        new_tags_dict = {item[0]: item[1:] for item in source_new_tags}
        for dce in hdca.collection.elements:
            add_copied_value_to_new_elements(new_tags_dict, dce)
        self._add_datasets_to_history(history, new_datasets)
        output_collections.create_collection(
            next(iter(self.outputs.values())), "output", elements=new_elements
        )


class FilterFromFileTool(DatabaseOperationTool):
    tool_type = 'filter_from_file'

    def produce_outputs(self, trans, out_data, output_collections, incoming, history, **kwds):
        hdca = incoming["input"]
        how_filter = incoming["how"]["how_filter"]
        filter_dataset_assoc = incoming["how"]["filter_source"]
        filtered_elements = OrderedDict()
        discarded_elements = OrderedDict()

        filtered_path = filter_dataset_assoc.file_name
        with open(filtered_path) as fh:
            filtered_identifiers = [i.strip() for i in fh.readlines(1024 * 1000000)]

        # If filtered_dataset_assoc is not a two-column tabular dataset we label with the current line of the dataset
        for dce in hdca.collection.elements:
            dce_object = dce.element_object
            element_identifier = dce.element_identifier
            in_filter_file = element_identifier in filtered_identifiers
            passes_filter = in_filter_file if how_filter == "remove_if_absent" else not in_filter_file

            if getattr(dce_object, "history_content_type", None) == "dataset":
                copied_value = dce_object.copy(flush=False)
            else:
                copied_value = dce_object.copy()

            if passes_filter:
                filtered_elements[element_identifier] = copied_value
            else:
                discarded_elements[element_identifier] = copied_value

        self._add_datasets_to_history(history, filtered_elements.values())
        output_collections.create_collection(
            self.outputs["output_filtered"], "output_filtered", elements=filtered_elements
        )
        self._add_datasets_to_history(history, discarded_elements.values())
        output_collections.create_collection(
            self.outputs["output_discarded"], "output_discarded", elements=discarded_elements
        )


# Populate tool_type to ToolClass mappings
tool_types = {}
for tool_class in [Tool, SetMetadataTool, OutputParameterJSONTool, ExpressionTool, InteractiveTool,
                   DataManagerTool, DataSourceTool, AsyncDataSourceTool,
                   UnzipCollectionTool, ZipCollectionTool, MergeCollectionTool, RelabelFromFileTool, FilterFromFileTool,
                   BuildListCollectionTool, ExtractDatasetCollectionTool,
                   DataDestinationTool]:
    tool_types[tool_class.tool_type] = tool_class


# ---- Utility classes to be factored out -----------------------------------
class TracksterConfig:
    """ Trackster configuration encapsulation. """

    def __init__(self, actions):
        self.actions = actions

    @staticmethod
    def parse(root):
        actions = []
        for action_elt in root.findall("action"):
            actions.append(SetParamAction.parse(action_elt))
        return TracksterConfig(actions)


class SetParamAction:
    """ Set parameter action. """

    def __init__(self, name, output_name):
        self.name = name
        self.output_name = output_name

    @staticmethod
    def parse(elt):
        """ Parse action from element. """
        return SetParamAction(elt.get("name"), elt.get("output_name"))


class BadValue:
    def __init__(self, value):
        self.value = value


class InterruptedUpload(Exception):
    pass<|MERGE_RESOLUTION|>--- conflicted
+++ resolved
@@ -2790,13 +2790,8 @@
                 raise ToolInputsNotReadyException("An input dataset is pending.")
 
             if self.require_dataset_ok:
-<<<<<<< HEAD
                 if state != model.Dataset.states.OK:
-                    raise ValueError("Tool requires inputs to be in valid state.")
-=======
-                if input_dataset.state != input_dataset.dataset.states.OK:
                     raise ValueError("Tool requires inputs to be in valid state, but dataset {} is in state '{}'".format(input_dataset, input_dataset.state))
->>>>>>> fdee4986
 
         for input_dataset in input_datasets.values():
             check_dataset_state(input_dataset.state)
