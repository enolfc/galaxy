from os.path import dirname

<<<<<<< HEAD
from galaxy.config import reload_config_options
from galaxy.queue_worker import (
    job_rule_modules,
    reload_data_managers,
    reload_job_rules,
    reload_toolbox
)
=======
from galaxy.queue_worker import job_rule_modules
>>>>>>> 05351067
from galaxy.tools.toolbox.watcher import (
    get_tool_conf_watcher,
    get_tool_watcher,
)
from galaxy.util.watcher import get_watcher


class ConfigWatchers(object):
    """Contains ToolConfWatcher, ToolWatcher and ToolDataWatcher objects."""

    def __init__(self, app):
        self.app = app
        self.active = False
        # ToolConfWatcher objects will watch the tool_cache if the tool_cache is passed into get_tool_conf_watcher.
        # Watching the tool_cache means removing outdated items from the tool_cache.
        # Only the reload_toolbox callback will re-populate the cache, so we pass the tool_cache only to the ToolConfWatcher that
        # watches regular tools.
        # If there are multiple ToolConfWatcher objects for the same handler or web process a race condition occurs between the two cache_cleanup functions.
        # If the reload_data_managers callback wins, the cache will miss the tools that had been removed from the cache
        # and will be blind to further changes in these tools.
        self.tool_config_watcher = get_tool_conf_watcher(
            reload_callback=lambda: self.app.queue_worker.send_control_task('reload_toolbox'),
            tool_cache=self.app.tool_cache,
        )
        self.data_manager_config_watcher = get_tool_conf_watcher(
            reload_callback=lambda: self.app.queue_worker.send_control_task('reload_data_managers'),
        )
        self.tool_data_watcher = get_watcher(self.app.config, 'watch_tool_data_dir', monitor_what_str='data tables')
        self.tool_watcher = get_tool_watcher(self, app.config)
        if getattr(self.app, 'is_job_handler', False):
            self.job_rule_watcher = get_watcher(app.config, 'watch_job_rules', monitor_what_str='job rules')
        else:
            self.job_rule_watcher = get_watcher(app.config, '__invalid__')
<<<<<<< HEAD
        self.core_config_watcher = get_watcher(
            app.config,
            'watch_core_config',
            monitor_what_str='core config file'
        )
        if start_thread:
=======

    @property
    def watchers(self):
        return (self.tool_watcher,
                self.tool_config_watcher,
                self.data_manager_config_watcher,
                self.tool_data_watcher,
                self.tool_watcher,
                self.job_rule_watcher)

    def change_state(self, active):
        if active:
>>>>>>> 05351067
            self.start()
        elif self.active:
            self.shutdown()

    def start(self):
        for watcher in self.watchers:
            watcher.start()
        [self.tool_config_watcher.watch_file(config) for config in self.tool_config_paths]
        [self.data_manager_config_watcher.watch_file(config) for config in self.data_manager_configs]
        for tool_data_path in self.tool_data_paths:
            self.tool_data_watcher.watch_directory(
                tool_data_path,
                callback=lambda path: self.app.queue_worker.send_control_task('reload_tool_data_tables', kwargs={'path': path}),
                require_extensions=('.loc',),
                recursive=True,
            )
        for job_rules_directory in self.job_rules_paths:
            self.job_rule_watcher.watch_directory(
                job_rules_directory,
                callback=lambda: self.app.queue_worker.send_control_task('reload_job_rules'),
                recursive=True,
                ignore_extensions=('.pyc', '.pyo', '.pyd'))
<<<<<<< HEAD
        if self.app.config.config_file:
            self.core_config_watcher.watch_file(
                self.app.config.config_file,
                callback=partial(reload_config_options, self.app.config)
            )

    def shutdown(self):
        self.tool_config_watcher.shutdown()
        self.data_manager_config_watcher.shutdown()
        self.tool_data_watcher.shutdown()
        self.tool_watcher.shutdown()
        self.core_config_watcher.shutdown()
=======
        self.active = True

    def shutdown(self):
        for watcher in self.watchers:
            watcher.shutdown()
        self.active = False
>>>>>>> 05351067

    def update_watch_data_table_paths(self):
        if hasattr(self.tool_data_watcher, 'monitored_dirs'):
            for tool_data_table_path in self.tool_data_paths:
                if tool_data_table_path not in self.tool_data_watcher.monitored_dirs:
                    self.tool_data_watcher.watch_directory(tool_data_table_path)

    @property
    def data_manager_configs(self):
        data_manager_configs = []
        if hasattr(self.app.config, 'data_manager_config_file'):
            data_manager_configs.append(self.app.config.data_manager_config_file)
        if hasattr(self.app.config, 'shed_data_manager_config_file'):
            data_manager_configs.append(self.app.config.shed_data_manager_config_file)
        return data_manager_configs

    @property
    def tool_data_paths(self):
        tool_data_paths = []
        if hasattr(self.app.config, 'tool_data_path'):
            tool_data_paths.append(self.app.config.tool_data_path)
        if hasattr(self.app.config, 'shed_tool_data_path'):
            tool_data_paths.append(self.app.config.shed_tool_data_path)
        return tool_data_paths

    @property
    def tool_config_paths(self):
        tool_config_paths = []
        if hasattr(self.app.config, 'tool_configs'):
            tool_config_paths = self.app.config.tool_configs
        if hasattr(self.app.config, 'migrated_tools_config'):
            if self.app.config.migrated_tools_config not in tool_config_paths:
                tool_config_paths.append(self.app.config.migrated_tools_config)
        return tool_config_paths

    @property
    def job_rules_paths(self):
        job_rules_paths = []
        for rules_module in job_rule_modules(self.app):
            job_rules_dir = dirname(rules_module.__file__)
            job_rules_paths.append(job_rules_dir)
        return job_rules_paths<|MERGE_RESOLUTION|>--- conflicted
+++ resolved
@@ -1,21 +1,13 @@
 from os.path import dirname
 
-<<<<<<< HEAD
-from galaxy.config import reload_config_options
-from galaxy.queue_worker import (
-    job_rule_modules,
-    reload_data_managers,
-    reload_job_rules,
-    reload_toolbox
-)
-=======
 from galaxy.queue_worker import job_rule_modules
->>>>>>> 05351067
 from galaxy.tools.toolbox.watcher import (
     get_tool_conf_watcher,
     get_tool_watcher,
 )
-from galaxy.util.watcher import get_watcher
+from galaxy.util.watcher import (
+    get_watcher,
+)
 
 
 class ConfigWatchers(object):
@@ -44,14 +36,6 @@
             self.job_rule_watcher = get_watcher(app.config, 'watch_job_rules', monitor_what_str='job rules')
         else:
             self.job_rule_watcher = get_watcher(app.config, '__invalid__')
-<<<<<<< HEAD
-        self.core_config_watcher = get_watcher(
-            app.config,
-            'watch_core_config',
-            monitor_what_str='core config file'
-        )
-        if start_thread:
-=======
 
     @property
     def watchers(self):
@@ -64,7 +48,6 @@
 
     def change_state(self, active):
         if active:
->>>>>>> 05351067
             self.start()
         elif self.active:
             self.shutdown()
@@ -87,27 +70,12 @@
                 callback=lambda: self.app.queue_worker.send_control_task('reload_job_rules'),
                 recursive=True,
                 ignore_extensions=('.pyc', '.pyo', '.pyd'))
-<<<<<<< HEAD
-        if self.app.config.config_file:
-            self.core_config_watcher.watch_file(
-                self.app.config.config_file,
-                callback=partial(reload_config_options, self.app.config)
-            )
-
-    def shutdown(self):
-        self.tool_config_watcher.shutdown()
-        self.data_manager_config_watcher.shutdown()
-        self.tool_data_watcher.shutdown()
-        self.tool_watcher.shutdown()
-        self.core_config_watcher.shutdown()
-=======
         self.active = True
 
     def shutdown(self):
         for watcher in self.watchers:
             watcher.shutdown()
         self.active = False
->>>>>>> 05351067
 
     def update_watch_data_table_paths(self):
         if hasattr(self.tool_data_watcher, 'monitored_dirs'):
