"""
Module for managing jobs in Pacific Bioscience's SMRT Portal and automatically transferring files
produced by SMRT Portal.
"""
import logging
from string import Template

import requests

from .data_transfer import DataTransfer

log = logging.getLogger(__name__)

__all__ = ('SMRTPortalPlugin', )


class SMRTPortalPlugin(DataTransfer):
    api_path = '/smrtportal/api'

    def __init__(self, app):
        super(SMRTPortalPlugin, self).__init__(app)

    def create_job(self, trans, **kwd):
        if 'secondary_analysis_job_id' in kwd:
            sample = kwd['sample']
            smrt_job_id = kwd['secondary_analysis_job_id']
            external_service = sample.request.type.get_external_service('pacific_biosciences_smrt_portal')
            external_service.load_data_transfer_settings(trans)
            http_configs = external_service.data_transfer[trans.model.ExternalService.data_transfer_protocol.HTTP]
            if not http_configs['automatic_transfer']:
                raise Exception("Manual data transfer using http is not yet supported.")
            smrt_host = external_service.form_values.content['host']
            external_service_type = external_service.get_external_service_type(trans)
            # TODO: is there a better way to store the protocol?
            # external_service_type.data_transfer looks somethng like
            # {'http': <galaxy.sample_tracking.data_transfer.HttpDataTransferFactory object at 0x1064239d0>}
            protocol = next(iter(external_service_type.data_transfer.keys()))
            results = {}
            for k, v in external_service.form_values.content.items():
                match = self.dataset_name_re.match(k) or self.dataset_datatype_re.match(k)
                if match:
                    id, field = match.groups()
                    if id in results:
                        results[id][field] = v
                    else:
                        results[id] = {field : v}
            for id, attrs in results.items():
                url_template = external_service_type.run_details['results_urls'].get(id + '_name')
                url = Template(url_template).substitute(host=smrt_host, secondary_analysis_job_id=kwd['secondary_analysis_job_id'])
                results[id]['url'] = url
                if sample.workflow:
                    # DBTODO Make sure all ds| mappings get the URL of the dataset, for linking to later.
                    for k, v in sample.workflow['mappings'].items():
                        if 'ds|%s' % id in v.values():
                            sample.workflow['mappings'][k]['url'] = url
            self.sa_session.add(sample)
            self.sa_session.flush()
            params = {'type' : 'init_transfer',
                      'protocol' : protocol,
                      'sample_id' : sample.id,
                      'results' : results,
                      'smrt_host' : smrt_host,
                      'smrt_job_id' : smrt_job_id}
            # Create a new SampleDataset for each run result dataset
            self._associate_untransferred_datasets_with_sample(sample, external_service, results)
        elif 'transfer_job_id' in kwd:
            params = {'type' : 'finish_transfer',
                      'protocol' : kwd['result']['protocol'],
                      'sample_id' : kwd['sample_id'],
                      'result' : kwd['result'],
                      'transfer_job_id' : kwd['transfer_job_id']}
        else:
            log.error('No job was created because kwd does not include "secondary_analysis_job_id" or "transfer_job_id".')
            return
        deferred_job = self.app.model.DeferredJob(state=self.app.model.DeferredJob.states.NEW,
                                                  plugin='SMRTPortalPlugin',
                                                  params=params)
        self.sa_session.add(deferred_job)
        self.sa_session.flush()
        log.debug('Created a deferred job in the SMRTPortalPlugin of type: %s' % params['type'])
        # TODO: error reporting to caller (if possible?)

    def check_job(self, job):
        if self._missing_params(job.params, ['type']):
            return self.job_states.INVALID
        if job.params['type'] == 'init_transfer':
            if self._missing_params(job.params, ['smrt_host', 'smrt_job_id']):
                return self.job_states.INVALID
            url = 'http://' + job.params['smrt_host'] + self.api_path + '/Jobs/' + job.params['smrt_job_id'] + '/Status'
<<<<<<< HEAD
            r = urlopen(url)
            status = json.loads(r.read())
=======
            r = requests.get(url)
            status = r.json()
>>>>>>> 2f2acb98
            # TODO: error handling: unexpected json or bad response, bad url, etc.
            if status['Code'] == 'Completed':
                log.debug("SMRT Portal job '%s' is Completed.  Initiating transfer." % job.params['smrt_job_id'])
                return self.job_states.READY
            return self.job_states.WAIT
        if job.params['type'] == 'finish_transfer':
            if self._missing_params(job.params, ['transfer_job_id']):
                return self.job_states.INVALID
            # Get the TransferJob object and add it to the DeferredJob so we only look it up once.
            if not hasattr(job, 'transfer_job'):
                job.transfer_job = self.sa_session.query(self.app.model.TransferJob).get(int(job.params['transfer_job_id']))
            state = self.app.transfer_manager.get_state(job.transfer_job)
            if not state:
                log.error('No state for transfer job id: %s' % job.transfer_job.id)
                return self.job_states.WAIT
            if state['state'] in self.app.model.TransferJob.terminal_states:
                return self.job_states.READY
            log.debug("Checked on finish transfer job %s, not done yet." % job.id)
            return self.job_states.WAIT
        else:
            log.error('Unknown job type for SMRTPortalPlugin: %s' % str(job.params['type']))
            return self.job_states.INVALID

    def _associate_untransferred_datasets_with_sample(self, sample, external_service, results_dict):
        # results_dict looks something like:
        # {'dataset2': {'datatype': 'fasta', 'url': '127.0.0.1:8080/data/filtered_subreads.fa', 'name': 'Filtered reads'} }
        for key, val in results_dict.items():
            file_path = val['url']
            status = self.app.model.SampleDataset.transfer_status.NOT_STARTED
            name = val['name']
            size = 'unknown'
            sample_dataset = self.app.model.SampleDataset(sample=sample,
                                                          file_path=file_path,
                                                          status=status,
                                                          name=name,
                                                          error_msg='',
                                                          size=size,
                                                          external_service=external_service)
            self.sa_session.add(sample_dataset)
            self.sa_session.flush()<|MERGE_RESOLUTION|>--- conflicted
+++ resolved
@@ -87,13 +87,8 @@
             if self._missing_params(job.params, ['smrt_host', 'smrt_job_id']):
                 return self.job_states.INVALID
             url = 'http://' + job.params['smrt_host'] + self.api_path + '/Jobs/' + job.params['smrt_job_id'] + '/Status'
-<<<<<<< HEAD
-            r = urlopen(url)
-            status = json.loads(r.read())
-=======
             r = requests.get(url)
             status = r.json()
->>>>>>> 2f2acb98
             # TODO: error handling: unexpected json or bad response, bad url, etc.
             if status['Code'] == 'Completed':
                 log.debug("SMRT Portal job '%s' is Completed.  Initiating transfer." % job.params['smrt_job_id'])
