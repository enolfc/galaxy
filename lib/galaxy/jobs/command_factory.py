from logging import getLogger
from os import getcwd
from os.path import (
    abspath,
    join,
)

from galaxy import util
from galaxy.job_execution.output_collect import default_exit_code_file
from galaxy.jobs.runners.util.job_script import (
    INTEGRITY_INJECTION,
    write_script,
)
from galaxy.tool_util.deps.container_classes import TRAP_KILL_CONTAINER

log = getLogger(__name__)

CAPTURE_RETURN_CODE = "return_code=$?"
YIELD_CAPTURED_CODE = 'sh -c "exit $return_code"'
SETUP_GALAXY_FOR_METADATA = """
[ "$GALAXY_VIRTUAL_ENV" = "None" ] && GALAXY_VIRTUAL_ENV="$_GALAXY_VIRTUAL_ENV"; _galaxy_setup_environment True
"""
PREPARE_DIRS = """mkdir -p working outputs configs
if [ -d _working ]; then
    rm -rf working/ outputs/ configs/; cp -R _working working; cp -R _outputs outputs; cp -R _configs configs
else
    cp -R working _working; cp -R outputs _outputs; cp -R configs _configs
fi
cd working"""


def build_command(
    runner,
    job_wrapper,
    container=None,
    modify_command_for_container=True,
    include_metadata=False,
    include_work_dir_outputs=True,
    create_tool_working_directory=True,
    remote_command_params=None,
    remote_job_directory=None,
):
    """
    Compose the sequence of commands necessary to execute a job. This will
    currently include:

        - environment settings corresponding to any requirement tags
        - preparing input files
        - command line taken from job wrapper
        - commands to set metadata (if include_metadata is True)
    """
    remote_command_params = remote_command_params or {}
    shell = job_wrapper.shell
    base_command_line = job_wrapper.get_command_line()
    # job_id = job_wrapper.job_id
    # log.debug( 'Tool evaluation for job (%s) produced command-line: %s' % ( job_id, base_command_line ) )

    commands_builder = CommandsBuilder(base_command_line)

    # Dependency resolution and task splitting are prepended to the
    # command - so they need to appear in the following order to ensure that
    # the underlying application used by version command is available in the
    # environment after dependency resolution, but the task splitting command
    # is still executed in Galaxy's Python environment.

    # One could imagine also allowing dependencies inside of the container but
    # that is too sophisticated for a first crack at this - build your
    # containers ready to go!
    if not container or container.resolve_dependencies:
        __handle_dependency_resolution(commands_builder, job_wrapper, remote_command_params)

    __handle_task_splitting(commands_builder, job_wrapper)

    if (container and modify_command_for_container) or job_wrapper.commands_in_new_shell:
        if container and modify_command_for_container:
            # Many Docker containers do not have /bin/bash.
            external_command_shell = container.shell
        else:
            external_command_shell = shell
        externalized_commands = __externalize_commands(
            job_wrapper, external_command_shell, commands_builder, remote_command_params, container=container
        )
        if container and modify_command_for_container:
            # Stop now and build command before handling metadata and copying
            # working directory files back. These should always happen outside
            # of docker container - no security implications when generating
            # metadata and means no need for Galaxy to be available to container
            # and not copying workdir outputs back means on can be more restrictive
            # of where container can write to in some circumstances.
            run_in_container_command = container.containerize_command(externalized_commands)
            commands_builder = CommandsBuilder(run_in_container_command)
        else:
            commands_builder = CommandsBuilder(externalized_commands)

    for_pulsar = 'script_directory' in remote_command_params
    if not for_pulsar:
        commands_builder.capture_stdout_stderr('../outputs/tool_stdout', '../outputs/tool_stderr')

    # Don't need to create a separate tool working directory for Pulsar
    # jobs - that is handled by Pulsar.
    if create_tool_working_directory:
        # usually working will already exist, but it will not for task
        # split jobs.

        # Copy working and outputs before job submission so that these can be restored on resubmission
        # xref https://github.com/galaxyproject/galaxy/issues/3289
        commands_builder.prepend_command(PREPARE_DIRS)

<<<<<<< HEAD
    for_pulsar = "script_directory" in remote_command_params
=======
>>>>>>> 5b85b659
    __handle_remote_command_line_building(commands_builder, job_wrapper, for_pulsar=for_pulsar)

    container_monitor_command = job_wrapper.container_monitor_command(container)
    if container_monitor_command:
        commands_builder.prepend_command(container_monitor_command)

    working_directory = remote_job_directory or job_wrapper.working_directory
    commands_builder.capture_return_code(default_exit_code_file(working_directory, job_wrapper.job_id))

    if include_work_dir_outputs:
        __handle_work_dir_outputs(commands_builder, job_wrapper, runner, remote_command_params)

    if include_metadata and job_wrapper.requires_setting_metadata:
        commands_builder.append_command(f"cd '{working_directory}'")
        __handle_metadata(commands_builder, job_wrapper, runner, remote_command_params)

    return commands_builder.build()


def __externalize_commands(
    job_wrapper, shell, commands_builder, remote_command_params, script_name="tool_script.sh", container=None
):
    local_container_script = join(job_wrapper.working_directory, script_name)
    tool_commands = commands_builder.build()
    integrity_injection = ""
    # Setting shell to none in job_conf.xml disables creating a tool command script,
    # set -e doesn't work for composite commands but this is necessary for Windows jobs
    # for instance.
    if shell and shell.lower() == "none":
        return tool_commands
    if job_wrapper.job_io.check_job_script_integrity:
        integrity_injection = INTEGRITY_INJECTION
    set_e = ""
    if job_wrapper.strict_shell:
        set_e = "set -e\n"
    source_command = ""
    if container:
        source_command = container.source_environment
    script_contents = "#!{}\n{}{}{}{}".format(
        shell,
        integrity_injection,
        set_e,
        source_command,
        tool_commands,
    )
    write_script(
        local_container_script,
        script_contents,
        job_io=job_wrapper.job_io,
    )
    commands = f"{shell} {local_container_script}"
    # TODO: Cleanup for_pulsar hack.
    # - Integrate Pulsar sending tool_stdout/tool_stderr back
    #   https://github.com/galaxyproject/pulsar/pull/202
    # *and*
    # - Get Galaxy to write these files to an output directory so the container itself
    #   doesn't need to mount the job directory (rw) and then eliminate this hack
    #   (or restrict to older Pulsar versions).
    #   https://github.com/galaxyproject/galaxy/pull/8449
    for_pulsar = "script_directory" in remote_command_params
    if for_pulsar:
        commands = f"{shell} {join(remote_command_params['script_directory'], script_name)}"
    log.info(f"Built script [{local_container_script}] for tool command [{tool_commands}]")
    return commands


def __handle_remote_command_line_building(commands_builder, job_wrapper, for_pulsar=False):
    if getattr(job_wrapper, "remote_command_line", False):
        sep = "" if for_pulsar else "&&"
        command = 'PYTHONPATH="$GALAXY_LIB:$PYTHONPATH" python "$GALAXY_LIB"/galaxy/tools/remote_tool_eval.py'
        if for_pulsar:
            # TODO: that's not how to do this, pulsar doesn't execute an externalized script by default.
            # This also breaks rewriting paths etc, so it doesn't really work if there are no shared paths
            command = f"{command} && bash ../tool_script.sh"
        commands_builder.prepend_command(command, sep=sep)


def __handle_task_splitting(commands_builder, job_wrapper):
    # prepend getting input files (if defined)
    if getattr(job_wrapper, "prepare_input_files_cmds", None):
        commands_builder.prepend_commands(job_wrapper.prepare_input_files_cmds)


def __handle_dependency_resolution(commands_builder, job_wrapper, remote_command_params):
    local_dependency_resolution = remote_command_params.get("dependency_resolution", "local") == "local"
    # Prepend dependency injection
    if local_dependency_resolution and job_wrapper.dependency_shell_commands:
        commands_builder.prepend_commands(job_wrapper.dependency_shell_commands)


def __handle_work_dir_outputs(commands_builder, job_wrapper, runner, remote_command_params):
    # Append commands to copy job outputs based on from_work_dir attribute.
    work_dir_outputs_kwds = {}
    if "working_directory" in remote_command_params:
        work_dir_outputs_kwds["job_working_directory"] = remote_command_params["working_directory"]
    work_dir_outputs = runner.get_work_dir_outputs(job_wrapper, **work_dir_outputs_kwds)
    if work_dir_outputs:
        copy_commands = map(__copy_if_exists_command, work_dir_outputs)
        commands_builder.append_commands(copy_commands)


def __handle_metadata(commands_builder, job_wrapper, runner, remote_command_params):
    # Append metadata setting commands, we don't want to overwrite metadata
    # that was copied over in init_meta(), as per established behavior
    metadata_kwds = remote_command_params.get("metadata_kwds", {})
    exec_dir = metadata_kwds.get("exec_dir", abspath(getcwd()))
    tmp_dir = metadata_kwds.get("tmp_dir", job_wrapper.working_directory)
    dataset_files_path = metadata_kwds.get("dataset_files_path", runner.app.model.Dataset.file_path)
    output_fnames = metadata_kwds.get("output_fnames", job_wrapper.job_io.get_output_fnames())
    config_root = metadata_kwds.get("config_root", None)
    config_file = metadata_kwds.get("config_file", None)
    datatypes_config = metadata_kwds.get("datatypes_config", None)
    compute_tmp_dir = metadata_kwds.get("compute_tmp_dir", None)
    resolve_metadata_dependencies = job_wrapper.commands_in_new_shell
    metadata_command = (
        job_wrapper.setup_external_metadata(
            exec_dir=exec_dir,
            tmp_dir=tmp_dir,
            dataset_files_path=dataset_files_path,
            output_fnames=output_fnames,
            set_extension=False,
            config_root=config_root,
            config_file=config_file,
            datatypes_config=datatypes_config,
            compute_tmp_dir=compute_tmp_dir,
            resolve_metadata_dependencies=resolve_metadata_dependencies,
            use_bin=job_wrapper.use_metadata_binary,
            kwds={"overwrite": False},
        )
        or ""
    )
    metadata_command = metadata_command.strip()
    if metadata_command:
        # Place Galaxy and its dependencies in environment for metadata regardless of tool.
        metadata_command = f"{SETUP_GALAXY_FOR_METADATA}{metadata_command}"
        commands_builder.append_command(metadata_command)


def __copy_if_exists_command(work_dir_output):
    source_file, destination = work_dir_output
    if "?" in source_file or "*" in source_file:
        source_file = source_file.replace("*", '"*"').replace("?", '"?"')
    return f'\nif [ -f "{source_file}" ] ; then cp "{source_file}" "{destination}" ; fi'


class CommandsBuilder:
    def __init__(self, initial_command=""):
        # Remove trailing semi-colon so we can start hacking up this command.
        # TODO: Refactor to compose a list and join with ';', would be more clean.
        self.raw_command = initial_command
        initial_command = util.unicodify(initial_command or "")
        commands = initial_command.rstrip("; ")
        self.commands = commands

        # Coping work dir outputs or setting metadata will mask return code of
        # tool command. If these are used capture the return code and ensure
        # the last thing that happens is an exit with return code.
        self.return_code_captured = False

    def prepend_command(self, command, sep=";"):
        if command:
            self.commands = f"{command}{sep} {self.commands}"
        return self

    def prepend_commands(self, commands):
        return self.prepend_command("; ".join(c for c in commands if c))

    def append_command(self, command, sep=";"):
        if command:
            self.commands = f"{self.commands}{sep} {command}"
        return self

    def append_commands(self, commands):
        self.append_command("; ".join(c for c in commands if c))

    def capture_stdout_stderr(self, stdout_file, stderr_file):
<<<<<<< HEAD
        self.prepend_command(
            """out="${TMPDIR:-/tmp}/out.$$" err="${TMPDIR:-/tmp}/err.$$"
mkfifo "$out" "$err"
trap 'rm "$out" "$err"' EXIT
tee -a stdout.log < "$out" &
tee -a stderr.log < "$err" >&2 &""",
            sep="",
        )
        self.append_command(f"> '{stdout_file}' 2> '{stderr_file}'", sep="")

    def capture_return_code(self):
        if not self.return_code_captured:
            self.return_code_captured = True
            self.append_command(CAPTURE_RETURN_CODE)
=======
        trap_command = """trap 'rm "$__out" "$__err"' EXIT"""
        if TRAP_KILL_CONTAINER in self.commands:
            # We need to replace the container kill trap with one that removes the named pipes and kills the container
            self.commands = self.commands.replace(TRAP_KILL_CONTAINER, "")
            trap_command = """trap 'rm "$__out" "$__err"; _on_exit' EXIT"""
        self.prepend_command(
            f"""__out="${{TMPDIR:-.}}/out.$$" __err="${{TMPDIR:-.}}/err.$$"
mkfifo "$__out" "$__err"
{trap_command}
tee -a '{stdout_file}' < "$__out" &
tee -a '{stderr_file}' < "$__err" >&2 &""",
            sep="")
        self.append_command('> "$__out" 2> "$__err"', sep="")

    def capture_return_code(self, exit_code_path):
        self.append_command(CAPTURE_RETURN_CODE)
        self.append_command(f"echo $return_code > {exit_code_path}")
        self.return_code_captured = True
>>>>>>> 5b85b659

    def build(self):
        if self.return_code_captured:
            self.append_command(YIELD_CAPTURED_CODE)
        return self.commands


__all__ = ("build_command",)<|MERGE_RESOLUTION|>--- conflicted
+++ resolved
@@ -92,9 +92,9 @@
         else:
             commands_builder = CommandsBuilder(externalized_commands)
 
-    for_pulsar = 'script_directory' in remote_command_params
+    for_pulsar = "script_directory" in remote_command_params
     if not for_pulsar:
-        commands_builder.capture_stdout_stderr('../outputs/tool_stdout', '../outputs/tool_stderr')
+        commands_builder.capture_stdout_stderr("../outputs/tool_stdout", "../outputs/tool_stderr")
 
     # Don't need to create a separate tool working directory for Pulsar
     # jobs - that is handled by Pulsar.
@@ -106,10 +106,6 @@
         # xref https://github.com/galaxyproject/galaxy/issues/3289
         commands_builder.prepend_command(PREPARE_DIRS)
 
-<<<<<<< HEAD
-    for_pulsar = "script_directory" in remote_command_params
-=======
->>>>>>> 5b85b659
     __handle_remote_command_line_building(commands_builder, job_wrapper, for_pulsar=for_pulsar)
 
     container_monitor_command = job_wrapper.container_monitor_command(container)
@@ -286,22 +282,6 @@
         self.append_command("; ".join(c for c in commands if c))
 
     def capture_stdout_stderr(self, stdout_file, stderr_file):
-<<<<<<< HEAD
-        self.prepend_command(
-            """out="${TMPDIR:-/tmp}/out.$$" err="${TMPDIR:-/tmp}/err.$$"
-mkfifo "$out" "$err"
-trap 'rm "$out" "$err"' EXIT
-tee -a stdout.log < "$out" &
-tee -a stderr.log < "$err" >&2 &""",
-            sep="",
-        )
-        self.append_command(f"> '{stdout_file}' 2> '{stderr_file}'", sep="")
-
-    def capture_return_code(self):
-        if not self.return_code_captured:
-            self.return_code_captured = True
-            self.append_command(CAPTURE_RETURN_CODE)
-=======
         trap_command = """trap 'rm "$__out" "$__err"' EXIT"""
         if TRAP_KILL_CONTAINER in self.commands:
             # We need to replace the container kill trap with one that removes the named pipes and kills the container
@@ -313,14 +293,14 @@
 {trap_command}
 tee -a '{stdout_file}' < "$__out" &
 tee -a '{stderr_file}' < "$__err" >&2 &""",
-            sep="")
+            sep="",
+        )
         self.append_command('> "$__out" 2> "$__err"', sep="")
 
     def capture_return_code(self, exit_code_path):
         self.append_command(CAPTURE_RETURN_CODE)
         self.append_command(f"echo $return_code > {exit_code_path}")
         self.return_code_captured = True
->>>>>>> 5b85b659
 
     def build(self):
         if self.return_code_captured:
