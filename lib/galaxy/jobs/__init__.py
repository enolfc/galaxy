import logging, threading, sys, os, time, subprocess, string, tempfile, re, traceback, shutil

from galaxy import util, model
from galaxy.model import mapping
from galaxy.datatypes.tabular import *
from galaxy.datatypes.interval import *
from galaxy.datatypes import metadata

import pkg_resources
pkg_resources.require( "PasteDeploy" )

from paste.deploy.converters import asbool

from Queue import Queue, Empty

log = logging.getLogger( __name__ )

# States for running a job. These are NOT the same as data states
JOB_WAIT, JOB_ERROR, JOB_INPUT_ERROR, JOB_INPUT_DELETED, JOB_OK, JOB_READY, JOB_DELETED = 'wait', 'error', 'input_error', 'input_deleted', 'ok', 'ready', 'deleted'

class JobManager( object ):
    """
    Highest level interface to job management.
    
    TODO: Currently the app accesses "job_queue" and "job_stop_queue" directly.
          This should be decoupled. 
    """
    def __init__( self, app ):
        self.app = app
        if self.app.config.get_bool( "enable_job_running", True ):
            # The dispatcher launches the underlying job runners
            self.dispatcher = DefaultJobDispatcher( app )
            # Queues for starting and stopping jobs
            self.job_queue = JobQueue( app, self.dispatcher )
            self.job_stop_queue = JobStopQueue( app, self.dispatcher )
        else:
            self.job_queue = self.job_stop_queue = NoopQueue()
    def shutdown( self ):
        self.job_queue.shutdown()
        self.job_stop_queue.shutdown()

class Sleeper( object ):
    """
    Provides a 'sleep' method that sleeps for a number of seconds *unless*
    the notify method is called (from a different thread).
    """
    def __init__( self ):
        self.condition = threading.Condition()
    def sleep( self, seconds ):
        self.condition.acquire()
        self.condition.wait( seconds )
        self.condition.release()
    def wake( self ):
        self.condition.acquire()
        self.condition.notify()
        self.condition.release()

class JobQueue( object ):
    """
    Job manager, waits for jobs to be runnable and then dispatches to 
    a JobRunner.
    """
    STOP_SIGNAL = object()
    def __init__( self, app, dispatcher ):
        """Start the job manager"""
        self.app = app
        # Should we read jobs form the database, or use an in memory queue
        self.track_jobs_in_database = app.config.get_bool( 'track_jobs_in_database', False )
        # Check if any special scheduling policy should be used. If not, default is FIFO.
        sched_policy = app.config.get('job_scheduler_policy', 'FIFO')
        # Parse the scheduler policy string. The policy class implements a special queue. 
        # Ready-to-run jobs are inserted into this queue
        if sched_policy != 'FIFO' :
            try :
                self.use_policy = True
                if ":" in sched_policy :
                    modname , policy_class = sched_policy.split(":")
                    modfields = modname.split(".")
                    module = __import__(modname)
                    for mod in modfields[1:] : module = getattr( module, mod)
                    # instantiate the policy class
                    self.squeue = getattr( module , policy_class )(self.app)
                else :
                    self.use_policy = False
                    log.info("Scheduler policy not defined as expected, defaulting to FIFO")
            except AttributeError, detail: # try may throw AttributeError
                self.use_policy = False
                log.exception("Error while loading scheduler policy class, defaulting to FIFO")
        else :
            self.use_policy = False

        log.info("job scheduler policy is %s" %sched_policy)
        # Keep track of the pid that started the job manager, only it
        # has valid threads
        self.parent_pid = os.getpid()
        # Contains new jobs. Note this is not used if track_jobs_in_database is True
        self.queue = Queue()
        
        # Contains jobs that are waiting (only use from monitor thread)
        ## This and new_jobs[] are closest to a "Job Queue"
        self.waiting = []
                
        # Helper for interruptable sleep
        self.sleeper = Sleeper()
        self.running = True
        self.dispatcher = dispatcher
        self.monitor_thread = threading.Thread( target=self.__monitor )
        self.monitor_thread.start()        
        log.info( "job manager started" )
        if app.config.get_bool( 'enable_job_recovery', True ):
            self.__check_jobs_at_startup()

    def __check_jobs_at_startup( self ):
        """
        Checks all jobs that are in the 'new', 'queued' or 'running' state in
        the database and requeues or cleans up as necessary.  Only run as the
        job manager starts.
        """
        model = self.app.model
        for job in model.Job.filter( model.Job.c.state==model.Job.states.NEW ).all():
            log.debug( "no runner: %s is still in new state, adding to the jobs queue" %job.id )
            self.queue.put( ( job.id, job.tool_id ) )
        for job in model.Job.filter( (model.Job.c.state == model.Job.states.RUNNING) | (model.Job.c.state == model.Job.states.QUEUED) ).all():
            if job.job_runner_name is None:
                log.debug( "no runner: %s is still in queued state, adding to the jobs queue" %job.id )
                self.queue.put( ( job.id, job.tool_id ) )
            else:
                job_wrapper = JobWrapper( job, self.app.toolbox.tools_by_id[ job.tool_id ], self )
                self.dispatcher.recover( job, job_wrapper )

    def __monitor( self ):
        """
        Continually iterate the waiting jobs, checking is each is ready to 
        run and dispatching if so.
        """
        # HACK: Delay until after forking, we need a way to do post fork notification!!!
        time.sleep( 10 )
        while self.running:
            try:
                self.__monitor_step()
            except:
                log.exception( "Exception in monitor_step" )
            # Sleep
            self.sleeper.sleep( 1 )

    def __monitor_step( self ):
        """
        Called repeatedly by `monitor` to process waiting jobs. Gets any new
        jobs (either from the database or from its own queue), then iterates
        over all new and waiting jobs to check the state of the jobs each
        depends on. If the job has dependencies that have not finished, it
        it goes to the waiting queue. If the job has dependencies with errors,
        it is marked as having errors and removed from the queue. Otherwise,
        the job is dispatched.
        """
        # Get an orm session
        session = mapping.Session()
        # Pull all new jobs from the queue at once
        new_jobs = []
        if self.track_jobs_in_database:
            for j in session.query( model.Job ).filter( model.Job.c.state == model.Job.states.NEW ).all():
                job = JobWrapper( j, self.app.toolbox.tools_by_id[ j.tool_id ], self )
                new_jobs.append( job )
        else:
            try:
                while 1:
                    message = self.queue.get_nowait()
                    if message is self.STOP_SIGNAL:
                        return
                    # Unpack the message
                    job_id, tool_id = message
                    # Create a job wrapper from it
                    job_entity = session.query( model.Job ).get( job_id )
                    job = JobWrapper( job_entity, self.app.toolbox.tools_by_id[ tool_id ], self )
                    # Append to watch queue
                    new_jobs.append( job )
            except Empty:
                pass
        # Iterate over new and waiting jobs and look for any that are 
        # ready to run
        new_waiting = []
        for job in ( new_jobs + self.waiting ):
            try:
                # Clear the session for each job so we get fresh states for
                # job and all datasets
                session.clear()
                # Get the real job entity corresponding to the wrapper (if we
                # are tracking in the database this is probably cached in
                # the session from the origianl query above)
                job_entity = session.query( model.Job ).get( job.job_id )
                # Check the job's dependencies, requeue if they're not done                    
                job_state = self.__check_if_ready_to_run( job, job_entity )
                if job_state == JOB_WAIT: 
                    if not self.track_jobs_in_database:
                        new_waiting.append( job )
                elif job_state == JOB_ERROR:
                    log.info( "job %d ended with an error" % job.job_id )
                elif job_state == JOB_INPUT_ERROR:
                    log.info( "job %d unable to run: one or more inputs in error state" % job.job_id )
                elif job_state == JOB_INPUT_DELETED:
                    log.info( "job %d unable to run: one or more inputs deleted" % job.job_id )
                elif job_state == JOB_READY:
                    # If special queuing is enabled, put the ready jobs in the special queue
                    if self.use_policy :
                        self.squeue.put( job ) 
                        log.debug( "job %d put in policy queue" % job.job_id )
                    else: # or dispatch the job directly
                        self.dispatcher.put( job )
                        log.debug( "job %d dispatched" % job.job_id)
                elif job_state == JOB_DELETED:
                    msg = "job %d deleted by user while still queued" % job.job_id
                    job.info = msg
                    log.debug( msg )
                else:
                    msg = "unknown job state '%s' for job %d" % ( job_state, job.job_id )
                    job.info = msg
                    log.error( msg )
            except Exception, e:
                job.info = "failure running job %d: %s" % ( job.job_id, str( e ) )
                log.exception( "failure running job %d" % job.job_id )
        # Update the waiting list
        self.waiting = new_waiting
        # If special (e.g. fair) scheduling is enabled, dispatch all jobs
        # currently in the special queue    
        if self.use_policy :
            while 1:
                try:
                    sjob = self.squeue.get()
                    self.dispatcher.put( sjob )
                    log.debug( "job %d dispatched" % sjob.job_id )
                except Empty: 
                    # squeue is empty, so stop dispatching
                    break
                except Exception, e: # if something else breaks while dispatching
                    job.fail( "failure running job %d: %s" % ( sjob.job_id, str( e ) ) )
                    log.exception( "failure running job %d" % sjob.job_id )
        # Done with the session
        mapping.Session.remove()
        
    def __check_if_ready_to_run( self, job_wrapper, job ):
        """
        Check if a job is ready to run by verifying that each of its input
        datasets is ready (specifically in the OK state). If any input dataset
        has an error, fail the job and return JOB_INPUT_ERROR. If any input
        dataset is deleted, fail the job and return JOB_INPUT_DELETED.  If all
        input datasets are in OK state, return JOB_READY indicating that the
        job can be dispatched. Otherwise, return JOB_WAIT indicating that input
        datasets are still being prepared.
        """
        for dataset_assoc in job.input_datasets:
            idata = dataset_assoc.dataset
            if not idata:
                continue
            # don't run jobs for which the input dataset was deleted
            if idata.deleted:
                job_wrapper.fail( "input data %d (file: %s) was deleted before the job started" % ( idata.hid, idata.file_name ) )
                return JOB_INPUT_DELETED
            # an error in the input data causes us to bail immediately
            elif idata.state == idata.states.ERROR:
                job_wrapper.fail( "input data %d is in error state" % ( idata.hid ) )
                return JOB_INPUT_ERROR
            elif idata.state != idata.states.OK:
                # need to requeue
                return JOB_WAIT
        if job.state == model.Job.states.DELETED:
            return JOB_DELETED
        return JOB_READY
            
    def put( self, job_id, tool ):
        """Add a job to the queue (by job identifier)"""
        if not self.track_jobs_in_database:
            self.queue.put( ( job_id, tool.id ) )
            self.sleeper.wake()
    
    def shutdown( self ):
        """Attempts to gracefully shut down the worker thread"""
        if self.parent_pid != os.getpid():
            # We're not the real job queue, do nothing
            return
        else:
            log.info( "sending stop signal to worker thread" )
            self.running = False
            if not self.track_jobs_in_database:
                self.queue.put( self.STOP_SIGNAL )
            self.sleeper.wake()
            log.info( "job queue stopped" )
            self.dispatcher.shutdown()

class JobWrapper( object ):
    """
    Wraps a 'model.Job' with convience methods for running processes and 
    state management.
    """
    def __init__(self, job, tool, queue ):
        self.job_id = job.id
        # This is immutable, we cache it for the scheduling policy to use if needed
        self.session_id = job.session_id
        self.tool = tool
        self.queue = queue
        self.app = queue.app
        self.extra_filenames = []
        self.command_line = None
        self.galaxy_lib_dir = None
        # With job outputs in the working directory, we need the working
        # directory to be set before prepare is run, or else premature deletion
        # and job recovery fail.
        self.working_directory = \
            os.path.join( self.app.config.job_working_directory, str( self.job_id ) )
        self.output_paths = None
        self.external_output_metadata = metadata.JobExternalOutputMetadataWrapper( job ) #wrapper holding the info required to restore and clean up from files used for setting metadata externally
        
    def get_param_dict( self ):
        """
        Restore the dictionary of parameters from the database.
        """
        job = model.Job.get( self.job_id )
        param_dict = dict( [ ( p.name, p.value ) for p in job.parameters ] )
        param_dict = self.tool.params_from_strings( param_dict, self.app )
        return param_dict
        
    def prepare( self ):
        """
        Prepare the job to run by creating the working directory and the
        config files.
        """
        mapping.context.current.clear() #this prevents the metadata reverting that has been seen in conjunction with the PBS job runner
        if not os.path.exists( self.working_directory ):
            os.mkdir( self.working_directory )
        # Restore parameters from the database
        job = model.Job.get( self.job_id )
        incoming = dict( [ ( p.name, p.value ) for p in job.parameters ] )
        incoming = self.tool.params_from_strings( incoming, self.app )
        # Do any validation that could not be done at job creation
        self.tool.handle_unvalidated_param_values( incoming, self.app )
        # Restore input / output data lists
        inp_data = dict( [ ( da.name, da.dataset ) for da in job.input_datasets ] )
        out_data = dict( [ ( da.name, da.dataset ) for da in job.output_datasets ] )
        # These can be passed on the command line if wanted as $userId $userEmail
        if job.history.user: # check for anonymous user!
             userId = '%d' % job.history.user.id
             userEmail = str(job.history.user.email)
        else:
             userId = 'Anonymous'
             userEmail = 'Anonymous'
        incoming['userId'] = userId
        incoming['userEmail'] = userEmail
        # Build params, done before hook so hook can use
        param_dict = self.tool.build_param_dict( incoming, inp_data, out_data, self.get_output_fnames() )
        # Certain tools require tasks to be completed prior to job execution
        # ( this used to be performed in the "exec_before_job" hook, but hooks are deprecated ).
        if self.tool.tool_type is not None:
            out_data = self.tool.exec_before_job( self.queue.app, inp_data, out_data, param_dict )
        # Run the before queue ("exec_before_job") hook
        self.tool.call_hook( 'exec_before_job', self.queue.app, inp_data=inp_data, 
                             out_data=out_data, tool=self.tool, param_dict=incoming)
        mapping.context.current.flush()
        # Build any required config files
        config_filenames = self.tool.build_config_files( param_dict, self.working_directory )
        # FIXME: Build the param file (might return None, DEPRECATED)
        param_filename = self.tool.build_param_file( param_dict, self.working_directory )
        # Build the job's command line
        self.command_line = self.tool.build_command_line( param_dict )
        # FIXME: for now, tools get Galaxy's lib dir in their path
        if self.command_line and self.command_line.startswith( 'python' ):
            self.galaxy_lib_dir = os.path.abspath( "lib" ) # cwd = galaxy root
        # We need command_line persisted to the db in order for Galaxy to re-queue the job
        # if the server was stopped and restarted before the job finished
        job.command_line = self.command_line
        job.flush()
        # Return list of all extra files
        extra_filenames = config_filenames
        if param_filename is not None:
            extra_filenames.append( param_filename )
        self.param_dict = param_dict
        self.extra_filenames = extra_filenames
        return extra_filenames

    def fail( self, message, exception=False ):
        """
        Indicate job failure by setting state and message on all output 
        datasets.
        """
        job = model.Job.get( self.job_id )
        job.refresh()
        # if the job was deleted, don't fail it
        if not job.state == model.Job.states.DELETED:
            # Check if the failure is due to an exception
            if exception:
                # Save the traceback immediately in case we generate another
                # below
                job.traceback = traceback.format_exc()
                # Get the exception and let the tool attempt to generate
                # a better message
                etype, evalue, tb =  sys.exc_info()
                m = self.tool.handle_job_failure_exception( evalue )
                if m:
                    message = m
            if self.app.config.outputs_to_working_directory:
                for dataset_path in self.get_output_fnames():
                    try:
                        shutil.move( dataset_path.false_path, dataset_path.real_path )
                        log.debug( "fail(): Moved %s to %s" % ( dataset_path.false_path, dataset_path.real_path ) )
                    except ( IOError, OSError ), e:
                        log.error( "fail(): Missing output file in working directory: %s" % e )
            for dataset_assoc in job.output_datasets:
                dataset = dataset_assoc.dataset
                dataset.refresh()
                dataset.state = dataset.states.ERROR
                dataset.blurb = 'tool error'
                dataset.info = message
                dataset.set_size()
                dataset.flush()
            job.state = model.Job.states.ERROR
            job.command_line = self.command_line
            job.info = message
            job.flush()
        # If the job was deleted, just clean up
        self.cleanup()
        
    def change_state( self, state, info = False ):
        job = model.Job.get( self.job_id )
        job.refresh()
        for dataset_assoc in job.output_datasets:
            dataset = dataset_assoc.dataset
            dataset.refresh()
            dataset.state = state
            if info:
                dataset.info = info
            dataset.flush()
        if info:
            job.info = info
        job.state = state
        job.flush()

    def get_state( self ):
        job = model.Job.get( self.job_id )
        job.refresh()
        return job.state

    def set_runner( self, runner_url, external_id ):
        job = model.Job.get( self.job_id )
        job.refresh()
        job.job_runner_name = runner_url
        job.job_runner_external_id = external_id
        job.flush()
        
    def finish( self, stdout, stderr ):
        """
        Called to indicate that the associated command has been run. Updates 
        the output datasets based on stderr and stdout from the command, and
        the contents of the output files. 
        """
        # default post job setup
        mapping.context.current.clear()
        job = model.Job.get( self.job_id )
        # TODO: change PBS to use fail() instead of finish()
        # if the job was deleted, don't finish it
        if job.state == job.states.DELETED:
            self.cleanup()
            return
        if stderr:
            job.state = "error"
        else:
            job.state = 'ok'
        if self.app.config.outputs_to_working_directory:
            for dataset_path in self.get_output_fnames():
                try:
                    shutil.move( dataset_path.false_path, dataset_path.real_path )
                    log.debug( "finish(): Moved %s to %s" % ( dataset_path.false_path, dataset_path.real_path ) )
                except ( IOError, OSError ):
                    self.fail( "Job %s's output dataset(s) could not be read" % job.id )
                    return
        for dataset_assoc in job.output_datasets:
            #should this also be checking library associations? - can a library item be added from a history before the job has ended? - lets not allow this to occur
            for dataset in dataset_assoc.dataset.dataset.history_associations: #need to update all associated output hdas, i.e. history was shared with job running
                dataset.blurb = 'done'
                dataset.peek  = 'no peek'
                dataset.info  = stdout + stderr
                dataset.set_size()
                if stderr:
                    dataset.blurb = "error"
                elif dataset.has_data():
<<<<<<< HEAD
                    #if a dataset was copied, it won't appear in our dictionary:
                    #either use the metadata from originating output dataset, or call set_meta on the copies
                    #it would be quicker to just copy the metadata from the originating output dataset, 
                    #but somewhat trickier (need to recurse up the copied_from tree), for now we'll call set_meta()
                    if not self.external_output_metadata.external_metadata_set_successfully( dataset ):
                        # Only set metadata values if they are missing...
                        dataset.set_meta( overwrite = False )
                    else:
                        #load metadata from file
                        #we need to no longer allow metadata to be edited while the job is still running,
                        #since if it is edited, the metadata changed on the running output will no longer match
                        #the metadata that was stored to disk for use via the external process, 
                        #and the changes made by the user will be lost, without warning or notice
                        dataset.metadata.from_JSON_dict( self.external_output_metadata.get_output_filenames_by_dataset( dataset ).filename_out )
                    dataset.set_peek()
=======
                    # Only set metadata values if they are missing...
                    dataset.set_meta( overwrite = False )
                    if self.tool.is_multi_byte:
                        dataset.set_multi_byte_peek()
                    else:
                        dataset.set_peek()
>>>>>>> 3e3b3f9e
                else:
                    dataset.blurb = "empty"
                dataset.flush()
            if stderr:
                dataset_assoc.dataset.dataset.state = model.Dataset.states.ERROR
            else:
                dataset_assoc.dataset.dataset.state = model.Dataset.states.OK
            dataset_assoc.dataset.dataset.flush()
        
        # Save stdout and stderr    
        if len( stdout ) > 32768:
            log.error( "stdout for job %d is greater than 32K, only first part will be logged to database" % job.id )
        job.stdout = stdout[:32768]
        if len( stderr ) > 32768:
            log.error( "stderr for job %d is greater than 32K, only first part will be logged to database" % job.id )
        job.stderr = stderr[:32768]  
        # custom post process setup
        inp_data = dict( [ ( da.name, da.dataset ) for da in job.input_datasets ] )
        out_data = dict( [ ( da.name, da.dataset ) for da in job.output_datasets ] )
        param_dict = dict( [ ( p.name, p.value ) for p in job.parameters ] ) # why not re-use self.param_dict here? ##dunno...probably should, this causes tools.parameters.basic.UnvalidatedValue to be used in following methods instead of validated and transformed values during i.e. running workflows
        param_dict = self.tool.params_from_strings( param_dict, self.app )
        # Check for and move associated_files
        self.tool.collect_associated_files(out_data)
        # Create generated output children and primary datasets and add to param_dict
        collected_datasets = {'children':self.tool.collect_child_datasets(out_data),'primary':self.tool.collect_primary_datasets(out_data)}
        param_dict.update({'__collected_datasets__':collected_datasets})
        # Certain tools require tasks to be completed after job execution
        # ( this used to be performed in the "exec_after_process" hook, but hooks are deprecated ).
        if self.tool.tool_type is not None:
            self.tool.exec_after_process( self.queue.app, inp_data, out_data, param_dict )
        # Call 'exec_after_process' hook
        self.tool.call_hook( 'exec_after_process', self.queue.app, inp_data=inp_data, 
                             out_data=out_data, param_dict=param_dict, 
                             tool=self.tool, stdout=stdout, stderr=stderr )
        # TODO
        # validate output datasets
        job.command_line = self.command_line
        mapping.context.current.flush()
        log.debug( 'job %d ended' % self.job_id )
        self.cleanup()
        
    def cleanup( self ):
        # remove temporary files
        try:
            for fname in self.extra_filenames:
                os.remove( fname )
            if self.working_directory is not None:
                shutil.rmtree( self.working_directory )
            if self.app.config.set_metadata_externally:
                self.external_output_metadata.cleanup_external_metadata()
        except:
            log.exception( "Unable to cleanup job %d" % self.job_id )
        
    def get_command_line( self ):
        return self.command_line
    
    def get_session_id( self ):
        return self.session_id

    def get_input_fnames( self ):
        job = model.Job.get( self.job_id )
        filenames = []
        for da in job.input_datasets: #da is JobToInputDatasetAssociation object
            if da.dataset:
                filenames.append( da.dataset.file_name )
                #we will need to stage in metadata file names also
                #TODO: would be better to only stage in metadata files that are actually needed (found in command line, referenced in config files, etc.)
                for key, value in da.dataset.metadata.items():
                    if isinstance( value, model.MetadataFile ):
                        filenames.append( value.file_name )
        return filenames

    def get_output_fnames( self ):
        if self.output_paths is not None:
            return self.output_paths

        class DatasetPath( object ):
            def __init__( self, real_path, false_path = None ):
                self.real_path = real_path
                self.false_path = false_path
            def __str__( self ):
                if false_path is None:
                    return self.real_path
                else:
                    return self.false_path

        job = model.Job.get( self.job_id )
        if self.app.config.outputs_to_working_directory:
            self.output_paths = []
            for name, data in [ ( da.name, da.dataset ) for da in job.output_datasets ]:
                false_path = os.path.abspath( os.path.join( self.working_directory, "galaxy_dataset_%d.dat" % data.id ) )
                self.output_paths.append( DatasetPath( data.file_name, false_path ) )
        else:
            self.output_paths = [ DatasetPath( da.dataset.file_name ) for da in job.output_datasets ]
        return self.output_paths

    def check_output_sizes( self ):
        sizes = []
        output_paths = self.get_output_fnames()
        for outfile in [ str( o ) for o in output_paths ]:
            sizes.append( ( outfile, os.stat( outfile ).st_size ) )
        return sizes
    def setup_external_metadata( self, exec_dir = None, tmp_dir = None, dataset_files_path = None, **kwds ):
        if tmp_dir is None:
            #this dir should should relative to the exec_dir
            tmp_dir = self.app.config.new_file_path
        if dataset_files_path is None:
            dataset_files_path = self.app.model.Dataset.file_path
        job = model.Job.get( self.job_id )
        return self.external_output_metadata.setup_external_metadata( [ output_dataset_assoc.dataset for output_dataset_assoc in job.output_datasets ], exec_dir = exec_dir, tmp_dir = tmp_dir, dataset_files_path = dataset_files_path, **kwds )

class DefaultJobDispatcher( object ):
    def __init__( self, app ):
        self.app = app
        self.job_runners = {}
        start_job_runners = ["local"]
        if app.config.start_job_runners is not None:
            start_job_runners.extend( app.config.start_job_runners.split(",") )
        for runner_name in start_job_runners:
            if runner_name == "local":
                import runners.local
                self.job_runners[runner_name] = runners.local.LocalJobRunner( app )
            elif runner_name == "pbs":
                import runners.pbs
                self.job_runners[runner_name] = runners.pbs.PBSJobRunner( app )
            elif runner_name == "sge":
                import runners.sge
                self.job_runners[runner_name] = runners.sge.SGEJobRunner( app )
            else:
                log.error( "Unable to start unknown job runner: %s" %runner_name )
            
    def put( self, job_wrapper ):
        runner_name = ( job_wrapper.tool.job_runner.split(":", 1) )[0]
        log.debug( "dispatching job %d to %s runner" %( job_wrapper.job_id, runner_name ) )
        self.job_runners[runner_name].put( job_wrapper )

    def stop( self, job ):
        runner_name = ( job.job_runner_name.split(":", 1) )[0]
        log.debug( "stopping job %d in %s runner" %( job.id, runner_name ) )
        self.job_runners[runner_name].stop_job( job )

    def recover( self, job, job_wrapper ):
        runner_name = ( job.job_runner_name.split(":", 1) )[0]
        log.debug( "recovering job %d in %s runner" %( job.id, runner_name ) )
        self.job_runners[runner_name].recover( job, job_wrapper )

    def shutdown( self ):
        for runner in self.job_runners.itervalues():
            runner.shutdown()

class JobStopQueue( object ):
    """
    A queue for jobs which need to be terminated prematurely.
    """
    STOP_SIGNAL = object()
    def __init__( self, app, dispatcher ):
        self.app = app
        self.dispatcher = dispatcher

        # Keep track of the pid that started the job manager, only it
        # has valid threads
        self.parent_pid = os.getpid()
        # Contains new jobs. Note this is not used if track_jobs_in_database is True
        self.queue = Queue()

        # Contains jobs that are waiting (only use from monitor thread)
        self.waiting = []

        # Helper for interruptable sleep
        self.sleeper = Sleeper()
        self.running = True
        self.monitor_thread = threading.Thread( target=self.monitor )
        self.monitor_thread.start()        
        log.info( "job stopper started" )

    def monitor( self ):
        """
        Continually iterate the waiting jobs, stop any that are found.
        """
        # HACK: Delay until after forking, we need a way to do post fork notification!!!
        time.sleep( 10 )
        while self.running:
            try:
                self.monitor_step()
            except:
                log.exception( "Exception in monitor_step" )
            # Sleep
            self.sleeper.sleep( 1 )

    def monitor_step( self ):
        """
        Called repeatedly by `monitor` to stop jobs.
        """
        # Pull all new jobs from the queue at once
        jobs = []
        try:
            while 1:
                job = self.queue.get_nowait()
                if job is self.STOP_SIGNAL:
                    return
                # Append to watch queue
                jobs.append( job )
        except Empty:
            pass  

        for job in jobs:
            # job is in JobQueue or FooJobRunner, will be dequeued due to state change above
            if job.job_runner_name is None:
                return
            # tell the dispatcher to stop the job
            self.dispatcher.stop( job )

    def put( self, job ):
        self.queue.put( job )

    def shutdown( self ):
        """Attempts to gracefully shut down the worker thread"""
        if self.parent_pid != os.getpid():
            # We're not the real job queue, do nothing
            return
        else:
            log.info( "sending stop signal to worker thread" )
            self.running = False
            self.queue.put( self.STOP_SIGNAL )
            self.sleeper.wake()
            log.info( "job stopper stopped" )

class NoopQueue( object ):
    """
    Implements the JobQueue / JobStopQueue interface but does nothing
    """
    def put( self, *args ):
        return
    def shutdown( self ):
        return<|MERGE_RESOLUTION|>--- conflicted
+++ resolved
@@ -480,7 +480,6 @@
                 if stderr:
                     dataset.blurb = "error"
                 elif dataset.has_data():
-<<<<<<< HEAD
                     #if a dataset was copied, it won't appear in our dictionary:
                     #either use the metadata from originating output dataset, or call set_meta on the copies
                     #it would be quicker to just copy the metadata from the originating output dataset, 
@@ -495,15 +494,10 @@
                         #the metadata that was stored to disk for use via the external process, 
                         #and the changes made by the user will be lost, without warning or notice
                         dataset.metadata.from_JSON_dict( self.external_output_metadata.get_output_filenames_by_dataset( dataset ).filename_out )
-                    dataset.set_peek()
-=======
-                    # Only set metadata values if they are missing...
-                    dataset.set_meta( overwrite = False )
                     if self.tool.is_multi_byte:
                         dataset.set_multi_byte_peek()
                     else:
                         dataset.set_peek()
->>>>>>> 3e3b3f9e
                 else:
                     dataset.blurb = "empty"
                 dataset.flush()
@@ -738,4 +732,4 @@
     def put( self, *args ):
         return
     def shutdown( self ):
-        return+        return
