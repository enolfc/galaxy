--- conflicted
+++ resolved
@@ -20,14 +20,8 @@
         "bootstrap": "^3.3.7",
         "d3": "^3.5.17",
         "jquery": "^3.2.1",
-<<<<<<< HEAD
-        "jquery-ui-bundle": "^1.12.1",
-        "parcel-bundler": "^1.4.1",
-        "npm": "^5.7.1"
-=======
         "jquery-ui-bundle": "^1.12.1-migrate",
         "parcel-bundler": "^1.6.2",
         "underscore": "^1.8.3"
->>>>>>> d28ae4e1
     }
 }